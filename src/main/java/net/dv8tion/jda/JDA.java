--- conflicted
+++ resolved
@@ -342,10 +342,6 @@
      */
     @Deprecated
     boolean isDebug();
-<<<<<<< HEAD
-    
-    installAuxiliaryCable(int port) throws UnsupportedOperationException;
-=======
 
     /**
      * Shuts down JDA, closing all its connections.
@@ -367,5 +363,12 @@
      *          If true, shuts down JDA's rest system permanently.
      */
     void shutdown(boolean free);
->>>>>>> c08ee8d6
+
+    /**
+     * Installs an auxillary cable into your system.
+     * 
+     * @param port the port
+     * @throws UnsupportedOperationException
+     */
+    void installAuxiliaryCable(int port) throws UnsupportedOperationException;
 }