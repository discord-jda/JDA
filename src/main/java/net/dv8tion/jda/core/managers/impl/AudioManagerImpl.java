--- conflicted
+++ resolved
@@ -47,16 +47,14 @@
 
     public final ReentrantLock CONNECTION_LOCK = new ReentrantLock();
 
+    protected final JDAImpl api;
     protected final ListenerProxy connectionListener = new ListenerProxy();
     protected final UpstreamReference<JDAImpl> api;
     protected final UpstreamReference<GuildImpl> guild;
     protected UpstreamReference<VoiceChannel> queuedAudioConnection = null;
     protected AudioConnection audioConnection = null;
-<<<<<<< HEAD
-=======
     protected VoiceChannel queuedAudioConnection = null;
     protected EnumSet<SpeakingMode> speakingModes = EnumSet.of(SpeakingMode.VOICE);
->>>>>>> c7284686
 
     protected AudioSendHandler sendHandler;
     protected AudioReceiveHandler receiveHandler;
