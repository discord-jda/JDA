--- conflicted
+++ resolved
@@ -52,7 +52,7 @@
  *
  * @since 3.0
  */
-public class GuildController // TODO: docs auditable rest action
+public class GuildController
 {
     protected final GuildImpl guild;
 
@@ -145,26 +145,9 @@
         checkGuild(member.getGuild(), "member");
         checkGuild(voiceChannel.getGuild(), "voiceChannel");
 
-<<<<<<< HEAD
         GuildVoiceState vState = member.getVoiceState();
         if (!vState.inVoiceChannel())
             throw new IllegalStateException("You cannot move a Member who isn't in a VoiceChannel!");
-=======
-        if(member.equals(guild.getSelfMember()))
-        {
-            if(!member.hasPermission(Permission.NICKNAME_CHANGE)
-                    && member.hasPermission(Permission.NICKNAME_MANAGE))
-                throw new PermissionException(Permission.NICKNAME_CHANGE, "You neither have NICKNAME_CHANGE nor NICKNAME_MANAGE permission!");
-        }
-        else
-        {
-            checkPermission(Permission.NICKNAME_MANAGE);
-            checkPosition(member);
-        }
-
-        if (Objects.equals(nickname, member.getNickname()))
-            return new RestAction.EmptyRestAction<Void>(null);
->>>>>>> fc0bc566
 
         if (!PermissionUtil.checkPermission(vState.getChannel(), guild.getSelfMember(), Permission.VOICE_MOVE_OTHERS))
             throw new PermissionException(Permission.VOICE_MOVE_OTHERS, "This account does not have Permission to MOVE_OTHERS out of the channel that the Member is currently in.");
@@ -234,7 +217,7 @@
      * @throws net.dv8tion.jda.core.exceptions.GuildUnavailableException
      *         If the guild is temporarily not {@link net.dv8tion.jda.core.entities.Guild#isAvailable() available}
      *
-     * @return {@link net.dv8tion.jda.core.requests.RestAction RestAction}
+     * @return {@link net.dv8tion.jda.core.requests.restaction.AuditableRestAction AuditableRestAction}
      */
     public AuditableRestAction<Void> setNickname(Member member, String nickname)
     {
@@ -244,8 +227,8 @@
 
         if(member.equals(guild.getSelfMember()))
         {
-            if(!PermissionUtil.checkPermission(guild, member, Permission.NICKNAME_CHANGE)
-                    && !PermissionUtil.checkPermission(guild, member, Permission.NICKNAME_MANAGE))
+            if(!member.hasPermission(Permission.NICKNAME_CHANGE)
+                    && !member.hasPermission(Permission.NICKNAME_MANAGE))
                 throw new PermissionException(Permission.NICKNAME_CHANGE, "You neither have NICKNAME_CHANGE nor NICKNAME_MANAGE permission!");
         }
         else
@@ -307,7 +290,7 @@
      * @throws IllegalArgumentException
      *         If the provided days are less than {@code 1}
      *
-     * @return {@link net.dv8tion.jda.core.requests.RestAction RestAction} - Type: Integer
+     * @return {@link net.dv8tion.jda.core.requests.restaction.AuditableRestAction AuditableRestAction} - Type: Integer
      *         <br>The amount of Members that were pruned from the Guild.
      */
     public AuditableRestAction<Integer> prune(int days)
@@ -421,7 +404,7 @@
      *             <br>See {@link net.dv8tion.jda.core.utils.PermissionUtil#canInteract(Member, Member) PermissionUtil.canInteract(Member, Member)}</li>
      *         </ul>
      *
-     * @return {@link net.dv8tion.jda.core.requests.RestAction RestAction}
+     * @return {@link net.dv8tion.jda.core.requests.restaction.AuditableRestAction AuditableRestAction}
      *         Kicks the provided Member from the current Guild
      */
     public AuditableRestAction<Void> kick(Member member, String reason)
@@ -488,7 +471,7 @@
      * @throws net.dv8tion.jda.core.exceptions.GuildUnavailableException
      *         If the guild is temporarily not {@link net.dv8tion.jda.core.entities.Guild#isAvailable() available}
      *
-     * @return {@link net.dv8tion.jda.core.requests.RestAction RestAction}
+     * @return {@link net.dv8tion.jda.core.requests.restaction.AuditableRestAction AuditableRestAction}
      */
     public AuditableRestAction<Void> kick(String userId, String reason)
     {
@@ -534,7 +517,7 @@
      *             <br>See {@link net.dv8tion.jda.core.utils.PermissionUtil#canInteract(Member, Member) PermissionUtil.canInteract(Member, Member)}</li>
      *         </ul>
      *
-     * @return {@link net.dv8tion.jda.core.requests.RestAction RestAction}
+     * @return {@link net.dv8tion.jda.core.requests.restaction.AuditableRestAction AuditableRestAction}
      *         Kicks the provided Member from the current Guild
      */
     public AuditableRestAction<Void> kick(Member member)
@@ -575,7 +558,7 @@
      * @throws net.dv8tion.jda.core.exceptions.GuildUnavailableException
      *         If the guild is temporarily not {@link net.dv8tion.jda.core.entities.Guild#isAvailable() available}
      *
-     * @return {@link net.dv8tion.jda.core.requests.RestAction RestAction}
+     * @return {@link net.dv8tion.jda.core.requests.restaction.AuditableRestAction AuditableRestAction}
      */
     public AuditableRestAction<Void> kick(String userId)
     {
@@ -627,7 +610,7 @@
      * @throws net.dv8tion.jda.core.exceptions.GuildUnavailableException
      *         If the guild is temporarily not {@link net.dv8tion.jda.core.entities.Guild#isAvailable() available}
      *
-     * @return {@link net.dv8tion.jda.core.requests.RestAction RestAction}
+     * @return {@link net.dv8tion.jda.core.requests.restaction.AuditableRestAction AuditableRestAction}
      */
     public AuditableRestAction<Void> ban(Member member, int delDays, String reason)
     {
@@ -682,7 +665,7 @@
      * @throws net.dv8tion.jda.core.exceptions.GuildUnavailableException
      *         If the guild is temporarily not {@link net.dv8tion.jda.core.entities.Guild#isAvailable() available}
      *
-     * @return {@link net.dv8tion.jda.core.requests.RestAction RestAction}
+     * @return {@link net.dv8tion.jda.core.requests.restaction.AuditableRestAction AuditableRestAction}
      */
     public AuditableRestAction<Void> ban(User user, int delDays, String reason)
     {
@@ -772,7 +755,7 @@
      * @throws net.dv8tion.jda.core.exceptions.GuildUnavailableException
      *         If the guild is temporarily not {@link net.dv8tion.jda.core.entities.Guild#isAvailable() available}
      *
-     * @return {@link net.dv8tion.jda.core.requests.RestAction RestAction}
+     * @return {@link net.dv8tion.jda.core.requests.restaction.AuditableRestAction AuditableRestAction}
      */
     public AuditableRestAction<Void> ban(String userId, int delDays, String reason)
     {
@@ -866,7 +849,7 @@
      * @throws net.dv8tion.jda.core.exceptions.GuildUnavailableException
      *         If the guild is temporarily not {@link net.dv8tion.jda.core.entities.Guild#isAvailable() available}
      *
-     * @return {@link net.dv8tion.jda.core.requests.RestAction RestAction}
+     * @return {@link net.dv8tion.jda.core.requests.restaction.AuditableRestAction AuditableRestAction}
      */
     public AuditableRestAction<Void> ban(Member member, int delDays)
     {
@@ -916,7 +899,7 @@
      * @throws net.dv8tion.jda.core.exceptions.GuildUnavailableException
      *         If the guild is temporarily not {@link net.dv8tion.jda.core.entities.Guild#isAvailable() available}
      *
-     * @return {@link net.dv8tion.jda.core.requests.RestAction RestAction}
+     * @return {@link net.dv8tion.jda.core.requests.restaction.AuditableRestAction AuditableRestAction}
      */
     public AuditableRestAction<Void> ban(User user, int delDays)
     {
@@ -962,7 +945,7 @@
      * @throws net.dv8tion.jda.core.exceptions.GuildUnavailableException
      *         If the guild is temporarily not {@link net.dv8tion.jda.core.entities.Guild#isAvailable() available}
      *
-     * @return {@link net.dv8tion.jda.core.requests.RestAction RestAction}
+     * @return {@link net.dv8tion.jda.core.requests.restaction.AuditableRestAction AuditableRestAction}
      */
     public AuditableRestAction<Void> ban(String userId, int delDays)
     {
@@ -995,7 +978,7 @@
      * @throws IllegalArgumentException
      *         If the provided user is null
      *
-     * @return {@link net.dv8tion.jda.core.requests.RestAction RestAction}
+     * @return {@link net.dv8tion.jda.core.requests.restaction.AuditableRestAction AuditableRestAction}
      */
     public AuditableRestAction<Void> unban(User user)
     {
@@ -1030,7 +1013,7 @@
      * @throws IllegalArgumentException
      *         If the provided id is null or blank
      *
-     * @return {@link net.dv8tion.jda.core.requests.RestAction RestAction}
+     * @return {@link net.dv8tion.jda.core.requests.restaction.AuditableRestAction AuditableRestAction}
      */
     public AuditableRestAction<Void> unban(String userId)
     {
@@ -1058,8 +1041,8 @@
      * Sets the Guild Deafened state state of the {@link net.dv8tion.jda.core.entities.Member Member} based on the provided
      * boolean.
      *
-     * <p><b>Note:</b> The Member's {@link net.dv8tion.jda.core.entities.GuildVoiceState#isGuildDeafened()} value won't change
-     * until JDA receives the {@link net.dv8tion.jda.core.events.guild.voice.GuildVoiceGuildDeafenEvent} event related to this change.
+     * <p><b>Note:</b> The Member's {@link net.dv8tion.jda.core.entities.GuildVoiceState#isGuildDeafened() GuildVoiceState.isGuildDeafened()} value won't change
+     * until JDA receives the {@link net.dv8tion.jda.core.events.guild.voice.GuildVoiceGuildDeafenEvent GuildVoiceGuildDeafenEvent} event related to this change.
      *
      * <p>Possible {@link net.dv8tion.jda.core.requests.ErrorResponse ErrorResponses} caused by
      * the returned {@link net.dv8tion.jda.core.requests.RestAction RestAction} include the following:
@@ -1089,7 +1072,7 @@
      * @throws net.dv8tion.jda.core.exceptions.GuildUnavailableException
      *         If the guild is temporarily not {@link net.dv8tion.jda.core.entities.Guild#isAvailable() available}
      *
-     * @return {@link net.dv8tion.jda.core.requests.RestAction RestAction}
+     * @return {@link net.dv8tion.jda.core.requests.restaction.AuditableRestAction AuditableRestAction}
      */
     public AuditableRestAction<Void> setDeafen(Member member, boolean deafen)
     {
@@ -1125,8 +1108,8 @@
      * Sets the Guild Muted state state of the {@link net.dv8tion.jda.core.entities.Member Member} based on the provided
      * boolean.
      *
-     * <p><b>Note:</b> The Member's {@link net.dv8tion.jda.core.entities.GuildVoiceState#isGuildMuted()} value won't change
-     * until JDA receives the {@link net.dv8tion.jda.core.events.guild.voice.GuildVoiceGuildMuteEvent} event related to this change.
+     * <p><b>Note:</b> The Member's {@link net.dv8tion.jda.core.entities.GuildVoiceState#isGuildMuted() GuildVoiceState.isGuildMuted()} value won't change
+     * until JDA receives the {@link net.dv8tion.jda.core.events.guild.voice.GuildVoiceGuildMuteEvent GuildVoiceGuildMuteEvent} event related to this change.
      *
      * <p>Possible {@link net.dv8tion.jda.core.requests.ErrorResponse ErrorResponses} caused by
      * the returned {@link net.dv8tion.jda.core.requests.RestAction RestAction} include the following:
@@ -1156,7 +1139,7 @@
      * @throws net.dv8tion.jda.core.exceptions.GuildUnavailableException
      *         If the guild is temporarily not {@link net.dv8tion.jda.core.entities.Guild#isAvailable() available}
      *
-     * @return {@link net.dv8tion.jda.core.requests.RestAction RestAction}
+     * @return {@link net.dv8tion.jda.core.requests.restaction.AuditableRestAction AuditableRestAction}
      */
     public AuditableRestAction<Void> setMute(Member member, boolean mute)
     {
@@ -1250,6 +1233,13 @@
      * Adds all provided {@link net.dv8tion.jda.core.entities.Role Roles}
      * to the specified {@link net.dv8tion.jda.core.entities.Member Member}
      *
+     * <h1>Warning</h1>
+     * <b>This may <u>not</u> be used together with any other role add/remove/modify methods for the same Member
+     * within one event listener cycle! The changes made by this require cache updates which are triggered by
+     * lifecycle events which are received later. This may only be called again once the specific Member has been updated
+     * by a {@link net.dv8tion.jda.core.events.guild.member.GuildMemberRoleAddEvent GuildMemberRoleAddEvent}.
+     * <br>To add <u>and</u> remove Roles from a Member you should use {@link #modifyMemberRoles(Member, Collection, Collection)}</b>
+     *
      * <p>Possible {@link net.dv8tion.jda.core.requests.ErrorResponse ErrorResponses} caused by
      * the returned {@link net.dv8tion.jda.core.requests.RestAction RestAction} include the following:
      * <ul>
@@ -1282,7 +1272,7 @@
      *             <br>Managed Roles can only be applied by the applications that manage them (e.g. Twitch Subscriber Roles)</li>
      *         </ul>
      *
-     * @return {@link net.dv8tion.jda.core.requests.RestAction RestAction}
+     * @return {@link net.dv8tion.jda.core.requests.restaction.AuditableRestAction AuditableRestAction}
      *
      * @see    #addRolesToMember(Member, Collection)
      * @see    #modifyMemberRoles(Member, Role...)
@@ -1295,6 +1285,13 @@
     /**
      * Adds all provided {@link net.dv8tion.jda.core.entities.Role Roles}
      * to the specified {@link net.dv8tion.jda.core.entities.Member Member}
+     *
+     * <h1>Warning</h1>
+     * <b>This may <u>not</u> be used together with any other role add/remove/modify methods for the same Member
+     * within one event listener cycle! The changes made by this require cache updates which are triggered by
+     * lifecycle events which are received later. This may only be called again once the specific Member has been updated
+     * by a {@link net.dv8tion.jda.core.events.guild.member.GuildMemberRoleAddEvent GuildMemberRoleAddEvent}.
+     * <br>To add <u>and</u> remove Roles from a Member you should use {@link #modifyMemberRoles(Member, Collection, Collection)}</b>
      *
      * <p>Possible {@link net.dv8tion.jda.core.requests.ErrorResponse ErrorResponses} caused by
      * the returned {@link net.dv8tion.jda.core.requests.RestAction RestAction} include the following:
@@ -1328,7 +1325,7 @@
      *             <br>Managed Roles can only be applied by the applications that manage them (e.g. Twitch Subscriber Roles)</li>
      *         </ul>
      *
-     * @return {@link net.dv8tion.jda.core.requests.RestAction RestAction}
+     * @return {@link net.dv8tion.jda.core.requests.restaction.AuditableRestAction AuditableRestAction}
      *
      * @see    #addRolesToMember(Member, Role...)
      * @see    #modifyMemberRoles(Member, Collection)
@@ -1341,6 +1338,13 @@
     /**
      * Removes all provided {@link net.dv8tion.jda.core.entities.Role Roles}
      * from the specified {@link net.dv8tion.jda.core.entities.Member Member}
+     *
+     * <h1>Warning</h1>
+     * <b>This may <u>not</u> be used together with any other role add/remove/modify methods for the same Member
+     * within one event listener cycle! The changes made by this require cache updates which are triggered by
+     * lifecycle events which are received later. This may only be called again once the specific Member has been updated
+     * by a {@link net.dv8tion.jda.core.events.guild.member.GuildMemberRoleRemoveEvent GuildMemberRoleRemoveEvent}.
+     * <br>To add <u>and</u> remove Roles from a Member you should use {@link #modifyMemberRoles(Member, Collection, Collection)}</b>
      *
      * <p>Possible {@link net.dv8tion.jda.core.requests.ErrorResponse ErrorResponses} caused by
      * the returned {@link net.dv8tion.jda.core.requests.RestAction RestAction} include the following:
@@ -1374,7 +1378,7 @@
      *             <br>Managed Roles can only be applied by the applications that manage them (e.g. Twitch Subscriber Roles)</li>
      *         </ul>
      *
-     * @return {@link net.dv8tion.jda.core.requests.RestAction RestAction}
+     * @return {@link net.dv8tion.jda.core.requests.restaction.AuditableRestAction AuditableRestAction}
      *
      * @see    #addRolesToMember(Member, Collection)
      * @see    #modifyMemberRoles(Member, Role...)
@@ -1387,6 +1391,13 @@
     /**
      * Removes all provided {@link net.dv8tion.jda.core.entities.Role Roles}
      * from the specified {@link net.dv8tion.jda.core.entities.Member Member}
+     *
+     * <h1>Warning</h1>
+     * <b>This may <u>not</u> be used together with any other role add/remove/modify methods for the same Member
+     * within one event listener cycle! The changes made by this require cache updates which are triggered by
+     * lifecycle events which are received later. This may only be called again once the specific Member has been updated
+     * by a {@link net.dv8tion.jda.core.events.guild.member.GuildMemberRoleRemoveEvent GuildMemberRoleRemoveEvent}.
+     * <br>To add <u>and</u> remove Roles from a Member you should use {@link #modifyMemberRoles(Member, Collection, Collection)}</b>
      *
      * <p>Possible {@link net.dv8tion.jda.core.requests.ErrorResponse ErrorResponses} caused by
      * the returned {@link net.dv8tion.jda.core.requests.RestAction RestAction} include the following:
@@ -1420,7 +1431,7 @@
      *             <br>Managed Roles can only be applied by the applications that manage them (e.g. Twitch Subscriber Roles)</li>
      *         </ul>
      *
-     * @return {@link net.dv8tion.jda.core.requests.RestAction RestAction}
+     * @return {@link net.dv8tion.jda.core.requests.restaction.AuditableRestAction AuditableRestAction}
      *
      * @see    #addRolesToMember(Member, Role...)
      * @see    #modifyMemberRoles(Member, Collection)
@@ -1438,6 +1449,12 @@
      *
      * <p>None of the provided collections may be null
      * <br>To only add or remove roles use either {@link #removeRolesFromMember(Member, Collection)} or {@link #addRolesToMember(Member, Collection)}
+     *
+     * <h1>Warning</h1>
+     * <b>This may <u>not</u> be used together with any other role add/remove/modify methods for the same Member
+     * within one event listener cycle! The changes made by this require cache updates which are triggered by
+     * lifecycle events which are received later. This may only be called again once the specific Member has been updated
+     * by a {@link net.dv8tion.jda.core.events.guild.member.GenericGuildMemberEvent GenericGuildMemberEvent} targeting the same Member.</b>
      *
      * <p>Possible {@link net.dv8tion.jda.core.requests.ErrorResponse ErrorResponses} caused by
      * the returned {@link net.dv8tion.jda.core.requests.RestAction RestAction} include the following:
@@ -1472,7 +1489,7 @@
      *             <li>If any of the specified Roles is managed or is the {@code Public Role} of the Guild</li>
      *         </ul>
      *
-     * @return {@link net.dv8tion.jda.core.requests.RestAction RestAction}
+     * @return {@link net.dv8tion.jda.core.requests.restaction.AuditableRestAction AuditableRestAction}
      */
     public AuditableRestAction<Void> modifyMemberRoles(Member member, Collection<Role> rolesToAdd, Collection<Role> rolesToRemove)
     {
@@ -1527,6 +1544,12 @@
      * Modifies the complete {@link net.dv8tion.jda.core.entities.Role Role} set of the specified {@link net.dv8tion.jda.core.entities.Member Member}
      * <br>The provided roles will replace all current Roles of the specified Member.
      *
+     * <h1>Warning</h1>
+     * <b>This may <u>not</u> be used together with any other role add/remove/modify methods for the same Member
+     * within one event listener cycle! The changes made by this require cache updates which are triggered by
+     * lifecycle events which are received later. This may only be called again once the specific Member has been updated
+     * by a {@link net.dv8tion.jda.core.events.guild.member.GenericGuildMemberEvent GenericGuildMemberEvent} targeting the same Member.</b>
+     *
      * <p><b>The new roles <u>must not</u> contain the Public Role of the Guild</b>
      *
      * <p>Possible {@link net.dv8tion.jda.core.requests.ErrorResponse ErrorResponses} caused by
@@ -1560,7 +1583,7 @@
      *             <li>If any of the specified {@link net.dv8tion.jda.core.entities.Role Roles} is the {@code Public Role} of this Guild</li>
      *         </ul>
      *
-     * @return {@link net.dv8tion.jda.core.requests.RestAction RestAction}
+     * @return {@link net.dv8tion.jda.core.requests.restaction.AuditableRestAction AuditableRestAction}
      *
      * @see    #modifyMemberRoles(Member, Collection)
      */
@@ -1573,7 +1596,13 @@
      * Modifies the complete {@link net.dv8tion.jda.core.entities.Role Role} set of the specified {@link net.dv8tion.jda.core.entities.Member Member}
      * <br>The provided roles will replace all current Roles of the specified Member.
      *
-     * <p><b>The new roles <u>must not</u> contain the Public Role of the Guild</b>
+     * <p><u>The new roles <b>must not</b> contain the Public Role of the Guild</u>
+     *
+     * <h1>Warning</h1>
+     * <b>This may <u>not</u> be used together with any other role add/remove/modify methods for the same Member
+     * within one event listener cycle! The changes made by this require cache updates which are triggered by
+     * lifecycle events which are received later. This may only be called again once the specific Member has been updated
+     * by a {@link net.dv8tion.jda.core.events.guild.member.GenericGuildMemberEvent GenericGuildMemberEvent} targeting the same Member.</b>
      *
      * <p>Possible {@link net.dv8tion.jda.core.requests.ErrorResponse ErrorResponses} caused by
      * the returned {@link net.dv8tion.jda.core.requests.RestAction RestAction} include the following:
@@ -1606,7 +1635,7 @@
      *             <li>If any of the specified {@link net.dv8tion.jda.core.entities.Role Roles} is the {@code Public Role} of this Guild</li>
      *         </ul>
      *
-     * @return {@link net.dv8tion.jda.core.requests.RestAction RestAction}
+     * @return {@link net.dv8tion.jda.core.requests.restaction.AuditableRestAction AuditableRestAction}
      *
      * @see    #modifyMemberRoles(Member, Collection)
      */
@@ -1688,7 +1717,7 @@
      *             <li>If the specified Member is a bot account ({@link net.dv8tion.jda.core.AccountType#BOT AccountType.BOT})</li>
      *         </ul>
      *
-     * @return {@link net.dv8tion.jda.core.requests.RestAction RestAction}
+     * @return {@link net.dv8tion.jda.core.requests.restaction.AuditableRestAction AuditableRestAction}
      */
     public AuditableRestAction<Void> transferOwnership(Member newOwner)
     {
@@ -1743,7 +1772,7 @@
      * @throws IllegalArgumentException
      *         If the provided name is {@code null} or less than 2 characters or greater than 100 characters in length
      *
-     * @return A specific {@link net.dv8tion.jda.core.requests.restaction.ChannelAction ChannelAction} - Type: {@link net.dv8tion.jda.core.entities.TextChannel TextChannel}
+     * @return A specific {@link net.dv8tion.jda.core.requests.restaction.ChannelAction ChannelAction}
      *         <br>This action allows to set fields for the new TextChannel before creating it
      */
     public ChannelAction createTextChannel(String name)
@@ -1786,7 +1815,7 @@
      * @throws IllegalArgumentException
      *         If the provided name is {@code null} or less than 2 characters or greater than 100 characters in length
      *
-     * @return A specific {@link net.dv8tion.jda.core.requests.restaction.ChannelAction ChannelAction} - Type: {@link net.dv8tion.jda.core.entities.VoiceChannel VoiceChannel}
+     * @return A specific {@link net.dv8tion.jda.core.requests.restaction.ChannelAction ChannelAction}
      *         <br>This action allows to set fields for the new VoiceChannel before creating it
      */
     public ChannelAction createVoiceChannel(String name)
@@ -1839,7 +1868,7 @@
      * @return A specific {@link net.dv8tion.jda.core.requests.restaction.ChannelAction ChannelAction}
      *         <br>This action allows to set fields for the new Channel before creating it!
      *
-     * @since  3.0
+     * @since  3.1
      *
      * @see    #createTextChannel(String)
      * @see    #createVoiceChannel(String)
@@ -2034,7 +2063,7 @@
      * @throws net.dv8tion.jda.core.exceptions.AccountTypeException
      *         If the logged in account is not from {@link net.dv8tion.jda.core.AccountType#CLIENT AccountType.CLIENT}
      *
-     * @return {@link net.dv8tion.jda.core.requests.RestAction RestAction} - Type: {@link net.dv8tion.jda.core.entities.Emote Emote}
+     * @return {@link net.dv8tion.jda.core.requests.restaction.AuditableRestAction AuditableRestAction} - Type: {@link net.dv8tion.jda.core.entities.Emote Emote}
      *         <br>The newly created Emote
      */
     public AuditableRestAction<Emote> createEmote(String name, Icon icon, Role... roles)
