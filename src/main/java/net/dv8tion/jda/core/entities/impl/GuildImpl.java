--- conflicted
+++ resolved
@@ -39,14 +39,11 @@
 import net.dv8tion.jda.core.utils.Checks;
 import net.dv8tion.jda.core.utils.Helpers;
 import net.dv8tion.jda.core.utils.MiscUtil;
-<<<<<<< HEAD
 import net.dv8tion.jda.core.utils.cache.MemberCacheView;
 import net.dv8tion.jda.core.utils.cache.MemberCacheViewImpl;
 import net.dv8tion.jda.core.utils.cache.SnowflakeCacheView;
 import net.dv8tion.jda.core.utils.cache.SnowflakeCacheViewImpl;
 import org.apache.http.util.Args;
-=======
->>>>>>> 90653ee5
 import org.json.JSONArray;
 import org.json.JSONException;
 import org.json.JSONObject;
@@ -64,7 +61,6 @@
 {
     private final long id;
     private final JDAImpl api;
-<<<<<<< HEAD
 //    private final TLongObjectMap<TextChannel> textChannels = MiscUtil.newLongMap();
 //    private final TLongObjectMap<VoiceChannel> voiceChannels = MiscUtil.newLongMap();
 //    private final TLongObjectMap<Member> members = MiscUtil.newLongMap();
@@ -76,14 +72,7 @@
     private final SnowflakeCacheViewImpl<Emote> emoteCache = new SnowflakeCacheViewImpl<>();
     private final SnowflakeCacheViewImpl<Role> roleCache = new SnowflakeCacheViewImpl<>();
     private final MemberCacheViewImpl memberCache = new MemberCacheViewImpl();
-=======
-    private final TLongObjectMap<CategoryImpl> categories = MiscUtil.newLongMap();
-    private final TLongObjectMap<TextChannel> textChannels = MiscUtil.newLongMap();
-    private final TLongObjectMap<VoiceChannel> voiceChannels = MiscUtil.newLongMap();
-    private final TLongObjectMap<Member> members = MiscUtil.newLongMap();
-    private final TLongObjectMap<Role> roles = MiscUtil.newLongMap();
-    private final TLongObjectMap<Emote> emotes = MiscUtil.newLongMap();
->>>>>>> 90653ee5
+    private final TLongObjectMap<CategoryImpl> categories = MiscUtil.newLongMap(); //TODO
 
     private final TLongObjectMap<JSONObject> cachedPresences = MiscUtil.newLongMap();
 
@@ -253,225 +242,13 @@
     @Override
     public SnowflakeCacheView<Role> getRoleCache()
     {
-<<<<<<< HEAD
         return roleCache;
-=======
-        Checks.notNull(name, "name");
-        return Collections.unmodifiableList(members.valueCollection().stream()
-                .filter(m ->
-                    ignoreCase
-                    ? name.equalsIgnoreCase(m.getUser().getName())
-                    : name.equals(m.getUser().getName()))
-                .collect(Collectors.toList()));
->>>>>>> 90653ee5
     }
 
     @Override
     public SnowflakeCacheView<Emote> getEmoteCache()
     {
-<<<<<<< HEAD
         return emoteCache;
-=======
-        Checks.notNull(nickname, "nickname");
-        return Collections.unmodifiableList(members.valueCollection().stream()
-                .filter(m ->
-                    ignoreCase
-                    ? nickname.equalsIgnoreCase(m.getNickname())
-                    : nickname.equals(m.getNickname()))
-                .collect(Collectors.toList()));
-    }
-
-    @Override
-    public List<Member> getMembersByEffectiveName(String name, boolean ignoreCase)
-    {
-        Checks.notNull(name, "name");
-        return Collections.unmodifiableList(members.valueCollection().stream()
-                .filter(m ->
-                    ignoreCase
-                    ? name.equalsIgnoreCase(m.getEffectiveName())
-                    : name.equals(m.getEffectiveName()))
-                .collect(Collectors.toList()));
-    }
-
-    @Override
-    public List<Member> getMembersWithRoles(Role... roles)
-    {
-        Checks.notNull(roles, "roles");
-        return getMembersWithRoles(Arrays.asList(roles));
-    }
-
-    @Override
-    public List<Member> getMembersWithRoles(Collection<Role> roles)
-    {
-        Checks.notNull(roles, "roles");
-        for (Role r : roles)
-        {
-            Checks.notNull(r, "Role provided in collection");
-            if (!r.getGuild().equals(this))
-                throw new IllegalArgumentException("Role provided was from a different Guild! Role: " + r);
-        }
-
-        return Collections.unmodifiableList(members.valueCollection().stream()
-                        .filter(m -> m.getRoles().containsAll(roles))
-                        .collect(Collectors.toList()));
-    }
-
-    @Override
-    public Category getCategoryById(String id)
-    {
-        return categories.get(MiscUtil.parseSnowflake(id));
-    }
-
-    @Override
-    public Category getCategoryById(long id)
-    {
-        return categories.get(id);
-    }
-
-    @Override
-    public List<Category> getCategories()
-    {
-        ArrayList<Category> list = new ArrayList<>(categories.valueCollection());
-        list.sort(Comparator.reverseOrder());
-        return Collections.unmodifiableList(list);
-    }
-
-    @Override
-    public List<Category> getCategoriesByName(String name, boolean ignoreCase)
-    {
-        Checks.notNull(name, "Name");
-        return Collections.unmodifiableList(categories.valueCollection().stream()
-                    .filter(category -> ignoreCase
-                            ? category.getName().equalsIgnoreCase(name)
-                            : category.getName().equals(name))
-                    .collect(Collectors.toList()));
-    }
-
-    @Override
-    public TextChannel getTextChannelById(String id)
-    {
-        return textChannels.get(MiscUtil.parseSnowflake(id));
-    }
-
-    @Override
-    public TextChannel getTextChannelById(long id)
-    {
-        return textChannels.get(id);
-    }
-
-    @Override
-    public List<TextChannel> getTextChannelsByName(String name, boolean ignoreCase)
-    {
-        Checks.notNull(name, "name");
-        return Collections.unmodifiableList(textChannels.valueCollection().stream()
-                .filter(tc ->
-                    ignoreCase
-                    ? name.equalsIgnoreCase(tc.getName())
-                    : name.equals(tc.getName()))
-                .collect(Collectors.toList()));
-    }
-
-    @Override
-    public List<TextChannel> getTextChannels()
-    {
-        ArrayList<TextChannel> channels = new ArrayList<>(textChannels.valueCollection());
-        channels.sort(Comparator.naturalOrder());
-        return Collections.unmodifiableList(channels);
-    }
-
-    @Override
-    public VoiceChannel getVoiceChannelById(String id)
-    {
-        return voiceChannels.get(MiscUtil.parseSnowflake(id));
-    }
-
-    @Override
-    public VoiceChannel getVoiceChannelById(long id)
-    {
-        return voiceChannels.get(id);
-    }
-
-    @Override
-    public List<VoiceChannel> getVoiceChannelsByName(String name, boolean ignoreCase)
-    {
-        Checks.notNull(name, "name");
-        return Collections.unmodifiableList(voiceChannels.valueCollection().stream()
-            .filter(vc ->
-                    ignoreCase
-                    ? name.equalsIgnoreCase(vc.getName())
-                    : name.equals(vc.getName()))
-            .collect(Collectors.toList()));
-    }
-
-    @Override
-    public List<VoiceChannel> getVoiceChannels()
-    {
-        List<VoiceChannel> channels = new ArrayList<>(voiceChannels.valueCollection());
-        channels.sort(Comparator.naturalOrder());
-        return Collections.unmodifiableList(channels);
-    }
-
-    @Override
-    public Role getRoleById(String id)
-    {
-        return roles.get(MiscUtil.parseSnowflake(id));
-    }
-
-    @Override
-    public Role getRoleById(long id)
-    {
-        return roles.get(id);
-    }
-
-    @Override
-    public List<Role> getRoles()
-    {
-        List<Role> list = new ArrayList<>(roles.valueCollection());
-        list.sort(Comparator.reverseOrder());
-        return Collections.unmodifiableList(list);
-    }
-
-    @Override
-    public List<Role> getRolesByName(String name, boolean ignoreCase)
-    {
-        Checks.notNull(name, "name");
-        return Collections.unmodifiableList(roles.valueCollection().stream()
-                .filter(r ->
-                        ignoreCase
-                        ? name.equalsIgnoreCase(r.getName())
-                        : name.equals(r.getName()))
-                .collect(Collectors.toList()));
-    }
-
-    @Override
-    public Emote getEmoteById(String id)
-    {
-        return emotes.get(MiscUtil.parseSnowflake(id));
-    }
-
-    @Override
-    public Emote getEmoteById(long id)
-    {
-        return emotes.get(id);
-    }
-
-    @Override
-    public List<Emote> getEmotes()
-    {
-        return Collections.unmodifiableList(new LinkedList<>(emotes.valueCollection()));
-    }
-
-    @Override
-    public List<Emote> getEmotesByName(String name, boolean ignoreCase)
-    {
-        Checks.notNull(name, "name");
-        return Collections.unmodifiableList(emotes.valueCollection().parallelStream()
-                .filter(e ->
-                        ignoreCase
-                        ? Helpers.equalsIgnoreCase(e.getName(), name)
-                        : Objects.equals(e.getName(), name))
-                .collect(Collectors.toList()));
->>>>>>> 90653ee5
     }
 
     @Override
