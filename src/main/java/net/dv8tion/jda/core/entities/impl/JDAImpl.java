/*
 *     Copyright 2015-2017 Austin Keener & Michael Ritter & Florian Spieß
 *
 * Licensed under the Apache License, Version 2.0 (the "License");
 * you may not use this file except in compliance with the License.
 * You may obtain a copy of the License at
 *
 *     http://www.apache.org/licenses/LICENSE-2.0
 *
 * Unless required by applicable law or agreed to in writing, software
 * distributed under the License is distributed on an "AS IS" BASIS,
 * WITHOUT WARRANTIES OR CONDITIONS OF ANY KIND, either express or implied.
 * See the License for the specific language governing permissions and
 * limitations under the License.
 */

package net.dv8tion.jda.core.entities.impl;

import com.neovisionaries.ws.client.WebSocketFactory;
import gnu.trove.map.TLongObjectMap;
import net.dv8tion.jda.bot.entities.impl.JDABotImpl;
import net.dv8tion.jda.client.entities.impl.JDAClientImpl;
import net.dv8tion.jda.core.AccountType;
import net.dv8tion.jda.core.JDA;
import net.dv8tion.jda.core.ShardedRateLimiter;
import net.dv8tion.jda.core.audio.AudioWebSocket;
import net.dv8tion.jda.core.audio.factory.DefaultSendFactory;
import net.dv8tion.jda.core.audio.factory.IAudioSendFactory;
import net.dv8tion.jda.core.entities.*;
import net.dv8tion.jda.core.events.StatusChangeEvent;
import net.dv8tion.jda.core.exceptions.AccountTypeException;
import net.dv8tion.jda.core.exceptions.RateLimitedException;
import net.dv8tion.jda.core.handle.EventCache;
import net.dv8tion.jda.core.hooks.IEventManager;
import net.dv8tion.jda.core.hooks.InterfacedEventManager;
import net.dv8tion.jda.core.managers.AudioManager;
import net.dv8tion.jda.core.managers.Presence;
import net.dv8tion.jda.core.managers.impl.PresenceImpl;
import net.dv8tion.jda.core.requests.*;
import net.dv8tion.jda.core.requests.restaction.GuildAction;
import net.dv8tion.jda.core.utils.Checks;
import net.dv8tion.jda.core.utils.JDALogger;
import net.dv8tion.jda.core.utils.MiscUtil;
import net.dv8tion.jda.core.utils.tuple.Pair;
import okhttp3.OkHttpClient;
import net.dv8tion.jda.core.utils.cache.CacheView;
import net.dv8tion.jda.core.utils.cache.SnowflakeCacheView;
import net.dv8tion.jda.core.utils.cache.impl.AbstractCacheView;
import net.dv8tion.jda.core.utils.cache.impl.SnowflakeCacheViewImpl;
import org.json.JSONObject;
import org.slf4j.Logger;
import org.slf4j.MDC;

import javax.security.auth.login.LoginException;
import java.util.*;
import java.util.concurrent.ExecutionException;
import java.util.concurrent.ScheduledThreadPoolExecutor;
import java.util.concurrent.ThreadFactory;
import java.util.concurrent.TimeUnit;
import java.util.stream.Collectors;

public class JDAImpl implements JDA
{
    public static final Logger LOG = JDALogger.getLog(JDA.class);

    public final ScheduledThreadPoolExecutor pool;

    protected final SnowflakeCacheViewImpl<User> userCache = new SnowflakeCacheViewImpl<>(User::getName);
    protected final SnowflakeCacheViewImpl<Guild> guildCache = new SnowflakeCacheViewImpl<>(Guild::getName);
    protected final SnowflakeCacheViewImpl<Category> categories = new SnowflakeCacheViewImpl<>(Channel::getName);
    protected final SnowflakeCacheViewImpl<TextChannel> textChannelCache = new SnowflakeCacheViewImpl<>(Channel::getName);
    protected final SnowflakeCacheViewImpl<VoiceChannel> voiceChannelCache = new SnowflakeCacheViewImpl<>(Channel::getName);
    protected final SnowflakeCacheViewImpl<PrivateChannel> privateChannelCache = new SnowflakeCacheViewImpl<>(MessageChannel::getName);

    protected final TLongObjectMap<User> fakeUsers = MiscUtil.newLongMap();
    protected final TLongObjectMap<PrivateChannel> fakePrivateChannels = MiscUtil.newLongMap();

    protected final AbstractCacheView<AudioManager> audioManagers = new CacheView.SimpleCacheView<>(m -> m.getGuild().getName());

    protected final Map<String, String> contextMap;
    protected final OkHttpClient.Builder httpClientBuilder;
    protected final WebSocketFactory wsFactory;
    protected final AccountType accountType;
    protected final PresenceImpl presence;
    protected final JDAClientImpl jdaClient;
    protected final JDABotImpl jdaBot;
    protected final int maxReconnectDelay;
    protected final Thread shutdownHook;
    protected final EntityBuilder entityBuilder = new EntityBuilder(this);
    protected final EventCache eventCache = new EventCache();
    protected final GuildLock guildLock = new GuildLock(this);
    protected final Object akapLock = new Object();

    protected WebSocketClient client;
    protected Requester requester;
    protected IEventManager eventManager = new InterfacedEventManager();
    protected IAudioSendFactory audioSendFactory = new DefaultSendFactory();
    protected ScheduledThreadPoolExecutor audioKeepAlivePool;
    protected Status status = Status.INITIALIZING;
    protected SelfUser selfUser;
    protected ShardInfo shardInfo;
    protected boolean audioEnabled;
    protected boolean bulkDeleteSplittingEnabled;
    protected boolean autoReconnect;
    protected long responseTotal;
    protected long ping = -1;
    protected String token;
    protected String gatewayUrl;

<<<<<<< HEAD
    public JDAImpl(AccountType accountType, OkHttpClient.Builder httpClientBuilder, WebSocketFactory wsFactory, ShardedRateLimiter rateLimiter,
                   boolean autoReconnect, boolean audioEnabled, boolean useShutdownHook, boolean bulkDeleteSplittingEnabled,
                   boolean retryOnTimeout, int corePoolSize, int maxReconnectDelay, Map<String, String> contextMap)
=======
    public JDAImpl(AccountType accountType, String token, OkHttpClient.Builder httpClientBuilder, WebSocketFactory wsFactory, ShardedRateLimiter rateLimiter,boolean autoReconnect, boolean audioEnabled,
            boolean useShutdownHook, boolean bulkDeleteSplittingEnabled,boolean retryOnTimeout, int corePoolSize, int maxReconnectDelay)
>>>>>>> 3687bd52
    {
        this.accountType = accountType;
        this.setToken(token);
        this.httpClientBuilder = httpClientBuilder;
        this.wsFactory = wsFactory;
        this.autoReconnect = autoReconnect;
        this.audioEnabled = audioEnabled;
        this.shutdownHook = useShutdownHook ? new Thread(this::shutdown, "JDA Shutdown Hook") : null;
        this.bulkDeleteSplittingEnabled = bulkDeleteSplittingEnabled;
        this.pool = new ScheduledThreadPoolExecutor(corePoolSize, new JDAThreadFactory());
        this.maxReconnectDelay = maxReconnectDelay;
        this.contextMap = contextMap == null ? new HashMap<>() : contextMap;

        this.presence = new PresenceImpl(this);
        this.requester = new Requester(this, rateLimiter);
        this.requester.setRetryOnTimeout(retryOnTimeout);

        this.jdaClient = accountType == AccountType.CLIENT ? new JDAClientImpl(this) : null;
        this.jdaBot = accountType == AccountType.BOT ? new JDABotImpl(this) : null;
    }

    public int login(String gatewayUrl, ShardInfo shardInfo, SessionReconnectQueue reconnectQueue) throws LoginException, RateLimitedException
    {
        this.gatewayUrl = gatewayUrl;
        this.shardInfo = shardInfo;

        setStatus(Status.LOGGING_IN);
        if (token == null || token.isEmpty())
            throw new LoginException("Provided token was null or empty!");

<<<<<<< HEAD
        if (shardInfo != null)
        {
            contextMap.put("jda.shard", shardInfo.getShardString());
            contextMap.put("jda.shard.id", String.valueOf(shardInfo.getShardId()));
            contextMap.put("jda.shard.total", String.valueOf(shardInfo.getShardTotal()));
        }
        // set MDC metadata for build thread
        Map<String, String> previousContext = MDC.getCopyOfContextMap();
        contextMap.forEach(MDC::put);
        setToken(token);
=======
>>>>>>> 3687bd52
        verifyToken();
        LOG.info("Login Successful!");

        client = new WebSocketClient(this, reconnectQueue);
        // remove our MDC metadata when we exit our code
        if (previousContext != null)
            MDC.setContextMap(previousContext);

        if (shutdownHook != null)
            Runtime.getRuntime().addShutdownHook(shutdownHook);

        return shardInfo == null ? -1 : shardInfo.getShardTotal();
    }

    public RestAction<String> getGateway()
    {
        return new RestAction<String>(this, Route.Misc.GATEWAY.compile())
        {
            @Override
            protected void handleResponse(Response response, Request<String> request)
            {
                try
                {
                    if (response.isOk())
                        request.onSuccess(response.getObject().getString("url"));
                    else
                        request.onFailure(new Exception("Failed to get gateway url"));
                }
                catch (Exception e)
                {
                    request.onFailure(e);
                }
            }
        };
    }


    // This method also checks for a valid bot token as it is required to get the recommended shard count.
    public RestAction<Pair<String, Integer>> getGatewayBot() throws LoginException
    {
        AccountTypeException.check(accountType, AccountType.BOT);
        return new RestAction<Pair<String, Integer>>(this, Route.Misc.GATEWAY_BOT.compile())
        {
            @Override
            protected void handleResponse(Response response, Request<Pair<String, Integer>> request)
            {
                try
                {
                    if (response.isOk())
                    {
                        JSONObject object = response.getObject();

                        String url = object.getString("url");
                        int shards = object.getInt("shards");

                        request.onSuccess(Pair.of(url, shards));
                    }
                    else if (response.isRateLimit())
                    {
                        request.onFailure(new RateLimitedException(request.getRoute(), response.retryAfter));
                    }
                    else if (response.code == 401)
                    {
                        verifyToken(true);
                    }
                    else
                    {
                        request.onFailure(new LoginException("When verifying the authenticity of the provided token, Discord returned an unknown response:\n" +
                            response.toString()));
                    }
                }
                catch (Exception e)
                {
                    request.onFailure(e);
                }
            }
        };
    }

    public Map<String, String> getContextMap()
    {
        return contextMap;
    }

    public void setStatus(Status status)
    {
        //noinspection SynchronizeOnNonFinalField
        synchronized (this.status)
        {
            Status oldStatus = this.status;
            this.status = status;

            eventManager.handle(new StatusChangeEvent(this, status, oldStatus));
        }
    }

    public void setToken(String token)
    {
        if (getAccountType() == AccountType.BOT)
            this.token = "Bot " + token;
        else
            this.token = token;
    }

    public void verifyToken() throws LoginException, RateLimitedException
    {
        this.verifyToken(false);
    }

    // @param alreadyFailed If has already been a failed attempt with the current configuration
    public void verifyToken(boolean alreadyFailed) throws LoginException, RateLimitedException
    {

        RestAction<JSONObject> login = new RestAction<JSONObject>(this, Route.Self.GET_SELF.compile())
        {
            @Override
            protected void handleResponse(Response response, Request<JSONObject> request)
            {
                if (response.isOk())
                    request.onSuccess(response.getObject());
                else if (response.isRateLimit())
                    request.onFailure(new RateLimitedException(request.getRoute(), response.retryAfter));
                else if (response.code == 401)
                    request.onSuccess(null);
                else
                    request.onFailure(new LoginException("When verifying the authenticity of the provided token, Discord returned an unknown response:\n" +
                        response.toString()));
            }
        };

        JSONObject userResponse;

        if (!alreadyFailed)
        {
            userResponse = checkToken(login);
            if (userResponse != null)
            {
                verifyAccountType(userResponse);
                return;
            }
        }

        //If we received a null return for userResponse, then that means we hit a 401.
        // 401 occurs when we attempt to access the users/@me endpoint with the wrong token prefix.
        // e.g: If we use a Client token and prefix it with "Bot ", or use a bot token and don't prefix it.
        // It also occurs when we attempt to access the endpoint with an invalid token.
        //The code below already knows that something is wrong with the token. We want to determine if it is invalid
        // or if the developer attempted to login with a token using the wrong AccountType.

        //If we attempted to login as a Bot, remove the "Bot " prefix and set the Requester to be a client.
        if (getAccountType() == AccountType.BOT)
        {
            token = token.substring("Bot ".length());
            requester = new Requester(this, AccountType.CLIENT, null);
        }
        else    //If we attempted to login as a Client, prepend the "Bot " prefix and set the Requester to be a Bot
        {
            token = "Bot " + token;
            requester = new Requester(this, AccountType.BOT, null);
        }

        userResponse = checkToken(login);

        //If the response isn't null (thus it didn't 401) send it to the secondary verify method to determine
        // which account type the developer wrongly attempted to login as
        if (userResponse != null)
            verifyAccountType(userResponse);
        else    //We 401'd again. This is an invalid token
            throw new LoginException("The provided token is invalid!");
    }

    private void verifyAccountType(JSONObject userResponse)
    {
        if (getAccountType() == AccountType.BOT)
        {
            if (!userResponse.has("bot") || !userResponse.getBoolean("bot"))
                throw new AccountTypeException(AccountType.BOT, "Attempted to login as a BOT with a CLIENT token!");
        }
        else
        {
            if (userResponse.has("bot") && userResponse.getBoolean("bot"))
                throw new AccountTypeException(AccountType.CLIENT, "Attempted to login as a CLIENT with a BOT token!");
        }
    }

    private JSONObject checkToken(RestAction<JSONObject> login) throws RateLimitedException, LoginException
    {
        JSONObject userResponse;
        try
        {
            userResponse = login.complete(false);
        }
        catch (RuntimeException e)
        {
            //We check if the LoginException is masked inside of a ExecutionException which is masked inside of the RuntimeException
            Throwable ex = e.getCause() instanceof ExecutionException ? e.getCause().getCause() : null;
            if (ex instanceof LoginException)
                throw new LoginException(ex.getMessage());
            else
                throw e;
        }
        return userResponse;
    }

    @Override
    public String getToken()
    {
        return token;
    }

    @Override
    public boolean isAudioEnabled()
    {
        return audioEnabled;
    }

    @Override
    public boolean isBulkDeleteSplittingEnabled()
    {
        return bulkDeleteSplittingEnabled;
    }

    @Override
    public void setAutoReconnect(boolean autoReconnect)
    {
        this.autoReconnect = autoReconnect;
        if (client != null)
        {
            client.setAutoReconnect(autoReconnect);
        }
    }

    @Override
    public void setRequestTimeoutRetry(boolean retryOnTimeout)
    {
        requester.setRetryOnTimeout(retryOnTimeout);
    }

    @Override
    public boolean isAutoReconnect()
    {
        return autoReconnect;
    }

    @Override
    public Status getStatus()
    {
        return status;
    }

    @Override
    public long getPing()
    {
        return ping;
    }

    @Override
    public List<String> getCloudflareRays()
    {
        return Collections.unmodifiableList(new LinkedList<>(client.getCfRays()));
    }

    @Override
    public List<String> getWebSocketTrace()
    {
        return Collections.unmodifiableList(new LinkedList<>(client.getTraces()));
    }

    @Override
    public List<Guild> getMutualGuilds(User... users)
    {
        Checks.notNull(users, "users");
        return getMutualGuilds(Arrays.asList(users));
    }

    @Override
    public List<Guild> getMutualGuilds(Collection<User> users)
    {
        Checks.notNull(users, "users");
        for(User u : users)
        {
            Checks.notNull(u, "All users");
        }
        return Collections.unmodifiableList(getGuilds().stream()
                .filter(guild -> users.stream().allMatch(guild::isMember))
                .collect(Collectors.toList()));
    }

    @Override
    public RestAction<User> retrieveUserById(String id)
    {
        return retrieveUserById(MiscUtil.parseSnowflake(id));
    }

    @Override
    public RestAction<User> retrieveUserById(long id)
    {
        AccountTypeException.check(accountType, AccountType.BOT);

        // check cache
        User user = this.getUserById(id);
        if (user != null)
            return new RestAction.EmptyRestAction<>(this, user);

        Route.CompiledRoute route = Route.Users.GET_USER.compile(Long.toUnsignedString(id));
        return new RestAction<User>(this, route)
        {
            @Override
            protected void handleResponse(Response response, Request<User> request)
            {
                if (!response.isOk())
                {
                    request.onFailure(response);
                    return;
                }
                JSONObject user = response.getObject();
                request.onSuccess(getEntityBuilder().createFakeUser(user, false));
            }
        };
    }

    @Override
    public CacheView<AudioManager> getAudioManagerCache()
    {
        return audioManagers;
    }

    @Override
    public SnowflakeCacheView<Guild> getGuildCache()
    {
        return guildCache;
    }

    @Override
    public SnowflakeCacheView<Role> getRoleCache()
    {
        return CacheView.allSnowflakes(() -> guildCache.stream().map(Guild::getRoleCache));
    }

    @Override
    public SnowflakeCacheView<Emote> getEmoteCache()
    {
        return CacheView.allSnowflakes(() -> guildCache.stream().map(Guild::getEmoteCache));
    }

    @Override
    public SnowflakeCacheView<Category> getCategoryCache()
    {
        return categories;
    }

    @Override
    public SnowflakeCacheView<TextChannel> getTextChannelCache()
    {
        return textChannelCache;
    }

    @Override
    public SnowflakeCacheView<VoiceChannel> getVoiceChannelCache()
    {
        return voiceChannelCache;
    }

    @Override
    public SnowflakeCacheView<PrivateChannel> getPrivateChannelCache()
    {
        return privateChannelCache;
    }

    @Override
    public SnowflakeCacheView<User> getUserCache()
    {
        return userCache;
    }

    public SelfUser getSelfUser()
    {
        return selfUser;
    }

    @Override
    public void shutdownNow()
    {
        shutdown();

        pool.shutdownNow();
        getRequester().shutdownNow();
    }

    @Override
    public void shutdown()
    {
        if (status == Status.SHUTDOWN || status == Status.SHUTTING_DOWN)
            return;

        setStatus(Status.SHUTTING_DOWN);
        audioManagers.forEach(AudioManager::closeAudioConnection);
        audioManagers.clear();

        if (audioKeepAlivePool != null)
            audioKeepAlivePool.shutdownNow();

        getClient().shutdown();

        final long time = 5L;
        final TimeUnit unit = TimeUnit.SECONDS;
        getRequester().shutdown(time, unit);
        pool.setKeepAliveTime(time, unit);
        pool.allowCoreThreadTimeOut(true);

        if (shutdownHook != null)
        {
            try
            {
                Runtime.getRuntime().removeShutdownHook(shutdownHook);
            }
            catch (Exception ignored) {}
        }

        setStatus(Status.SHUTDOWN);
    }

    @Override
    public JDAClientImpl asClient()
    {
        AccountTypeException.check(getAccountType(), AccountType.CLIENT);
        return jdaClient;
    }

    @Override
    public JDABotImpl asBot()
    {
        AccountTypeException.check(getAccountType(), AccountType.BOT);
        return jdaBot;
    }

    @Override
    public long getResponseTotal()
    {
        return responseTotal;
    }

    @Override
    public int getMaxReconnectDelay()
    {
        return maxReconnectDelay;
    }

    @Override
    public ShardInfo getShardInfo()
    {
        return shardInfo;
    }

    @Override
    public Presence getPresence()
    {
        return presence;
    }

    //@Override
    //public AuditableRestAction<Void> installAuxiliaryCable(int port) throws UnsupportedOperationException
    //{
    //    return new AuditableRestAction.FailedRestAction<>(new UnsupportedOperationException("nice try but next time think first :)"));
    //}

    @Override
    public AccountType getAccountType()
    {
        return accountType;
    }

    @Override
    public void setEventManager(IEventManager eventManager)
    {
        this.eventManager = eventManager;
    }

    @Override
    public void addEventListener(Object... listeners)
    {
        Checks.noneNull(listeners, "listeners");

        for (Object listener: listeners)
            eventManager.register(listener);
    }

    @Override
    public void removeEventListener(Object... listeners)
    {
        Checks.noneNull(listeners, "listeners");

        for (Object listener: listeners)
            eventManager.unregister(listener);
    }

    @Override
    public List<Object> getRegisteredListeners()
    {
        return Collections.unmodifiableList(eventManager.getRegisteredListeners());
    }

    @Override
    public GuildAction createGuild(String name)
    {
        switch (accountType)
        {
            case BOT:
                if (guildCache.size() >= 10)
                    throw new IllegalStateException("Cannot create a Guild with a Bot in more than 10 guilds!");
                break;
            case CLIENT:
                if (guildCache.size() >= 100)
                    throw new IllegalStateException("Cannot be in more than 100 guilds with AccountType.CLIENT!");
        }
        return new GuildAction(this, name);
    }

    public EntityBuilder getEntityBuilder()
    {
        return entityBuilder;
    }

    public GuildLock getGuildLock()
    {
        return this.guildLock;
    }

    public IAudioSendFactory getAudioSendFactory()
    {
        return audioSendFactory;
    }

    public void setAudioSendFactory(IAudioSendFactory factory)
    {
        Checks.notNull(factory, "Provided IAudioSendFactory");
        this.audioSendFactory = factory;
    }

    public void setPing(long ping)
    {
        this.ping = ping;
    }

    public Requester getRequester()
    {
        return requester;
    }

    public IEventManager getEventManager()
    {
        return eventManager;
    }

    public WebSocketFactory getWebSocketFactory()
    {
        return wsFactory;
    }

    public WebSocketClient getClient()
    {
        return client;
    }

    public TLongObjectMap<User> getUserMap()
    {
        return userCache.getMap();
    }

    public TLongObjectMap<Guild> getGuildMap()
    {
        return guildCache.getMap();
    }

    public TLongObjectMap<Category> getCategoryMap()
    {
        return categories.getMap();
    }

    public TLongObjectMap<TextChannel> getTextChannelMap()
    {
        return textChannelCache.getMap();
    }

    public TLongObjectMap<VoiceChannel> getVoiceChannelMap()
    {
        return voiceChannelCache.getMap();
    }

    public TLongObjectMap<PrivateChannel> getPrivateChannelMap()
    {
        return privateChannelCache.getMap();
    }

    public TLongObjectMap<User> getFakeUserMap()
    {
        return fakeUsers;
    }

    public TLongObjectMap<PrivateChannel> getFakePrivateChannelMap()
    {
        return fakePrivateChannels;
    }

    public TLongObjectMap<AudioManager> getAudioManagerMap()
    {
        return audioManagers.getMap();
    }

    public void setSelfUser(SelfUser selfUser)
    {
        this.selfUser = selfUser;
    }

    public void setResponseTotal(int responseTotal)
    {
        this.responseTotal = responseTotal;
    }

    public String getIdentifierString()
    {
        if (shardInfo != null)
            return "JDA " + shardInfo.getShardString();
        else
            return "JDA";
    }

    public EventCache getEventCache()
    {
        return eventCache;
    }

    public OkHttpClient.Builder getHttpClientBuilder()
    {
        return httpClientBuilder;
    }

    private class JDAThreadFactory implements ThreadFactory
    {
        @Override
        public Thread newThread(Runnable r)
        {
            final Thread thread = new Thread(() ->
            {
                MDC.setContextMap(contextMap);
                r.run();
            }, "JDA-Thread " + getIdentifierString());
            thread.setDaemon(true);
            return thread;
        }
    }

    public ScheduledThreadPoolExecutor getAudioKeepAlivePool()
    {
        ScheduledThreadPoolExecutor akap = audioKeepAlivePool;
        if (akap == null)
        {
            synchronized (akapLock)
            {
                akap = audioKeepAlivePool;
                if (akap == null)
                    akap = audioKeepAlivePool = new ScheduledThreadPoolExecutor(1, new AudioWebSocket.KeepAliveThreadFactory(this));
            }
        }
        return akap;
    }

    public String getGatewayUrl()
    {
        return gatewayUrl;
    }
}<|MERGE_RESOLUTION|>--- conflicted
+++ resolved
@@ -107,14 +107,9 @@
     protected String token;
     protected String gatewayUrl;
 
-<<<<<<< HEAD
-    public JDAImpl(AccountType accountType, OkHttpClient.Builder httpClientBuilder, WebSocketFactory wsFactory, ShardedRateLimiter rateLimiter,
+    public JDAImpl(AccountType accountType, String token, OkHttpClient.Builder httpClientBuilder, WebSocketFactory wsFactory, ShardedRateLimiter rateLimiter,
                    boolean autoReconnect, boolean audioEnabled, boolean useShutdownHook, boolean bulkDeleteSplittingEnabled,
                    boolean retryOnTimeout, int corePoolSize, int maxReconnectDelay, Map<String, String> contextMap)
-=======
-    public JDAImpl(AccountType accountType, String token, OkHttpClient.Builder httpClientBuilder, WebSocketFactory wsFactory, ShardedRateLimiter rateLimiter,boolean autoReconnect, boolean audioEnabled,
-            boolean useShutdownHook, boolean bulkDeleteSplittingEnabled,boolean retryOnTimeout, int corePoolSize, int maxReconnectDelay)
->>>>>>> 3687bd52
     {
         this.accountType = accountType;
         this.setToken(token);
@@ -145,7 +140,6 @@
         if (token == null || token.isEmpty())
             throw new LoginException("Provided token was null or empty!");
 
-<<<<<<< HEAD
         if (shardInfo != null)
         {
             contextMap.put("jda.shard", shardInfo.getShardString());
@@ -155,9 +149,6 @@
         // set MDC metadata for build thread
         Map<String, String> previousContext = MDC.getCopyOfContextMap();
         contextMap.forEach(MDC::put);
-        setToken(token);
-=======
->>>>>>> 3687bd52
         verifyToken();
         LOG.info("Login Successful!");
 
