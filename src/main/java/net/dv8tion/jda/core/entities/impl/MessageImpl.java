--- conflicted
+++ resolved
@@ -567,16 +567,7 @@
     @Override
     public String toString()
     {
-<<<<<<< HEAD
-        String content = getContent();
-        if (content.length() > 20)
-        {
-            content = content.substring(0, 17) + "...";
-        }
-        return "M:" + author.getName() + ':' + content + '(' + id + ')';
-=======
         return String.format("M:%#s:%.20s(%s)", author, this, getId());
->>>>>>> 72ffb733
     }
 
     public JSONObject toJSONObject()
