--- conflicted
+++ resolved
@@ -18,12 +18,9 @@
 
 import net.dv8tion.jda.client.managers.EmoteManager;
 import net.dv8tion.jda.core.Permission;
-<<<<<<< HEAD
-import net.dv8tion.jda.core.entities.Emote;
-=======
 import net.dv8tion.jda.core.entities.Guild;
 import net.dv8tion.jda.core.entities.ListedEmote;
->>>>>>> 0f309c6f
+import net.dv8tion.jda.core.entities.Emote;
 import net.dv8tion.jda.core.entities.Role;
 import net.dv8tion.jda.core.entities.User;
 import net.dv8tion.jda.core.exceptions.InsufficientPermissionException;
@@ -253,11 +250,7 @@
     public EmoteImpl clone()
     {
         if (isFake()) return null;
-<<<<<<< HEAD
-        EmoteImpl copy = new EmoteImpl(id, getGuild()).setManaged(managed).setAnimated(animated).setName(name);
-=======
-        EmoteImpl copy = new EmoteImpl(id, guild).setUser(user).setManaged(managed).setAnimated(animated).setName(name);
->>>>>>> 0f309c6f
+        EmoteImpl copy = new EmoteImpl(id, getGuild()).setUser(user).setManaged(managed).setAnimated(animated).setName(name);
         copy.roles.addAll(roles);
         return copy;
 
