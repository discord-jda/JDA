--- conflicted
+++ resolved
@@ -151,7 +151,6 @@
      */
     List<Role> getRoles();
     List<Role> getRolesByName(String name, boolean ignoreCase);
-<<<<<<< HEAD
 
     /**
      * An {@link net.dv8tion.jda.core.entities.Emote Emote} matching the specified ID.<br>
@@ -176,7 +175,7 @@
      * If there are no {@link net.dv8tion.jda.core.entities.Emote Emotes} with the provided name, then this returns an empty list.
      *
      * @param name
-     *          The name of the requested {@link net.dv8tion.jda.core.entities.Emotes Emotes}.
+     *          The name of the requested {@link net.dv8tion.jda.core.entities.Emote Emotes}.
      * @param ignoreCase
      *          Whether to ignore case or not.
      * @return
@@ -184,45 +183,6 @@
      *      same name as the provided name.
      */
     List<Emote> getEmotesByName(String name, boolean ignoreCase);
-
-//
-//    /**
-//     * Creates a new {@link net.dv8tion.jda.core.entities.Role Role} in this Guild.
-//     * For this to be successful, the logged in account has to have the {@link net.dv8tion.jda.Permission#MANAGE_ROLES MANAGE_ROLES Permission}
-//     *
-//     * @return
-//     *      the RoleManager for the created Role
-//     * @throws net.dv8tion.jda.exceptions.GuildUnavailableException
-//     *      if the guild is temporarily unavailable
-//     */
-//    RoleManager createRole();
-//
-//    /**
-//     * Creates a new {@link net.dv8tion.jda.core.entities.Role Role} in this {@link net.dv8tion.jda.core.entities.Guild Guild} with the same settings as the given {@link net.dv8tion.jda.core.entities.Role Role}.
-//     * It will be placed at the bottom (just over the @everyone role) to avoid permission hierarchy conflicts.
-//     * For this to be successful, the logged in account has to have the {@link net.dv8tion.jda.Permission#MANAGE_ROLES MANAGE_ROLES Permission}
-//     * and all {@link net.dv8tion.jda.Permission Permissions} the given {@link net.dv8tion.jda.core.entities.Role Role} has.
-//     *
-//     * @param role
-//     *      The {@link net.dv8tion.jda.core.entities.Role Role} that should be copied
-//     * @return
-//     *      the RoleManager for the created Role
-//     * @throws net.dv8tion.jda.exceptions.GuildUnavailableException
-//     *      if the guild is temporarily unavailable
-//     * @throws net.dv8tion.jda.exceptions.PermissionException
-//     *      if the bot doesn't has {@link net.dv8tion.jda.Permission#MANAGE_ROLES MANAGE_ROLES Permission} and every Permission the given Role has
-//     */
-//    RoleManager createCopyOfRole(Role role);
-
-//
-//    /**
-//     * Provides the {@link net.dv8tion.jda.core.entities.Role Role} that determines the color for the provided {@link net.dv8tion.jda.core.entities.User User}
-//     *
-//     * If the {@link net.dv8tion.jda.core.entities.User User} has the default color, this returns the same as getPublicRole();
-//     */
-//    Role getColorDeterminantRoleForUser(User user);
-=======
->>>>>>> d6fe588f
 
     /**
      * The @everyone {@link net.dv8tion.jda.core.entities.Role Role} of this {@link net.dv8tion.jda.core.entities.Guild Guild}
