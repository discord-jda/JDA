--- conflicted
+++ resolved
@@ -861,7 +861,6 @@
     SnowflakeCacheView<Emote> getEmoteCache();
 
     /**
-<<<<<<< HEAD
      * Retrieves a list of emotes together with their respective creators.
      *
      * <p>Note that {@link ListedEmote#getUser()} is only available if the currently
@@ -958,14 +957,9 @@
     }
 
     /**
-     * Gets an unmodifiable list of the currently banned {@link net.dv8tion.jda.core.entities.User Users}.
-     * <br>If you wish to ban or unban a user, please {@link GuildController#ban(User, int) GuildController.ban(User, int)} or
-     * {@link GuildController#unban(User) GuildController.ban(User)}.
-=======
      * Retrieves an unmodifiable list of the currently banned {@link net.dv8tion.jda.core.entities.User Users}.
      * <br>If you wish to ban or unban a user, use either {@link GuildController#ban(User, int) GuildController.ban(User, int)} or
      * {@link GuildController#unban(User) GuildController.unban(User)}.
->>>>>>> 3c59b510
      *
      * <p>Possible {@link net.dv8tion.jda.core.requests.ErrorResponse ErrorResponses} caused by
      * the returned {@link net.dv8tion.jda.core.requests.RestAction RestAction} include the following:
