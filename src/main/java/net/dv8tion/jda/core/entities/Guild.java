--- conflicted
+++ resolved
@@ -500,13 +500,8 @@
 
     /**
      * Gets an unmodifiable list of the currently banned {@link net.dv8tion.jda.core.entities.User Users}.
-<<<<<<< HEAD
-     * <br>If you wish to ban or unban a user, please {@link GuildController#ban(net.dv8tion.jda.core.entities.User, int)} or
-     * {@link GuildController#unban(net.dv8tion.jda.core.entities.User)}.
-=======
      * <br>If you wish to ban or unban a user, please {@link GuildController#ban(User, int) GuildController.ban(User, int)} or
      * {@link GuildController#unban(User) GuildController.ban(User)}.
->>>>>>> 9707ae16
      *
      * <p>Possible {@link net.dv8tion.jda.core.requests.ErrorResponse ErrorResponses} caused by
      * the returned {@link net.dv8tion.jda.core.requests.RestAction RestAction} include the following:
@@ -521,11 +516,7 @@
      * @throws net.dv8tion.jda.core.exceptions.PermissionException
      *         If the logged in account does not have the {@link net.dv8tion.jda.core.Permission#BAN_MEMBERS} permission.
      * @throws net.dv8tion.jda.core.exceptions.GuildUnavailableException
-<<<<<<< HEAD
-     *         If the guild is temporarily not {@link net.dv8tion.jda.core.entities.Guild#isAvailable() available}
-=======
      *         If the guild is temporarily not {@link #isAvailable() available}
->>>>>>> 9707ae16
      *
      * @return {@link net.dv8tion.jda.core.requests.RestAction RestAction} - Type: {@literal List<}{@link net.dv8tion.jda.core.entities.User User}{@literal >}
      *         <br>An unmodifiable list of all users currently banned from this Guild
@@ -533,12 +524,7 @@
     RestAction<List<User>> getBans();
 
     /**
-<<<<<<< HEAD
-     * The method calculates the amount of Members
-     * that would be pruned if {@link net.dv8tion.jda.core.managers.GuildController#prune(int) GuildController.prune(int)} was executed.
-=======
      * The method calculates the amount of Members that would be pruned if {@link GuildController#prune(int)} was executed.
->>>>>>> 9707ae16
      * Prunability is determined by a Member being offline for at least <i>days</i> days.
      *
      * <p>Possible {@link net.dv8tion.jda.core.requests.ErrorResponse ErrorResponses} caused by
@@ -557,11 +543,7 @@
      * @throws net.dv8tion.jda.core.exceptions.PermissionException
      *         If the account doesn't have {@link net.dv8tion.jda.core.Permission#KICK_MEMBERS KICK_MEMBER} Permission.
      * @throws net.dv8tion.jda.core.exceptions.GuildUnavailableException
-<<<<<<< HEAD
-     *         If the guild is temporarily not {@link net.dv8tion.jda.core.entities.Guild#isAvailable() available}
-=======
      *         If the guild is temporarily not {@link #isAvailable() available}
->>>>>>> 9707ae16
      * @throws IllegalArgumentException
      *         If the provided days are less than {@code 1}
      *
