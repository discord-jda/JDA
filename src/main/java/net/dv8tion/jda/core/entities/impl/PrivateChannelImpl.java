/*
 *     Copyright 2015-2017 Austin Keener & Michael Ritter
 *
 * Licensed under the Apache License, Version 2.0 (the "License");
 * you may not use this file except in compliance with the License.
 * You may obtain a copy of the License at
 *
 *     http://www.apache.org/licenses/LICENSE-2.0
 *
 * Unless required by applicable law or agreed to in writing, software
 * distributed under the License is distributed on an "AS IS" BASIS,
 * WITHOUT WARRANTIES OR CONDITIONS OF ANY KIND, either express or implied.
 * See the License for the specific language governing permissions and
 * limitations under the License.
 */

package net.dv8tion.jda.core.entities.impl;

import net.dv8tion.jda.client.entities.Call;
import net.dv8tion.jda.core.JDA;
import net.dv8tion.jda.core.entities.ChannelType;
import net.dv8tion.jda.core.entities.PrivateChannel;
import net.dv8tion.jda.core.entities.User;
import net.dv8tion.jda.core.requests.Request;
import net.dv8tion.jda.core.requests.Response;
import net.dv8tion.jda.core.requests.RestAction;
import net.dv8tion.jda.core.requests.Route;

public class PrivateChannelImpl implements PrivateChannel
{
    private final long id;
    private final User user;

    private String lastMessageId;
    private Call currentCall = null;
    private boolean fake = false;

    public PrivateChannelImpl(long id, User user)
    {
        this.id = id;
        this.user = user;
    }

    @Override
    public User getUser()
    {
        return user;
    }

    @Override
    public String getLatestMessageId()
    {
        String messageId = lastMessageId;
        if (messageId == null)
            throw new IllegalStateException("No last message id found.");
        return messageId;
    }

    @Override
    public boolean hasLatestMessage()
    {
        return lastMessageId != null;
    }

    @Override
    public String getName()
    {
        return user.getName();
    }

    @Override
    public ChannelType getType()
    {
        return ChannelType.PRIVATE;
    }

    @Override
    public JDA getJDA()
    {
        return user.getJDA();
    }

    @Override
    public RestAction<Void> close()
    {
        Route.CompiledRoute route = Route.Channels.DELETE_CHANNEL.compile(getId());
        return new RestAction<Void>(getJDA(), route, null)
        {
            @Override
            protected void handleResponse(Response response, Request<Void> request)
            {
                if (response.isOk())
                    request.onSuccess(null);
                else
                    request.onFailure(response);
            }
        };
    }

    @Override
    public long getIdLong()
    {
        return id;
    }

    @Override
    public boolean isFake()
    {
        return fake;
    }

    @Override
    public RestAction<Call> startCall()
    {
        return null;
    }

    @Override
    public Call getCurrentCall()
    {
        return currentCall;
    }

    public PrivateChannelImpl setFake(boolean fake)
    {
        this.fake = fake;
        return this;
    }

    public PrivateChannelImpl setCurrentCall(Call currentCall)
    {
        this.currentCall = currentCall;
        return this;
    }

<<<<<<< HEAD
    // -- Object --


    @Override
    public int hashCode()
    {
        return Long.hashCode(id);
    }

    @Override
    public boolean equals(Object obj)
    {
        return obj instanceof PrivateChannelImpl
                && this.id == ((PrivateChannelImpl) obj).id;
    }

    @Override
    public String toString()
    {
        return "PC:" + getUser().getName() + '(' + id + ')';
=======
    public PrivateChannelImpl setLastMessageId(String id)
    {
        this.lastMessageId = id;
        return this;
>>>>>>> 8a19c275
    }

    private void checkNull(Object obj, String name)
    {
        if (obj == null)
            throw new NullPointerException("Provided " + name + " was null!");
    }
}<|MERGE_RESOLUTION|>--- conflicted
+++ resolved
@@ -133,7 +133,12 @@
         return this;
     }
 
-<<<<<<< HEAD
+    public PrivateChannelImpl setLastMessageId(String id)
+    {
+        this.lastMessageId = id;
+        return this;
+    }
+
     // -- Object --
 
 
@@ -154,12 +159,6 @@
     public String toString()
     {
         return "PC:" + getUser().getName() + '(' + id + ')';
-=======
-    public PrivateChannelImpl setLastMessageId(String id)
-    {
-        this.lastMessageId = id;
-        return this;
->>>>>>> 8a19c275
     }
 
     private void checkNull(Object obj, String name)
