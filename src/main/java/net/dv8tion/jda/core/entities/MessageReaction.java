/*
 *     Copyright 2015-2017 Austin Keener & Michael Ritter
 *
 * Licensed under the Apache License, Version 2.0 (the "License");
 * you may not use this file except in compliance with the License.
 * You may obtain a copy of the License at
 *
 *     http://www.apache.org/licenses/LICENSE-2.0
 *
 * Unless required by applicable law or agreed to in writing, software
 * distributed under the License is distributed on an "AS IS" BASIS,
 * WITHOUT WARRANTIES OR CONDITIONS OF ANY KIND, either express or implied.
 * See the License for the specific language governing permissions and
 * limitations under the License.
 */

package net.dv8tion.jda.core.entities;

import net.dv8tion.jda.core.JDA;
import net.dv8tion.jda.core.Permission;
import net.dv8tion.jda.core.exceptions.PermissionException;
import net.dv8tion.jda.core.requests.Request;
import net.dv8tion.jda.core.requests.Response;
import net.dv8tion.jda.core.requests.RestAction;
import net.dv8tion.jda.core.requests.Route;
import net.dv8tion.jda.core.requests.restaction.pagination.ReactionPaginationAction;
import net.dv8tion.jda.core.utils.MiscUtil;

import java.util.Objects;

/**
 * An object representing a single MessageReaction from Discord.
 * This is an immutable object and is not updated by method calls or changes in Discord. A new snapshot instance
 * built from Discord is needed to see changes.
 *
 * @since  3.0
 * @author Florian Spieß
 */
public class MessageReaction
{

    private final MessageChannel channel;
    private final ReactionEmote emote;
    private final long messageId;
    private final boolean self;
    private final int count;

    /**
     * Creates a new MessageReaction instance
     *
     * @param  channel
     *         The {@link net.dv8tion.jda.core.entities.MessageChannel} this Reaction was used in
     * @param  emote
     *         The {@link net.dv8tion.jda.core.entities.MessageReaction.ReactionEmote ReactionEmote} that was used
     * @param  messageId
     *         The message id this reaction is attached to
     * @param  self
     *         Whether we already reacted with this Reaction
     * @param  count
     *         The amount of people that reacted with this Reaction
     */
    public MessageReaction(MessageChannel channel, ReactionEmote emote, long messageId, boolean self, int count)
    {
        this.channel = channel;
        this.emote = emote;
        this.messageId = messageId;
        this.self = self;
        this.count = count;
    }

    /**
     * The JDA instance of this Reaction
     *
     * @return The JDA instance of this Reaction
     */
    public JDA getJDA()
    {
        return channel.getJDA();
    }

    /**
     * Whether the currently logged in account has reacted with this reaction
     *
     * @return True, if we reacted with this reaction
     */
    public boolean isSelf()
    {
        return self;
    }

    /**
     * The amount of users that already reacted with this Reaction
     * <br><b>This is not updated, it is a {@code final int} per Reaction instance</b>
     *
     * @return The amount of users that reacted with this Reaction
     */
    public int getCount()
    {
        return count;
    }

    /**
     * The {@link net.dv8tion.jda.core.entities.MessageChannel MessageChannel}
     * this Reaction was used in.
     *
     * @return The channel this Reaction was used in
     */
    public MessageChannel getChannel()
    {
        return channel;
    }

    /**
     * The {@link net.dv8tion.jda.core.entities.MessageReaction.ReactionEmote ReactionEmote}
     * of this Reaction
     *
     * @return The final instance of this Reaction's Emote/Emoji
     */
    public ReactionEmote getEmote()
    {
        return emote;
    }

    /**
     * The message id this reaction is attached to
     *
     * @return The message id this reaction is attached to
     */
    public String getMessageId()
    {
        return String.valueOf(messageId);
    }

    /**
     * Retrieves the {@link net.dv8tion.jda.core.entities.User Users} that
     * already reacted with this MessageReaction.
     * <br>This is an overload of {@link #getUsers(int)} with {@code 100}.
     *
     * <p>Possible ErrorResponses include:
     * <ul>
     *     <li>{@link net.dv8tion.jda.core.requests.ErrorResponse#UNKNOWN_MESSAGE UNKNOWN_MESSAGE}
     *     <br>If the message this reaction was attached to got deleted.</li>
     *
     *     <li>{@link net.dv8tion.jda.core.requests.ErrorResponse#UNKNOWN_CHANNEL UNKNOWN_CHANNEL}
     *     <br>If the channel this reaction was used in got deleted.</li>
     *
     *     <li>{@link net.dv8tion.jda.core.requests.ErrorResponse#MISSING_ACCESS MISSING_ACCESS}
     *     <br>If we were removed from the channel/guild</li>
     * </ul>
     *
     * @return {@link net.dv8tion.jda.core.requests.restaction.pagination.ReactionPaginationAction ReactionPaginationAction}
     *         <br>Retrieves an immutable list of users that reacted with this Reaction.
     */
    public ReactionPaginationAction getUsers()
    {
        return getUsers(100);
    }

    /**
     * Retrieves the {@link net.dv8tion.jda.core.entities.User Users} that
     * already reacted with this MessageReaction. The maximum amount of users
     * that can be retrieved is 100.
     *
     * <p>Possible ErrorResponses include:
     * <ul>
     *     <li>{@link net.dv8tion.jda.core.requests.ErrorResponse#UNKNOWN_MESSAGE UNKNOWN_MESSAGE}
     *     <br>If the message this reaction was attached to got deleted.</li>
     *
     *     <li>{@link net.dv8tion.jda.core.requests.ErrorResponse#UNKNOWN_CHANNEL UNKNOWN_CHANNEL}
     *     <br>If the channel this reaction was used in got deleted.</li>
     *
     *     <li>{@link net.dv8tion.jda.core.requests.ErrorResponse#MISSING_ACCESS MISSING_ACCESS}
     *     <br>If we were removed from the channel/guild</li>
     * </ul>
     *
     * @param  amount
     *         the amount of users to retrieve
     *
     * @throws IllegalArgumentException
     *         if the provided amount is not between 1-100
     *
     * @return {@link net.dv8tion.jda.core.requests.restaction.pagination.ReactionPaginationAction ReactionPaginationAction}
     *         <br>Retrieves an immutable list of users that reacted with this Reaction.
     */
    public ReactionPaginationAction getUsers(int amount)
    {
<<<<<<< HEAD
        if (amount < 1 || amount > 100)
            throw new IllegalArgumentException("Amount is out of range 1-100!");
        String code = emote.isEmote()
                ? emote.getName() + ":" + emote.getId()
                : encode(emote.getName());
        Route.CompiledRoute route = Route.Messages.GET_REACTION_USERS.compile(channel.getId(), getMessageId(), code, String.valueOf(amount));
        return new RestAction<List<User>>(getJDA(), route, null)
        {
            @Override
            protected void handleResponse(Response response, Request<List<User>> request)
            {
                if (!response.isOk())
                {
                    request.onFailure(response);
                    return;
                }
                List<User> users = new LinkedList<>();
                JSONArray array = response.getArray();
                for (int i = 0; i < array.length(); i++)
                {
                    JSONObject json = array.getJSONObject(i);
                    final long userId = json.getLong("id");
                    User user = api.getUserMap().get(userId);
                    if (user == null)
                        user = api.getFakeUserMap().get(userId);
                    if (user == null)
                        user = EntityBuilder.get(api).createFakeUser(json, false);
                    users.add(user);
                }
                request.onSuccess(users);
            }
        };
=======
        return new ReactionPaginationAction(this).limit(amount);
>>>>>>> efe05460
    }

    /**
     * Removes this Reaction from the Message.
     * <br>This will remove our own reaction as an overload
     * of {@link #removeReaction(User)}.
     *
     * <p>Possible ErrorResponses include:
     * <ul>
     *     <li>{@link net.dv8tion.jda.core.requests.ErrorResponse#UNKNOWN_MESSAGE UNKNOWN_MESSAGE}
     *     <br>If the message this reaction was attached to got deleted.</li>
     *
     *     <li>{@link net.dv8tion.jda.core.requests.ErrorResponse#UNKNOWN_CHANNEL UNKNOWN_CHANNEL}
     *     <br>If the channel this reaction was used in got deleted.</li>
     *
     *     <li>{@link net.dv8tion.jda.core.requests.ErrorResponse#MISSING_ACCESS MISSING_ACCESS}
     *     <br>If we were removed from the channel/guild</li>
     * </ul>
     *
     * @return {@link net.dv8tion.jda.core.requests.RestAction RestAction} - Type: Void
     *         Nothing is returned on success
     */
    public RestAction<Void> removeReaction()
    {
        return removeReaction(getJDA().getSelfUser());
    }

    /**
     * Removes this Reaction from the Message.
     * <br>This will remove the reaction of the {@link net.dv8tion.jda.core.entities.User User}
     * provided.
     *
     * <p>If the provided User did not react with this Reaction this does nothing.
     *
     * <p>Possible ErrorResponses include:
     * <ul>
     *     <li>{@link net.dv8tion.jda.core.requests.ErrorResponse#UNKNOWN_MESSAGE UNKNOWN_MESSAGE}
     *     <br>If the message this reaction was attached to got deleted.</li>
     *
     *     <li>{@link net.dv8tion.jda.core.requests.ErrorResponse#UNKNOWN_CHANNEL UNKNOWN_CHANNEL}
     *     <br>If the channel this reaction was used in got deleted.</li>
     *
     *     <li>{@link net.dv8tion.jda.core.requests.ErrorResponse#MISSING_ACCESS MISSING_ACCESS}
     *     <br>If we were removed from the channel/guild</li>
     * </ul>
     *
     * @param  user
     *         The User of which to remove the reaction
     *
     * @throws java.lang.IllegalArgumentException
     *         If the provided {@code user} is null.
     * @throws net.dv8tion.jda.core.exceptions.PermissionException
     *         if the provided User is not us and we do not have permission to
     *         {@link net.dv8tion.jda.core.Permission#MESSAGE_MANAGE manage messages}
     *         in the channel this reaction was used in
     *
     * @return {@link net.dv8tion.jda.core.requests.RestAction RestAction} - Type: Void
     *         Nothing is returned on success
     */
    public RestAction<Void> removeReaction(User user)
    {
        if (user == null)
            throw new IllegalArgumentException("Provided User was null!");
        if (!user.equals(getJDA().getSelfUser()))
        {
            if (channel.getType() == ChannelType.TEXT)
            {
                Channel channel = (Channel) this.channel;
                if (!channel.getGuild().getSelfMember().hasPermission(channel, Permission.MESSAGE_MANAGE))
                    throw new PermissionException(Permission.MESSAGE_MANAGE);
            }
            else
            {
                throw new PermissionException("Unable to remove Reaction of other user in non-text channel!");
            }
        }

        String code = emote.isEmote()
                    ? emote.getName() + ":" + emote.getId()
<<<<<<< HEAD
                    : encode(emote.getName());
        Route.CompiledRoute route = Route.Messages.REMOVE_REACTION.compile(channel.getId(), getMessageId(), code, user.getId());
=======
                    : MiscUtil.encodeUTF8(emote.getName());
        Route.CompiledRoute route = Route.Messages.REMOVE_REACTION.compile(channel.getId(), messageId, code, user.getId());
>>>>>>> efe05460
        return new RestAction<Void>(getJDA(), route, null)
        {
            @Override
            protected void handleResponse(Response response, Request<Void> request)
            {
                if (response.isOk())
                    request.onSuccess(null);
                else
                    request.onFailure(response);
            }
        };
    }

    @Override
    public boolean equals(Object obj)
    {
        return obj instanceof MessageReaction
                && ((MessageReaction) obj).emote.equals(emote)
                && (((MessageReaction) obj).self == self)
                && ((MessageReaction) obj).messageId == messageId;
    }

    @Override
    public String toString()
    {
        return "MR:(M:(" + messageId + ") / " + emote + ")";
    }

    /**
     * Represents an Emoji/Emote of a MessageReaction
     * <br>This is used to wrap both emojis and emotes
     */
    public static class ReactionEmote implements ISnowflake
    {

        private final JDA api;
        private final String name;
<<<<<<< HEAD
        private final Long id;
=======
        private final String id;
        private Emote emote = null;
>>>>>>> efe05460

        public ReactionEmote(String name, Long id, JDA api)
        {
            this.name = name;
            this.id = id;
            this.api = api;
        }

        public ReactionEmote(Emote emote)
        {
<<<<<<< HEAD
            this(emote.getName(), emote.getIdLong(), emote.getJDA());
=======
            this(emote.getName(), emote.getId(), emote.getJDA());
            this.emote = emote;
>>>>>>> efe05460
        }

        /**
         * Whether this is an {@link net.dv8tion.jda.core.entities.Emote Emote}
         * wrapper.
         *
         * @return True, if {@link #getId()} is not null
         */
        public boolean isEmote()
        {
            return emote != null;
        }

        @Override
        public String getId()
        {
            return id != null ? String.valueOf(id) : null;
        }

        @Override
        public long getIdLong()
        {
            if (id == null)
                throw new IllegalStateException("No id available");
            return id;
        }

        /**
         * The name for this emote/emoji
         *
         * @return The name for this emote/emoji
         */
        public String getName()
        {
            return name;
        }

        /**
         * The instance of {@link net.dv8tion.jda.core.entities.Emote Emote}
         * for the Reaction instance.
         * <br>Might be null if {@link #getId()} returns null.
         *
         * @return The possibly-null Emote for the Reaction instance
         */
        public Emote getEmote()
        {
<<<<<<< HEAD
            if (!isEmote())
                return null;
            Emote e = api.getEmoteById(getIdLong());
            return e != null ? e : new EmoteImpl(id, api).setName(name);
=======
            return emote;
>>>>>>> efe05460
        }

        /**
         * The current JDA instance for the Reaction
         *
         * @return The JDA instance of the Reaction
         */
        public JDA getJDA()
        {
            return api;
        }

        @Override
        public boolean equals(Object obj)
        {
            return obj instanceof ReactionEmote
                    && Objects.equals(((ReactionEmote) obj).id, id)
                    && ((ReactionEmote) obj).getName().equals(name);
        }

        @Override
        public String toString()
        {
            return "RE:" + (isEmote() ? getEmote() : getName() + "(" + id + ")");
        }
    }

}<|MERGE_RESOLUTION|>--- conflicted
+++ resolved
@@ -16,6 +16,7 @@
 
 package net.dv8tion.jda.core.entities;
 
+import net.dv8tion.jda.client.entities.Group;
 import net.dv8tion.jda.core.JDA;
 import net.dv8tion.jda.core.Permission;
 import net.dv8tion.jda.core.exceptions.PermissionException;
@@ -100,6 +101,77 @@
     }
 
     /**
+     * The {@link net.dv8tion.jda.core.entities.ChannelType ChannelType}
+     * this Reaction was used in.
+     *
+     * @return The ChannelType
+     */
+    public ChannelType getChannelType()
+    {
+        return channel.getType();
+    }
+
+    /**
+     * Whether this Reaction was used in a {@link net.dv8tion.jda.core.entities.MessageChannel MessageChannel}
+     * of the specified {@link net.dv8tion.jda.core.entities.ChannelType ChannelType}.
+     *
+     * @param  type
+     *         The ChannelType to compare
+     *
+     * @return True, if this Reaction was used in a MessageChannel from the specified ChannelType
+     */
+    public boolean isFromType(ChannelType type)
+    {
+        return getChannelType() == type;
+    }
+
+    /**
+     * The {@link net.dv8tion.jda.core.entities.Guild Guild} this Reaction was used in,
+     * this might return {@code null} when this Reaction was not used in a MessageChannel
+     * from the ChannelType {@link net.dv8tion.jda.core.entities.ChannelType#TEXT TEXT}!
+     *
+     * @return {@link net.dv8tion.jda.core.entities.Guild Guild} this Reaction was used in, or {@code null}
+     */
+    public Guild getGuild()
+    {
+        TextChannel channel = getTextChannel();
+        return channel != null ? channel.getGuild() : null;
+    }
+
+    /**
+     * The {@link net.dv8tion.jda.core.entities.TextChannel TextChannel} this Reaction was used in
+     * or {@code null} if this is not from type {@link net.dv8tion.jda.core.entities.ChannelType#TEXT ChannelType.TEXT}!
+     *
+     * @return The {@link net.dv8tion.jda.core.entities.TextChannel TextChannel} or {@code null}
+     */
+    public TextChannel getTextChannel()
+    {
+        return getChannel() instanceof TextChannel ? (TextChannel) getChannel() : null;
+    }
+
+    /**
+     * The {@link net.dv8tion.jda.core.entities.PrivateChannel PrivateChannel} this Reaction was used in
+     * or {@code null} if this is not from type {@link net.dv8tion.jda.core.entities.ChannelType#PRIVATE ChannelType.PRIVATE}!
+     *
+     * @return The {@link net.dv8tion.jda.core.entities.PrivateChannel PrivateChannel} or {@code null}
+     */
+    public PrivateChannel getPrivateChannel()
+    {
+        return getChannel() instanceof PrivateChannel ? (PrivateChannel) getChannel() : null;
+    }
+
+    /**
+     * The {@link net.dv8tion.jda.client.entities.Group Group} this Reaction was used in
+     * or {@code null} if this is not from type {@link net.dv8tion.jda.core.entities.ChannelType#GROUP ChannelType.GROUP}!
+     *
+     * @return The {@link net.dv8tion.jda.client.entities.Group Group} or {@code null}
+     */
+    public Group getGroup()
+    {
+        return getChannel() instanceof Group ? (Group) getChannel() : null;
+    }
+
+    /**
      * The {@link net.dv8tion.jda.core.entities.MessageChannel MessageChannel}
      * this Reaction was used in.
      *
@@ -129,6 +201,16 @@
     public String getMessageId()
     {
         return String.valueOf(messageId);
+    }
+
+    /**
+     * The message id this reaction is attached to
+     *
+     * @return The message id this reaction is attached to
+     */
+    public long getMessageIdLong()
+    {
+        return messageId;
     }
 
     /**
@@ -184,42 +266,7 @@
      */
     public ReactionPaginationAction getUsers(int amount)
     {
-<<<<<<< HEAD
-        if (amount < 1 || amount > 100)
-            throw new IllegalArgumentException("Amount is out of range 1-100!");
-        String code = emote.isEmote()
-                ? emote.getName() + ":" + emote.getId()
-                : encode(emote.getName());
-        Route.CompiledRoute route = Route.Messages.GET_REACTION_USERS.compile(channel.getId(), getMessageId(), code, String.valueOf(amount));
-        return new RestAction<List<User>>(getJDA(), route, null)
-        {
-            @Override
-            protected void handleResponse(Response response, Request<List<User>> request)
-            {
-                if (!response.isOk())
-                {
-                    request.onFailure(response);
-                    return;
-                }
-                List<User> users = new LinkedList<>();
-                JSONArray array = response.getArray();
-                for (int i = 0; i < array.length(); i++)
-                {
-                    JSONObject json = array.getJSONObject(i);
-                    final long userId = json.getLong("id");
-                    User user = api.getUserMap().get(userId);
-                    if (user == null)
-                        user = api.getFakeUserMap().get(userId);
-                    if (user == null)
-                        user = EntityBuilder.get(api).createFakeUser(json, false);
-                    users.add(user);
-                }
-                request.onSuccess(users);
-            }
-        };
-=======
         return new ReactionPaginationAction(this).limit(amount);
->>>>>>> efe05460
     }
 
     /**
@@ -299,13 +346,8 @@
 
         String code = emote.isEmote()
                     ? emote.getName() + ":" + emote.getId()
-<<<<<<< HEAD
-                    : encode(emote.getName());
+                    : MiscUtil.encodeUTF8(emote.getName());
         Route.CompiledRoute route = Route.Messages.REMOVE_REACTION.compile(channel.getId(), getMessageId(), code, user.getId());
-=======
-                    : MiscUtil.encodeUTF8(emote.getName());
-        Route.CompiledRoute route = Route.Messages.REMOVE_REACTION.compile(channel.getId(), messageId, code, user.getId());
->>>>>>> efe05460
         return new RestAction<Void>(getJDA(), route, null)
         {
             @Override
@@ -343,12 +385,8 @@
 
         private final JDA api;
         private final String name;
-<<<<<<< HEAD
         private final Long id;
-=======
-        private final String id;
         private Emote emote = null;
->>>>>>> efe05460
 
         public ReactionEmote(String name, Long id, JDA api)
         {
@@ -359,12 +397,8 @@
 
         public ReactionEmote(Emote emote)
         {
-<<<<<<< HEAD
             this(emote.getName(), emote.getIdLong(), emote.getJDA());
-=======
-            this(emote.getName(), emote.getId(), emote.getJDA());
             this.emote = emote;
->>>>>>> efe05460
         }
 
         /**
@@ -411,14 +445,7 @@
          */
         public Emote getEmote()
         {
-<<<<<<< HEAD
-            if (!isEmote())
-                return null;
-            Emote e = api.getEmoteById(getIdLong());
-            return e != null ? e : new EmoteImpl(id, api).setName(name);
-=======
             return emote;
->>>>>>> efe05460
         }
 
         /**
