--- conflicted
+++ resolved
@@ -158,32 +158,6 @@
     }
 
     /**
-<<<<<<< HEAD
-     * Creates a new Game instance with the specified name.
-     * <br>In order to appear as "streaming" in the official client you must
-     * provide a valid (see documentation of method) streaming URL in {@link #streaming(String, String) Game.of(String, String)}.
-     *
-     * @param  name
-     *         The not-null name of the newly created game
-     *
-     * @throws IllegalArgumentException
-     *         if the specified name is null, empty or blank
-     *
-     * @return A valid Game instance with the provided name with {@link GameType#DEFAULT}
-     *
-     * @deprecated
-     *        Use {@link #playing(String)} instead
-     */
-    @Nonnull
-    @Deprecated
-    public static Game of(String name)
-    {
-        return playing(name);
-    }
-
-    /**
-=======
->>>>>>> 8d2877e5
      * Creates a new Game instance with the specified name and url.
      * <br>The specified URL must be valid according to discord standards in order to display as "streaming" in the official client.
      * A valid streaming URL must be derived from {@code https://twitch.tv/} and can be verified using {@link #isValidStreamingUrl(String)}. (see documentation)
@@ -213,36 +187,6 @@
     }
 
     /**
-<<<<<<< HEAD
-     * Creates a new Game instance with the specified name and url.
-     * <br>The specified URL must be valid according to discord standards in order to display as "streaming" in the official client.
-     * A valid streaming URL must be derived from {@code https://twitch.tv/} and can be verified using {@link #isValidStreamingUrl(String)}. (see documentation)
-     *
-     * @param  name
-     *         The not-null name of the newly created game
-     * @param  url
-     *         The streaming url to use, required to display as "streaming"
-     *
-     * @throws IllegalArgumentException
-     *         If the specified name is null or empty
-     *
-     * @return A valid Game instance with the provided name and url
-     *
-     * @see    #isValidStreamingUrl(String)
-     *
-     * @deprecated
-     *         Use {@link #streaming(String, String)} instead!
-     */
-    @Nonnull
-    @Deprecated
-    public static Game of(String name, @Nullable String url)
-    {
-        return streaming(name, url);
-    }
-
-    /**
-=======
->>>>>>> 8d2877e5
      * Creates a new Game instance with the specified name.
      * <br>This will display as {@code Listening name} in the official client
      *
