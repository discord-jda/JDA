--- conflicted
+++ resolved
@@ -25,13 +25,9 @@
 import net.dv8tion.jda.core.requests.RestAction;
 import net.dv8tion.jda.core.requests.Route;
 import net.dv8tion.jda.core.requests.restaction.AuditableRestAction;
-<<<<<<< HEAD
-import net.dv8tion.jda.core.requests.restaction.MessageAction;
-=======
 import net.dv8tion.jda.core.requests.restaction.ChannelAction;
 import net.dv8tion.jda.core.requests.restaction.WebhookAction;
-import net.dv8tion.jda.core.utils.Checks;
->>>>>>> d5c8679a
+import net.dv8tion.jda.core.requests.restaction.MessageAction;
 import net.dv8tion.jda.core.utils.MiscUtil;
 import net.dv8tion.jda.core.utils.Checks;
 import org.json.JSONArray;
@@ -241,9 +237,6 @@
     }
 
     @Override
-<<<<<<< HEAD
-    public MessageAction sendMessage(CharSequence text)
-=======
     public ChannelAction createCopy(Guild guild)
     {
         Checks.notNull(guild, "Guild");
@@ -265,8 +258,7 @@
     }
 
     @Override
-    public RestAction<Message> sendMessage(Message msg)
->>>>>>> d5c8679a
+    public MessageAction sendMessage(CharSequence text)
     {
         checkVerification();
         checkPermission(Permission.MESSAGE_READ);
