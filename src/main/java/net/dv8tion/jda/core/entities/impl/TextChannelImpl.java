--- conflicted
+++ resolved
@@ -196,20 +196,11 @@
     }
 
     @Override
-<<<<<<< HEAD
-=======
     public boolean isNSFW() {
         return name.equals("nsfw") || name.startsWith("nsfw-");
     }
 
     @Override
-    public Guild getGuild()
-    {
-        return guild;
-    }
-
-    @Override
->>>>>>> d00056d0
     public List<Member> getMembers()
     {
         return Collections.unmodifiableList(guild.getMembersMap().valueCollection().stream()
