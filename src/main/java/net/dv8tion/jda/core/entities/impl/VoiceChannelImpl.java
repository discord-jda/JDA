--- conflicted
+++ resolved
@@ -17,25 +17,9 @@
 package net.dv8tion.jda.core.entities.impl;
 
 import gnu.trove.map.TLongObjectMap;
-<<<<<<< HEAD
-import net.dv8tion.jda.core.JDA;
-import net.dv8tion.jda.core.Permission;
-import net.dv8tion.jda.core.entities.*;
-import net.dv8tion.jda.core.exceptions.PermissionException;
-import net.dv8tion.jda.core.managers.ChannelManager;
-import net.dv8tion.jda.core.managers.ChannelManagerUpdatable;
-import net.dv8tion.jda.core.requests.Request;
-import net.dv8tion.jda.core.requests.Response;
-import net.dv8tion.jda.core.requests.RestAction;
-import net.dv8tion.jda.core.requests.Route;
-import net.dv8tion.jda.core.requests.restaction.AuditableRestAction;
-import net.dv8tion.jda.core.requests.restaction.InviteAction;
-import net.dv8tion.jda.core.requests.restaction.PermissionOverrideAction;
-=======
 import net.dv8tion.jda.core.entities.ChannelType;
 import net.dv8tion.jda.core.entities.Member;
 import net.dv8tion.jda.core.entities.VoiceChannel;
->>>>>>> fc0bc566
 import net.dv8tion.jda.core.utils.MiscUtil;
 
 import java.time.OffsetDateTime;
@@ -91,139 +75,6 @@
     }
 
     @Override
-<<<<<<< HEAD
-    public int getPositionRaw()
-    {
-        return rawPosition;
-    }
-
-    @Override
-    public JDA getJDA()
-    {
-        return guild.getJDA();
-    }
-
-    @Override
-    public PermissionOverride getPermissionOverride(Member member)
-    {
-        return memberOverrides.get(member);
-    }
-
-    @Override
-    public PermissionOverride getPermissionOverride(Role role)
-    {
-        return roleOverrides.get(role);
-    }
-
-    @Override
-    public List<PermissionOverride> getPermissionOverrides()
-    {
-        List<PermissionOverride> overrides = new ArrayList<>(memberOverrides.size() + roleOverrides.size());
-        overrides.addAll(memberOverrides.values());
-        overrides.addAll(roleOverrides.values());
-        return Collections.unmodifiableList(overrides);
-    }
-
-    @Override
-    public List<PermissionOverride> getMemberPermissionOverrides()
-    {
-        return Collections.unmodifiableList(new ArrayList<>(memberOverrides.values()));
-    }
-
-    @Override
-    public List<PermissionOverride> getRolePermissionOverrides()
-    {
-        return Collections.unmodifiableList(new ArrayList<>(roleOverrides.values()));
-    }
-
-    @Override
-    public ChannelManager getManager()
-    {
-        ChannelManager mng = manager;
-        if (mng == null)
-        {
-            synchronized (mngLock)
-            {
-                mng = manager;
-                if (mng == null)
-                    mng = manager = new ChannelManager(this);
-            }
-        }
-        return mng;
-    }
-
-    @Override
-    public ChannelManagerUpdatable getManagerUpdatable()
-    {
-        ChannelManagerUpdatable mng = managerUpdatable;
-        if (mng == null)
-        {
-            synchronized (mngLock)
-            {
-                mng = managerUpdatable;
-                if (mng == null)
-                    mng = managerUpdatable = new ChannelManagerUpdatable(this);
-            }
-        }
-        return mng;
-    }
-
-    @Override
-    public AuditableRestAction<Void> delete()
-    {
-        checkPermission(Permission.MANAGE_CHANNEL);
-
-        Route.CompiledRoute route = Route.Channels.DELETE_CHANNEL.compile(getId());
-        return new AuditableRestAction<Void>(getJDA(), route, null)
-        {
-            @Override
-            protected void handleResponse(Response response, Request<Void> request)
-            {
-                if (response.isOk())
-                    request.onSuccess(null);
-                else
-                    request.onFailure(response);
-            }
-        };
-    }
-
-    @Override
-    public PermissionOverrideAction createPermissionOverride(Member member)
-    {
-        checkPermission(Permission.MANAGE_PERMISSIONS);
-        Args.notNull(member, "member");
-        if (!guild.equals(member.getGuild()))
-            throw new IllegalArgumentException("Provided member is not from the same guild as this channel!");
-        if (getMemberOverrideMap().containsKey(member))
-            throw new IllegalStateException("Provided member already has a PermissionOverride in this channel!");
-
-        Route.CompiledRoute route = Route.Channels.CREATE_PERM_OVERRIDE.compile(getId(), member.getUser().getId());
-        return new PermissionOverrideAction(getJDA(), route, this, member);
-    }
-
-    @Override
-    public PermissionOverrideAction createPermissionOverride(Role role)
-    {
-        checkPermission(Permission.MANAGE_PERMISSIONS);
-        Args.notNull(role, "role");
-        if (!guild.equals(role.getGuild()))
-            throw new IllegalArgumentException("Provided role is not from the same guild as this channel!");
-        if (getRoleOverrideMap().containsKey(role))
-            throw new IllegalStateException("Provided role already has a PermissionOverride in this channel!");
-
-        Route.CompiledRoute route = Route.Channels.CREATE_PERM_OVERRIDE.compile(getId(), role.getId());
-        return new PermissionOverrideAction(getJDA(), route, this, role);
-    }
-
-    @Override
-    public long getIdLong()
-    {
-        return id;
-    }
-
-    @Override
-=======
->>>>>>> fc0bc566
     public boolean equals(Object o)
     {
         if (!(o instanceof VoiceChannel))
