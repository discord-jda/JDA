/*
<<<<<<< HEAD
 *     Copyright 2015-2017 Austin Keener & Michael Ritter & Florian Spieß
=======
 *     Copyright 2015-2018 Austin Keener & Michael Ritter & Florian Spieß
>>>>>>> e74d55a5
 *
 * Licensed under the Apache License, Version 2.0 (the "License");
 * you may not use this file except in compliance with the License.
 * You may obtain a copy of the License at
 *
 *     http://www.apache.org/licenses/LICENSE-2.0
 *
 * Unless required by applicable law or agreed to in writing, software
 * distributed under the License is distributed on an "AS IS" BASIS,
 * WITHOUT WARRANTIES OR CONDITIONS OF ANY KIND, either express or implied.
 * See the License for the specific language governing permissions and
 * limitations under the License.
 */

package net.dv8tion.jda.core.entities.impl;

import gnu.trove.map.TLongObjectMap;
import net.dv8tion.jda.core.entities.*;
import net.dv8tion.jda.core.requests.RestAction;
import net.dv8tion.jda.core.requests.restaction.ChannelAction;
import net.dv8tion.jda.core.requests.restaction.InviteAction;
import net.dv8tion.jda.core.utils.Checks;
import net.dv8tion.jda.core.utils.MiscUtil;

import java.util.ArrayList;
import java.util.Collections;
import java.util.List;
import java.util.stream.Collectors;

public class CategoryImpl extends AbstractChannelImpl<CategoryImpl> implements Category
{
    protected final TLongObjectMap<Channel> channels = MiscUtil.newLongMap();

    public CategoryImpl(long id, GuildImpl guild)
    {
        super(id, guild);
    }

    @Override
    public Category getParent()
    {
        return null;
    }

    @Override
    public int compareTo(Category other)
    {
        Checks.notNull(other, "Other Category");
        if (other.equals(this))
            return 0;
        Checks.check(getGuild().equals(other.getGuild()), "Cannot compare categories from different guilds!");
        if (rawPosition == other.getPositionRaw())
            return Long.compare(id, other.getIdLong());
        return Integer.compare(rawPosition, other.getPositionRaw());
    }

    @Override
    public ChannelType getType()
    {
        return ChannelType.CATEGORY;
    }

    @Override
    public List<Member> getMembers()
    {
        return Collections.unmodifiableList(getChannels().stream()
                    .map(Channel::getMembers)
                    .flatMap(List::stream)
                    .distinct()
                    .collect(Collectors.toList()));
    }

    @Override
    public int getPosition()
    {
        //We call getCategories instead of directly accessing the GuildImpl.getCategories because
        // getCategories does the sorting logic.
        List<Category> channels = guild.getCategories();
        for (int i = 0; i < channels.size(); i++)
        {
            if (channels.get(i) == this)
                return i;
        }
        throw new AssertionError("Somehow when determining position we never found the Category in the Guild's channels? wtf?");
    }

    @Override
    public ChannelAction createCopy(Guild guild)
    {
        Checks.notNull(guild, "Guild");
        ChannelAction action = guild.getController().createCategory(name);
        if (guild.equals(getGuild()))
        {
            for (PermissionOverride o : overrides.valueCollection())
            {
                if (o.isMemberOverride())
                    action.addPermissionOverride(o.getMember(), o.getAllowedRaw(), o.getDeniedRaw());
                else
                    action.addPermissionOverride(o.getRole(), o.getAllowedRaw(), o.getDeniedRaw());
            }
        }
        return action;
    }

    @Override
    public InviteAction createInvite()
    {
        throw new UnsupportedOperationException("Cannot create invites for category!");
    }

    @Override
    public RestAction<List<Invite>> getInvites()
    {
        return new RestAction.EmptyRestAction<>(getJDA(), Collections.emptyList());
    }

    @Override
    public List<Channel> getChannels()
    {
        List<Channel> channels = new ArrayList<>();
        channels.addAll(getTextChannels());
        channels.addAll(getVoiceChannels());
        return Collections.unmodifiableList(channels);
    }

    @Override
    public List<TextChannel> getTextChannels()
    {
        return Collections.unmodifiableList(getGuild().getTextChannels().stream()
                    .filter(channel -> channel.getParent() != null)
                    .filter(channel -> channel.getParent().equals(this))
                    .collect(Collectors.toList()));
    }

    @Override
    public List<VoiceChannel> getVoiceChannels()
    {
        return Collections.unmodifiableList(getGuild().getVoiceChannels().stream()
                    .filter(channel -> channel.getParent() != null)
                    .filter(channel -> channel.getParent().equals(this))
                    .collect(Collectors.toList()));
    }

    @Override
    public ChannelAction createTextChannel(String name)
    {
        ChannelAction action = guild.getController().createTextChannel(name).setParent(this);
        applyPermission(action);
        return action;
    }

    @Override
    public ChannelAction createVoiceChannel(String name)
    {
        ChannelAction action = guild.getController().createVoiceChannel(name).setParent(this);
        applyPermission(action);
        return action;
    }

    @Override
    public String toString()
    {
        return "GC:" + getName() + '(' + id + ')';
    }

    private void applyPermission(ChannelAction a)
    {
        overrides.forEachValue(override ->
        {
            if (override.isMemberOverride())
                a.addPermissionOverride(override.getMember(), override.getAllowedRaw(), override.getDeniedRaw());
            else
                a.addPermissionOverride(override.getRole(), override.getAllowedRaw(), override.getDeniedRaw());
            return true;
        });
    }
}<|MERGE_RESOLUTION|>--- conflicted
+++ resolved
@@ -1,9 +1,5 @@
 /*
-<<<<<<< HEAD
- *     Copyright 2015-2017 Austin Keener & Michael Ritter & Florian Spieß
-=======
  *     Copyright 2015-2018 Austin Keener & Michael Ritter & Florian Spieß
->>>>>>> e74d55a5
  *
  * Licensed under the Apache License, Version 2.0 (the "License");
  * you may not use this file except in compliance with the License.
