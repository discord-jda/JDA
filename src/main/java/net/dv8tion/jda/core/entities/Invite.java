--- conflicted
+++ resolved
@@ -56,19 +56,6 @@
         return InviteImpl.resolve(api, code);
     }
 
-<<<<<<< HEAD
-   /**
-    * Deletes this invite.
-    * <br>Requires {@link net.dv8tion.jda.core.Permission#MANAGE_CHANNEL MANAGE_CHANNEL} in the invite's channel.
-    * Will throw a {@link net.dv8tion.jda.core.exceptions.PermissionException PermissionException} otherwise.
-    *
-    * @throws net.dv8tion.jda.core.exceptions.PermissionException
-    *         if the account does not have {@link net.dv8tion.jda.core.Permission#MANAGE_SERVER MANAGE_SERVER} in the invite's channel
-    *
-    * @return {@link net.dv8tion.jda.core.requests.restaction.AuditableRestAction AuditableRestAction}
-    */
-    @CheckReturnValue
-=======
     /**
      * Deletes this invite.
      * <br>Requires {@link net.dv8tion.jda.core.Permission#MANAGE_CHANNEL MANAGE_CHANNEL} in the invite's channel.
@@ -79,7 +66,7 @@
      *
      * @return {@link net.dv8tion.jda.core.requests.restaction.AuditableRestAction AuditableRestAction}
      */
->>>>>>> f83b0abb
+    @CheckReturnValue
     AuditableRestAction<Void> delete();
 
     /**
