/*
 *     Copyright 2015-2018 Austin Keener & Michael Ritter & Florian Spieß
 *
 * Licensed under the Apache License, Version 2.0 (the "License");
 * you may not use this file except in compliance with the License.
 * You may obtain a copy of the License at
 *
 *     http://www.apache.org/licenses/LICENSE-2.0
 *
 * Unless required by applicable law or agreed to in writing, software
 * distributed under the License is distributed on an "AS IS" BASIS,
 * WITHOUT WARRANTIES OR CONDITIONS OF ANY KIND, either express or implied.
 * See the License for the specific language governing permissions and
 * limitations under the License.
 */

package net.dv8tion.jda.core.entities;

import net.dv8tion.jda.core.JDA;
import net.dv8tion.jda.core.entities.Guild.VerificationLevel;
import net.dv8tion.jda.core.entities.impl.InviteImpl;
import net.dv8tion.jda.core.requests.RestAction;
import net.dv8tion.jda.core.requests.restaction.AuditableRestAction;

import javax.annotation.CheckReturnValue;
import java.time.OffsetDateTime;
<<<<<<< HEAD
import java.util.List;
=======
import java.util.Set;
>>>>>>> da417726

/**
 * Representation of a Discord Invite.
 * This class is immutable.
 *
 * @since  3.0
 * @author Aljoscha Grebe
 */
public interface Invite
{
    /**
     * Retrieves a new {@link net.dv8tion.jda.core.entities.Invite Invite} instance for the given invite code.
     * <br><b>You cannot resolve invites if you were banned from the origin Guild!</b>
     *
     * <p>Possible {@link net.dv8tion.jda.core.requests.ErrorResponse ErrorResponses} include:
     * <ul>
     *     <li>{@link net.dv8tion.jda.core.requests.ErrorResponse#UNKNOWN_INVITE Unknown Invite}
     *     <br>The Invite did not exist (possibly deleted) or the account is banned in the guild.</li>
     * </ul>
     *
     * @param  api
     *         The JDA instance
     * @param  code
     *         A valid invite code
     *
     * @return {@link net.dv8tion.jda.core.requests.RestAction RestAction} - Type: {@link net.dv8tion.jda.core.entities.Invite Invite}
     *         <br>The Invite object
     */
    static RestAction<Invite> resolve(final JDA api, final String code)
    {
        return resolve(api, code, false);
    }
    
    /**
     * Retrieves a new {@link net.dv8tion.jda.core.entities.Invite Invite} instance for the given invite code.
     * <br><b>You cannot resolve invites if you were banned from the origin Guild!</b>
     *
     * <p>Possible {@link net.dv8tion.jda.core.requests.ErrorResponse ErrorResponses} include:
     * <ul>
     *     <li>{@link net.dv8tion.jda.core.requests.ErrorResponse#UNKNOWN_INVITE Unknown Invite}
     *     <br>The Invite did not exist (possibly deleted) or the account is banned in the guild.</li>
     * </ul>
     *
     * @param  api
     *         The JDA instance
     * @param  code
     *         A valid invite code
     * @param  withCounts
     *         Whether or not to include online and member counts for guild invites or users for group invites
     *
     * @return {@link net.dv8tion.jda.core.requests.RestAction RestAction} - Type: {@link net.dv8tion.jda.core.entities.Invite Invite}
     *         <br>The Invite object
     */
    static RestAction<Invite> resolve(final JDA api, final String code, final boolean withCounts)
    {
        return InviteImpl.resolve(api, code, withCounts);
    }

    /**
     * Deletes this invite.
     * <br>Requires {@link net.dv8tion.jda.core.Permission#MANAGE_CHANNEL MANAGE_CHANNEL} in the invite's channel.
     * Will throw a {@link net.dv8tion.jda.core.exceptions.InsufficientPermissionException InsufficientPermissionException} otherwise.
     *
     * @throws net.dv8tion.jda.core.exceptions.InsufficientPermissionException
     *         if the account does not have {@link net.dv8tion.jda.core.Permission#MANAGE_SERVER MANAGE_SERVER} in the invite's channel
     *
     * @return {@link net.dv8tion.jda.core.requests.restaction.AuditableRestAction AuditableRestAction}
     */
    @CheckReturnValue
    AuditableRestAction<Void> delete();

    /**
     * Tries to retrieve a new expanded {@link net.dv8tion.jda.core.entities.Invite Invite} with more info.
     * <br>As bots can't be in groups this is only available for guild invites and will throw an {@link java.lang.UnsupportedOperationException UnsupportedOperationException}
     * for other types.
     * <br>Requires either {@link net.dv8tion.jda.core.Permission#MANAGE_SERVER MANAGE_SERVER} in the invite's guild or
     * {@link net.dv8tion.jda.core.Permission#MANAGE_CHANNEL MANAGE_CHANNEL} in the invite's channel.
     * Will throw a {@link net.dv8tion.jda.core.exceptions.InsufficientPermissionException InsufficientPermissionException} otherwise.
     *
     * @throws net.dv8tion.jda.core.exceptions.InsufficientPermissionException
     *         if the account neither has {@link net.dv8tion.jda.core.Permission#MANAGE_SERVER MANAGE_SERVER} in the invite's guild nor
     *         {@link net.dv8tion.jda.core.Permission#MANAGE_CHANNEL MANAGE_CHANNEL} in the invite's channel
     * @throws java.lang.UnsupportedOperationException
     *         If this is a group invite
     *
     * @return {@link net.dv8tion.jda.core.requests.RestAction RestAction} - Type: {@link net.dv8tion.jda.core.entities.Invite Invite}
     *         <br>The expanded Invite object
     *
     * @see    #getType()
     * @see    #isExpanded()
     */
    @CheckReturnValue
    RestAction<Invite> expand();

    /**
     * The type of this invite.
     *
     * @return The invites's type
     */
    Invite.Type getType();

    /**
     * An {@link net.dv8tion.jda.core.entities.Invite.Channel Invite.Channel} object
     * containing information about this invite's origin channel.
     *
     * @return Information about this invite's origin channel or null in case of a group invite
     * 
     * @see    net.dv8tion.jda.core.entities.Invite.Channel
     */
    Channel getChannel();

    /**
     * The invite code
     *
     * @return the invite code
     */
    String getCode();

    /**
     * An {@link net.dv8tion.jda.core.entities.Invite.Group Invite.Group} object
     * containing information about this invite's origin group.
     *
     * @return Information about this invite's origin group or null in case of a guild invite
     *
     * @see    net.dv8tion.jda.core.entities.Invite.Group
     */
    Group getGroup();

    /**
     * The invite URL for this invite in the format of:
     * {@code "https://discord.gg/" + getCode()}
     *
     * @return Invite URL for this Invite
     */
    default String getURL()
    {
        return "https://discord.gg/" + getCode();
    }

    /**
     * Returns creation date of this invite.
     *
     * <p>This works only for expanded invites and will throw a {@link IllegalStateException} otherwise!
     *
     * @throws IllegalStateException
     *         if this invite is not expanded
     *
     * @return The creation date of this invite
     *
     * @see    #expand()
     * @see    #isExpanded()
     */
    OffsetDateTime getCreationTime();

    /**
     * An {@link net.dv8tion.jda.core.entities.Invite.Guild Invite.Guild} object
     * containing information about this invite's origin guild.
     *
     * @return Information about this invite's origin guild or null in case of a group invite
     * 
     * @see    net.dv8tion.jda.core.entities.Invite.Guild
     */
    Guild getGuild();

    /**
     * The user who created this invite. This may be a fake user. For not expanded invites this may be null.
     *
     * @return The user who created this invite
     */
    User getInviter();

    /**
     * The {@link net.dv8tion.jda.core.JDA JDA} instance used to create this Invite
     *
     * @return the corresponding JDA instance
     */
    JDA getJDA();

    /**
     * The max age of this invite in seconds.
     *
     * <p>This works only for expanded invites and will throw a {@link IllegalStateException} otherwise!
     *
     * @throws IllegalStateException
     *         if this invite is not expanded
     *
     * @return The max age of this invite in seconds
     *
     * @see    #expand()
     * @see    #isExpanded()
     */
    int getMaxAge();

    /**
    * The max uses of this invite. If there is no limit thus will return {@code 0}.
    *
    * <p>This works only for expanded invites and will throw a {@link IllegalStateException} otherwise!
    *
    * @throws IllegalStateException
     *        if this invite is not expanded
    *
    * @return The max uses of this invite or {@code 0} if there is no limit
    *
    * @see    #expand()
    * @see    #isExpanded()
    */
    int getMaxUses();

    /**
     * How often this invite has been used.
     *
     * <p>This works only for expanded invites and will throw a {@link IllegalStateException} otherwise!
     *
     * @throws IllegalStateException
     *         if this invite is not expanded
     *
     * @return The uses of this invite
     *
     * @see    #expand()
     * @see    #isExpanded()
     */
    int getUses();

    /**
     * Whether this Invite is expanded or not. Expanded invites contain more information, but they can only be
     * obtained be {@link net.dv8tion.jda.core.entities.Guild#getInvites() Guild#getInvites()} (requires
     * {@link net.dv8tion.jda.core.Permission#MANAGE_CHANNEL Permission.MANAGE_CHANNEL}) or
     * {@link net.dv8tion.jda.core.entities.Channel#getInvites() Channel#getInvites()} (requires
     * {@link net.dv8tion.jda.core.Permission#MANAGE_SERVER Permission.MANAGE_SERVER}).
     *
     * <p>There is a convenience method {@link #expand()} to get the expanded invite for an unexpanded one.
     *
     * @return Whether is invite expanded or not
     *
     * @see    #expand()
     */
    boolean isExpanded();

    /**
     * Whether this Invite grants only temporary access or not
     *
     * @throws IllegalStateException
     *         if this invite is not expanded
     *
     * @return Whether is invite expanded or not
     */
    boolean isTemporary();

    /**
     * POJO for the channel information provided by an invite.
     * 
     * @see #getChannel()
     */
    interface Channel extends ISnowflake
    {
        /**
         * The name of this channel.
         *
         * @return The channels's name
         */
        String getName();

        /**
         * The {@link net.dv8tion.jda.core.entities.ChannelType ChannelType} of this channel.
         * <br>Valid values are only {@link net.dv8tion.jda.core.entities.ChannelType#TEXT TEXT} or {@link net.dv8tion.jda.core.entities.ChannelType#VOICE VOICE}
         *
         * @return The channel's type
         */
        ChannelType getType();
    }

    /**
     * POJO for the guild information provided by an invite.
     * 
     * @see #getGuild()
     */
    interface Guild extends ISnowflake
    {
        /**
         * The icon id of this guild.
         *
         * @return The guild's icon id
         *
         * @see    #getIconUrl()
         */
        String getIconId();

        /**
         * The icon url of this guild.
         *
         * @return The guild's icon url
         *
         * @see    #getIconId()
         */
        String getIconUrl();

        /**
         * The name of this guild.
         *
         * @return The guilds's name
         */
        String getName();

        /**
         * The splash image id of this guild.
         *
         * @return The guild's splash image id or {@code null} if the guild has no splash image
         *
         * @see    #getSplashUrl()
         */
        String getSplashId();

        /**
         * Returns the splash image url of this guild.
         *
         * @return The guild's splash image url or {@code null} if the guild has no splash image
         *
         * @see    #getSplashId()
         */
        String getSplashUrl();
        
        /**
         * Returns the {@link net.dv8tion.jda.core.entities.Guild.VerificationLevel VerificationLevel} of this guild.
         * 
         * @return the verification level of the guild
         */
        VerificationLevel getVerificationLevel();
        
        /**
         * Returns the approximate count of online members in the guild. If the online member count was not included in the
         * invite, this will return -1. Counts will usually only be returned when resolving the invite via the 
         * {@link #resolve(net.dv8tion.jda.core.JDA, java.lang.String, boolean) Invite.resolve()} method with the 
         * withCounts boolean set to {@code true}
         * 
         * @return the approximate count of online members in the guild, or -1 if not present in the invite
         */
        int getOnlineCount();
        
        /**
         * Returns the approximate count of total members in the guild. If the total member count was not included in the
         * invite, this will return -1. Counts will usually only be returned when resolving the invite via the 
         * {@link #resolve(net.dv8tion.jda.core.JDA, java.lang.String, boolean) Invite.resolve()} method with the 
         * withCounts boolean set to {@code true}
         * 
         * @return the approximate count of total members in the guild, or -1 if not present in the invite
         */
        int getMemberCount();

        /**
         * The Features of the {@link net.dv8tion.jda.core.entities.Invite.Guild Guild}.
         * <p>
         * <b>Possible known features:</b>
         * <ul>
         *     <li>VIP_REGIONS - Guild has VIP voice regions</li>
         *     <li>VANITY_URL - Guild a vanity URL (custom invite link)</li>
         *     <li>INVITE_SPLASH - Guild has custom invite splash. See {@link #getSplashId()} and {@link #getSplashUrl()}</li>
         *     <li>VERIFIED - Guild is "verified"</li>
         *     <li>MORE_EMOJI - Guild is able to use more than 50 emoji</li>
         * </ul>
         *
         * @return Never-null, unmodifiable Set containing all of the Guild's features.
         */
        Set<String> getFeatures();
    }

    /**
     * POJO for the group information provided by an invite.
     *
     * @see #getChannel()
     */
    interface Group extends ISnowflake
    {
        /**
         * The icon id of this group.
         *
         * @return The group's icon id
         *
         * @see    #getIconUrl()
         */
        String getIconId();

        /**
         * The icon url of this group.
         *
         * @return The group's icon url
         *
         * @see    #getIconId()
         */
        String getIconUrl();

        /**
         * The name of this group.
         *
         * @return The group's name
         */
        String getName();

        /**
         * The names of all users in this group. If the users were not included in the
         * invite, this will return {@code null}. Users will usually only be returned when resolving the invite via the
         * {@link #resolve(net.dv8tion.jda.core.JDA, java.lang.String, boolean) Invite.resolve()} method with the
         * {@code withCounts} boolean set to {@code true}.
         *
         * @return The names of the groups's users or null if not preset in the invite
         */
        List<String> getUsers();
    }

    /**
     * Enum representing the type of an invite.
     *
     * @see #getType()
     */
    enum Type
    {
        GUILD,
        GROUP,
        UNKNOWN
    }
}<|MERGE_RESOLUTION|>--- conflicted
+++ resolved
@@ -24,11 +24,8 @@
 
 import javax.annotation.CheckReturnValue;
 import java.time.OffsetDateTime;
-<<<<<<< HEAD
 import java.util.List;
-=======
 import java.util.Set;
->>>>>>> da417726
 
 /**
  * Representation of a Discord Invite.
