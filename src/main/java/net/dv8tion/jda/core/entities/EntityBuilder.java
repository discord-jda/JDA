/*
 *     Copyright 2015-2017 Austin Keener & Michael Ritter & Florian Spieß
 *
 * Licensed under the Apache License, Version 2.0 (the "License");
 * you may not use this file except in compliance with the License.
 * You may obtain a copy of the License at
 *
 *     http://www.apache.org/licenses/LICENSE-2.0
 *
 * Unless required by applicable law or agreed to in writing, software
 * distributed under the License is distributed on an "AS IS" BASIS,
 * WITHOUT WARRANTIES OR CONDITIONS OF ANY KIND, either express or implied.
 * See the License for the specific language governing permissions and
 * limitations under the License.
 */

package net.dv8tion.jda.core.entities;

import gnu.trove.map.TLongObjectMap;
import net.dv8tion.jda.bot.entities.ApplicationInfo;
import net.dv8tion.jda.bot.entities.impl.ApplicationInfoImpl;
import net.dv8tion.jda.client.entities.*;
import net.dv8tion.jda.client.entities.impl.*;
import net.dv8tion.jda.core.*;
import net.dv8tion.jda.core.audit.ActionType;
import net.dv8tion.jda.core.audit.AuditLogChange;
import net.dv8tion.jda.core.audit.AuditLogEntry;
import net.dv8tion.jda.core.entities.MessageEmbed.*;
import net.dv8tion.jda.core.entities.impl.*;
import net.dv8tion.jda.core.exceptions.AccountTypeException;
import net.dv8tion.jda.core.handle.GuildMembersChunkHandler;
import net.dv8tion.jda.core.handle.ReadyHandler;
import net.dv8tion.jda.core.utils.MiscUtil;
import net.dv8tion.jda.core.utils.SimpleLog;
import org.apache.commons.collections4.map.CaseInsensitiveMap;
import org.json.JSONArray;
import org.json.JSONException;
import org.json.JSONObject;

import java.awt.Color;
import java.time.Instant;
import java.time.OffsetDateTime;
import java.util.*;
import java.util.function.Consumer;
import java.util.function.UnaryOperator;
import java.util.stream.Collectors;

public class EntityBuilder
{
    public static final SimpleLog LOG = SimpleLog.getLog(EntityBuilder.class);
    public static final String MISSING_CHANNEL = "MISSING_CHANNEL";
    public static final String MISSING_USER = "MISSING_USER";
    public static final String UNKNOWN_MESSAGE_TYPE = "UNKNOWN_MESSAGE_TYPE";

    protected final JDAImpl api;
    protected final TLongObjectMap<JSONObject> cachedGuildJsons = MiscUtil.newLongMap();
    protected final TLongObjectMap<Consumer<Guild>> cachedGuildCallbacks = MiscUtil.newLongMap();

    public EntityBuilder(JDA api)
    {
        this.api = (JDAImpl) api;
    }

    public SelfUser createSelfUser(JSONObject self)
    {
        SelfUserImpl selfUser = ((SelfUserImpl) api.getSelfUser());
        if (selfUser == null)
        {
            final long id = self.getLong("id");
            selfUser = new SelfUserImpl(id, api);
            api.setSelfUser(selfUser);
        }

        if (!api.getUserMap().containsKey(selfUser.getIdLong()))
            api.getUserMap().put(selfUser.getIdLong(), selfUser);

        selfUser.setVerified(self.getBoolean("verified"))
                .setMfaEnabled(self.getBoolean("mfa_enabled"))
                .setName(self.getString("username"))
                .setDiscriminator(self.getString("discriminator"))
                .setAvatarId(self.isNull("avatar") ? null : self.getString("avatar"))
                .setBot(self.has("bot") && self.getBoolean("bot"));

        if (this.api.getAccountType() == AccountType.CLIENT)
            selfUser
                .setEmail(!self.isNull("email") ? self.getString("email") : null)
                .setMobile(!self.isNull("mobile") ? self.getBoolean("mobile") : false)
                .setNitro(!self.isNull("premium") ? self.getBoolean("premium") : false)
                .setPhoneNumber(!self.isNull("phone") ? self.getString("phone") : null);

        return selfUser;
    }

    public Game createGame(String name, String url, Game.GameType type)
    {
        return new Game(name, url, type);
    }

    public void createGuildFirstPass(JSONObject guild, Consumer<Guild> secondPassCallback)
    {
        final long id = guild.getLong("id");
        GuildImpl guildObj = ((GuildImpl) api.getGuildMap().get(id));
        if (guildObj == null)
        {
            guildObj = new GuildImpl(api, id);
            api.getGuildMap().put(id, guildObj);
        }
        if (guild.has("unavailable") && guild.getBoolean("unavailable"))
        {
            guildObj.setAvailable(false);
            //This is used for when GuildCreateHandler receives a guild that is currently unavailable. During normal READY
            // loading for bots (which unavailable is always true) the secondPassCallback parameter will always
            // be null.
            if (secondPassCallback != null)
                secondPassCallback.accept(guildObj);
            api.getGuildLock().lock(id);
            return;
        }

        //If we make it to here, the Guild is available. This means 1 of 2 things:
        //Either:
        // 1) This is Guild provided during READY for a Client account
        // 2) This is a Guild received from GuildCreateHandler from a GUILD_CREATE event.
        //      This could be triggered by joining a guild or due to discord finally
        //      providing us with Guild information about a previously unavailable guild.
        //      Whether it was unavailable due to Bot READY unavailability or due to an
        //      outage within discord matters now.
        //
        // Either way, we now have enough information to fill in the general information about the Guild.
        // This does NOT necessarily mean that we have all information to complete the guild.
        // For Client accounts, we will also need to use op 12 (GUILD_SYNC) to get all presences of online users because
        // discord only provides Online users that we have an open PM channel with or are friends with for Client accounts.
        // On larger guilds we will still need to request all users using op 8 (GUILD_MEMBERS_CHUNK).
        //
        // The code below takes the information we -do- have and starts to fill in the Guild. It won't create anything
        // that might rely on Users that we don't have due to needing the GUILD_MEMBERS_CHUNK
        // This includes making VoiceStatus and PermissionOverrides

        guildObj.setAvailable(true)
                .setIconId(guild.isNull("icon") ? null : guild.getString("icon"))
                .setSplashId(guild.isNull("splash") ? null : guild.getString("splash"))
                .setRegion(guild.getString("region"))
                .setName(guild.getString("name"))
                .setAfkTimeout(Guild.Timeout.fromKey(guild.getInt("afk_timeout")))
                .setVerificationLevel(Guild.VerificationLevel.fromKey(guild.getInt("verification_level")))
                .setDefaultNotificationLevel(Guild.NotificationLevel.fromKey(guild.getInt("default_message_notifications")))
                .setRequiredMFALevel(Guild.MFALevel.fromKey(guild.getInt("mfa_level")))
                .setExplicitContentLevel(Guild.ExplicitContentLevel.fromKey(guild.getInt("explicit_content_filter")));

        JSONArray roles = guild.getJSONArray("roles");
        for (int i = 0; i < roles.length(); i++)
        {
            Role role = createRole(roles.getJSONObject(i), guildObj.getIdLong());
            guildObj.getRolesMap().put(role.getIdLong(), role);
            if (role.getIdLong() == guildObj.getIdLong())
                guildObj.setPublicRole(role);
        }

        if (!guild.isNull("emojis"))
        {
            JSONArray array = guild.getJSONArray("emojis");
            TLongObjectMap<Emote> emoteMap = guildObj.getEmoteMap();
            for (int i = 0; i < array.length(); i++)
            {
                JSONObject object = array.getJSONObject(i);
                if (object.isNull("id"))
                {
                    LOG.fatal("Received GUILD_CREATE with an emoji with a null ID. JSON: " + object);
                    continue;
                }
                JSONArray emoteRoles = object.isNull("roles") ? new JSONArray() : object.getJSONArray("roles");
                final long emoteId = object.getLong("id");

                EmoteImpl emoteObj = new EmoteImpl(emoteId, guildObj);
                Set<Role> roleSet = emoteObj.getRoleSet();

                for (int j = 0; j < emoteRoles.length(); j++)
                    roleSet.add(guildObj.getRoleById(emoteRoles.getString(j)));
                final String name = object.isNull("name") ? "" : object.getString("name");
                final boolean managed = !object.isNull("managed") && object.getBoolean("managed");
                emoteMap.put(emoteId, emoteObj
                            .setName(name)
                            .setManaged(managed));
            }
        }

        if (guild.has("members"))
        {
            JSONArray members = guild.getJSONArray("members");
            createGuildMemberPass(guildObj, members);
        }

        //This could be null for Client accounts. Will be fixed by GUILD_SYNC
        Member owner = guildObj.getMemberById(guild.getLong("owner_id"));
        if (owner != null)
            guildObj.setOwner(owner);

        if (guild.has("presences"))
        {
            JSONArray presences = guild.getJSONArray("presences");
            for (int i = 0; i < presences.length(); i++)
            {
                JSONObject presence = presences.getJSONObject(i);
                final long userId = presence.getJSONObject("user").getLong("id");
                MemberImpl member = (MemberImpl) guildObj.getMembersMap().get(userId);

                if (member == null)
                    LOG.debug("Received a ghost presence in GuildFirstPass! Guild: " + guildObj + " UserId: " + userId);
                else
                    createPresence(member, presence);
            }
        }

        if (guild.has("channels"))
        {
            JSONArray channels = guild.getJSONArray("channels");

            for (int i = 0; i < channels.length(); i++)
            {
                JSONObject channel = channels.getJSONObject(i);
                ChannelType type = ChannelType.fromId(channel.getInt("type"));
                switch (type)
                {
                    case TEXT:
                        createTextChannel(channel, guildObj.getIdLong(), false);
                        break;
                    case VOICE:
                        createVoiceChannel(channel, guildObj.getIdLong(), false);
                        break;
                    case CATEGORY:
                        createCategory(channel, guildObj.getIdLong(), false);
                        break;
                    default:
                        LOG.fatal("Received a channel for a guild that isn't a text, voice or category channel. JSON: " + channel);
                }
            }
        }

        if (!guild.isNull("system_channel_id"))
            guildObj.setSystemChannel(guildObj.getTextChannelsMap().get(guild.getLong("system_channel_id")));

        if (!guild.isNull("afk_channel_id"))
            guildObj.setAfkChannel(guildObj.getVoiceChannelsMap().get(guild.getLong("afk_channel_id")));

        //If the members that we were provided with (and loaded above) were not all of the
        //  the members in this guild, then we need to request more users from Discord using
        //  op 9 (GUILD_MEMBERS_CHUNK). To do so, we will cache the guild's JSON so we can properly
        //  load stuff that relies on Users like Channels, PermissionOverrides and VoiceStatuses
        //  after we have the rest of the users. We will request the GUILD_MEMBERS_CHUNK information
        //  which will be sent from discord over the main Websocket and will be handled by
        //  GuildMemberChunkHandler. After the handler has received all users as determined by the
        //  value set using `setExpectedGuildMembers`, it will do one of the following:
        //    1) If this is a Bot account, immediately call EntityBuilder#createGuildSecondPass, thus finishing
        //        the Guild object creation process.
        //    2) If this is a Client account, it will request op 12 (GUILD_SYNC) to make sure we have all information
        //        about online users as GUILD_MEMBERS_CHUNK does not include presence information, and when loading the
        //        members from GUILD_MEMBERS_CHUNK, we assume they are offline. GUILD_SYNC makes sure that we mark them
        //        properly. After GUILD_SYNC is received by GuildSyncHandler, it will call EntityBuilder#createGuildSecondPass
        //
        //If we actually -did- get all of the users needed, then we don't need to Chunk. Furthermore,
        // we don't need to use GUILD_SYNC because we always get presences with users thus we have all information
        // needed to guild the Guild. We will skip
        if (guild.getJSONArray("members").length() != guild.getInt("member_count"))
        {
            cachedGuildJsons.put(id, guild);
            cachedGuildCallbacks.put(id, secondPassCallback);

            GuildMembersChunkHandler handler = api.getClient().getHandler("GUILD_MEMBERS_CHUNK");
            handler.setExpectedGuildMembers(id, guild.getInt("member_count"));

            //If we are already past READY / RESUME, then chunk at runtime. Otherwise, pass back to the ReadyHandler
            // and let it send a burst chunk request.
            if (api.getClient().isReady())
            {
                if (api.getAccountType() == AccountType.CLIENT)
                {
                    JSONObject obj = new JSONObject()
                            .put("op", WebSocketCode.GUILD_SYNC)
                            .put("guild_id", guildObj.getId());
                    api.getClient().chunkOrSyncRequest(obj);
                }
                JSONObject obj = new JSONObject()
                        .put("op", WebSocketCode.MEMBER_CHUNK_REQUEST)
                        .put("d", new JSONObject()
                            .put("guild_id", id)
                            .put("query","")
                            .put("limit", 0)
                        );
                api.getClient().chunkOrSyncRequest(obj);
            }
            else
            {
                ReadyHandler readyHandler = api.getClient().getHandler("READY");
                readyHandler.acknowledgeGuild(guildObj, true, true, api.getAccountType() == AccountType.CLIENT);
            }

            api.getGuildLock().lock(id);
            return;
        }

        //As detailed in the comment above, if we've made it this far then we have all member information needed to
        // create the Guild. Thus, we fill in the remaining information, unlock the guild, and provide the guild
        // to the callback
        //This should only occur on small user count guilds.

        JSONArray channels = guild.getJSONArray("channels");
        createGuildChannelPass(guildObj, channels); //Actually creates PermissionOverrides

        JSONArray voiceStates = guild.getJSONArray("voice_states");
        createGuildVoiceStatePass(guildObj, voiceStates);

        api.getGuildLock().unlock(guildObj.getIdLong());
        if (secondPassCallback != null)
            secondPassCallback.accept(guildObj);
    }

    public void createGuildSecondPass(long guildId, List<JSONArray> memberChunks)
    {
        JSONObject guildJson = cachedGuildJsons.remove(guildId);
        Consumer<Guild> secondPassCallback = cachedGuildCallbacks.remove(guildId);
        GuildImpl guildObj = (GuildImpl) api.getGuildMap().get(guildId);

        if (guildObj == null)
            throw new IllegalStateException("Attempted to perform a second pass on an unknown Guild. Guild not in JDA " +
                    "mapping. GuildId: " + guildId);
        if (guildJson == null)
            throw new IllegalStateException("Attempted to perform a second pass on an unknown Guild. No cached Guild " +
                    "for second pass. GuildId: " + guildId);
        if (secondPassCallback == null)
            throw new IllegalArgumentException("No callback provided for the second pass on the Guild!");

        for (JSONArray chunk : memberChunks)
            createGuildMemberPass(guildObj, chunk);

        Member owner = guildObj.getMemberById(guildJson.getLong("owner_id"));
        if (owner != null)
            guildObj.setOwner(owner);

        if (guildObj.getOwner() == null)
            LOG.fatal("Never set the Owner of the Guild: " + guildObj.getId() + " because we don't have the owner User object! How?!");

        JSONArray channels = guildJson.getJSONArray("channels");
        createGuildChannelPass(guildObj, channels);

        JSONArray voiceStates = guildJson.getJSONArray("voice_states");
        createGuildVoiceStatePass(guildObj, voiceStates);

        secondPassCallback.accept(guildObj);
        api.getGuildLock().unlock(guildId);
    }

    public void handleGuildSync(GuildImpl guild, JSONArray members, JSONArray presences)
    {
        for (int i = 0; i < members.length(); i++)
        {
            JSONObject memberJson = members.getJSONObject(i);
            createMember(guild, memberJson);
        }

        for (int i = 0; i < presences.length(); i++)
        {
            JSONObject presenceJson = presences.getJSONObject(i);
            final long userId = presenceJson.getJSONObject("user").getLong("id");

            MemberImpl member = (MemberImpl) guild.getMembersMap().get(userId);
            if (member == null)
                LOG.fatal("Received a Presence for a non-existent Member when dealing with GuildSync!");
            else
                this.createPresence(member, presenceJson);
        }
    }

    private void createGuildMemberPass(GuildImpl guildObj, JSONArray members)
    {
        for (int i = 0; i < members.length(); i++)
        {
            JSONObject memberJson = members.getJSONObject(i);
            createMember(guildObj, memberJson);
        }
    }

    private void createGuildChannelPass(GuildImpl guildObj, JSONArray channels)
    {
        for (int i = 0; i < channels.length(); i++)
        {
            JSONObject channel = channels.getJSONObject(i);
            ChannelType type = ChannelType.fromId(channel.getInt("type"));
            Channel channelObj = null;
            switch (type)
            {
                case TEXT:
                    channelObj = api.getTextChannelById(channel.getLong("id"));
                    break;
                case VOICE:
                    channelObj = api.getVoiceChannelById(channel.getLong("id"));
                    break;
                case CATEGORY:
                    channelObj = api.getCategoryMap().get(channel.getLong("id"));
                    break;
                default:
                    LOG.fatal("Received a channel for a guild that isn't a text, voice or category channel (ChannelPass). JSON: " + channel);
            }

            if (channelObj != null)
            {
                JSONArray permissionOverwrites = channel.getJSONArray("permission_overwrites");
                createOverridesPass((AbstractChannelImpl<?>) channelObj, permissionOverwrites);
            }
            else
            {
                LOG.fatal("Got permission_override for unknown channel with id: " + channel.getString("id"));
            }
        }
    }

    public void createGuildVoiceStatePass(GuildImpl guildObj, JSONArray voiceStates)
    {
        for (int i = 0; i < voiceStates.length(); i++)
        {
            JSONObject voiceStateJson = voiceStates.getJSONObject(i);
            final long userId = voiceStateJson.getLong("user_id");
            Member member = guildObj.getMembersMap().get(userId);
            if (member == null)
            {
                LOG.fatal("Received a VoiceState for a unknown Member! GuildId: "
                        + guildObj.getId() + " MemberId: " + voiceStateJson.getString("user_id"));
                continue;
            }

            final long channelId = voiceStateJson.getLong("channel_id");
            VoiceChannelImpl voiceChannel =
                    (VoiceChannelImpl) guildObj.getVoiceChannelsMap().get(channelId);
            if (voiceChannel != null)
                voiceChannel.getConnectedMembersMap().put(member.getUser().getIdLong(), member);
            else
                LOG.fatal("Received a GuildVoiceState with a channel ID for a non-existent channel! " +
                    "ChannelId: " + channelId + " GuildId: " + guildObj.getId() + " UserId:" + userId);

            // VoiceState is considered volatile so we don't expect anything to actually exist
            GuildVoiceStateImpl voiceState = (GuildVoiceStateImpl) member.getVoiceState();
            voiceState.setSelfMuted(!voiceStateJson.isNull("self_mute") && voiceStateJson.getBoolean("self_mute"))
                      .setSelfDeafened(!voiceStateJson.isNull("self_deaf") && voiceStateJson.getBoolean("self_deaf"))
                      .setGuildMuted(!voiceStateJson.isNull("mute") && voiceStateJson.getBoolean("mute"))
                      .setGuildDeafened(!voiceStateJson.isNull("deaf") && voiceStateJson.getBoolean("deaf"))
                      .setSuppressed(!voiceStateJson.isNull("suppress") && voiceStateJson.getBoolean("suppress"))
                      .setSessionId(voiceStateJson.isNull("session_id") ? "" : voiceStateJson.getString("session_id"))
                      .setConnectedChannel(voiceChannel);
        }
    }

    public User createFakeUser(JSONObject user, boolean modifyCache) { return createUser(user, true, modifyCache); }
    public User createUser(JSONObject user)     { return createUser(user, false, true); }
    private User createUser(JSONObject user, boolean fake, boolean modifyCache)
    {
        final long id = user.getLong("id");
        UserImpl userObj;

        userObj = (UserImpl) api.getUserMap().get(id);
        if (userObj == null)
        {
            userObj = (UserImpl) api.getFakeUserMap().get(id);
            if (userObj != null)
            {
                if (!fake && modifyCache)
                {
                    api.getFakeUserMap().remove(id);
                    userObj.setFake(false);
                    api.getUserMap().put(userObj.getIdLong(), userObj);
                    if (userObj.hasPrivateChannel())
                    {
                        PrivateChannelImpl priv = (PrivateChannelImpl) userObj.getPrivateChannel();
                        priv.setFake(false);
                        api.getFakePrivateChannelMap().remove(priv.getIdLong());
                        api.getPrivateChannelMap().put(priv.getIdLong(), priv);
                    }
                }
            }
            else
            {
                userObj = new UserImpl(id, api).setFake(fake);
                if (modifyCache)
                {
                    if (fake)
                        api.getFakeUserMap().put(id, userObj);
                    else
                        api.getUserMap().put(id, userObj);
                }
            }
        }

        return userObj
                .setName(user.getString("username"))
                .setDiscriminator(user.get("discriminator").toString())
                .setAvatarId(user.isNull("avatar") ? null : user.getString("avatar"))
                .setBot(user.has("bot") && user.getBoolean("bot"));
    }

    public Member createMember(GuildImpl guild, JSONObject memberJson)
    {
        User user = createUser(memberJson.getJSONObject("user"));
        MemberImpl member = (MemberImpl) guild.getMember(user);
        if (member == null)
        {
            member = new MemberImpl(guild, user);
            guild.getMembersMap().put(user.getIdLong(), member);
        }

        ((GuildVoiceStateImpl) member.getVoiceState())
            .setGuildMuted(memberJson.getBoolean("mute"))
            .setGuildDeafened(memberJson.getBoolean("deaf"));

        member.setJoinDate(OffsetDateTime.parse(memberJson.getString("joined_at")))
              .setNickname(memberJson.isNull("nick") ? null : memberJson.getString("nick"));

        JSONArray rolesJson = memberJson.getJSONArray("roles");
        for (int k = 0; k < rolesJson.length(); k++)
        {
            final long roleId = rolesJson.getLong(k);
            Role r = guild.getRolesMap().get(roleId);
            if (r == null)
            {
                LOG.debug("Received a Member with an unknown Role. MemberId: "
                        + member.getUser().getId() + " GuildId: " + guild.getId() + " roleId: " + roleId);
            }
            else
            {
                member.getRoleSet().add(r);
            }
        }

        return member;
    }

    //Effectively the same as createFriendPresence
    public void createPresence(Object memberOrFriend, JSONObject presenceJson)
    {
        if (memberOrFriend == null)
            throw new NullPointerException("Provided memberOrFriend was null!");

        JSONObject gameJson = presenceJson.isNull("game") ? null : presenceJson.getJSONObject("game");
        OnlineStatus onlineStatus = OnlineStatus.fromKey(presenceJson.getString("status"));
        Game game = null;

        if (gameJson != null && !gameJson.isNull("name"))
        {
            String gameName = gameJson.get("name").toString();
            String url = gameJson.isNull("url") ? null : gameJson.get("url").toString();

            Game.GameType gameType;
            try
            {
                gameType = gameJson.isNull("type")
                           ? Game.GameType.DEFAULT
                           : Game.GameType.fromKey(Integer.parseInt(gameJson.get("type").toString()));
            }
            catch (NumberFormatException e)
            {
                gameType = Game.GameType.DEFAULT;
            }

            game = createGame(gameName, url, gameType);
        }
        if (memberOrFriend instanceof Member)
        {
            MemberImpl member = (MemberImpl) memberOrFriend;
            member.setOnlineStatus(onlineStatus);
            member.setGame(game);
        }
        else if (memberOrFriend instanceof Friend)
        {
            FriendImpl friend = (FriendImpl) memberOrFriend;
            friend.setOnlineStatus(onlineStatus);
            friend.setGame(game);

            OffsetDateTime lastModified = OffsetDateTime.ofInstant(
                    Instant.ofEpochMilli(presenceJson.getLong("last_modified")),
                    TimeZone.getTimeZone("GMT").toZoneId());

            friend.setOnlineStatusModifiedTime(lastModified);
        }
        else
            throw new IllegalArgumentException("An object was provided to EntityBuilder#createPresence that wasn't a Member or Friend. JSON: " + presenceJson);
    }

    public Category createCategory(JSONObject json, long guildId)
    {
        return createCategory(json, guildId, true);
    }

    public Category createCategory(JSONObject json, long guildId, boolean guildIsLoaded)
    {
        final long id = json.getLong("id");
        CategoryImpl channel = (CategoryImpl) api.getCategoryMap().get(id);
        if (channel == null)
        {
            GuildImpl guild = ((GuildImpl) api.getGuildMap().get(guildId));
            channel = new CategoryImpl(id, guild);
            guild.getCategoriesMap().put(id, channel);
            api.getCategoryMap().put(id, channel);
        }

        if (!json.isNull("permission_overwrites") && guildIsLoaded)
        {
            JSONArray overrides = json.getJSONArray("permission_overwrites");
            createOverridesPass(channel, overrides);
        }

        return channel
                .setName(json.getString("name"))
                .setRawPosition(json.getInt("position"));
    }

    public TextChannel createTextChannel(JSONObject json, long guildId)
    {
        return createTextChannel(json, guildId, true);

    }

    public TextChannel createTextChannel(JSONObject json, long guildId, boolean guildIsLoaded)
    {
        final long id = json.getLong("id");
        TextChannelImpl channel = (TextChannelImpl) api.getTextChannelMap().get(id);
        if (channel == null)
        {
            GuildImpl guild = ((GuildImpl) api.getGuildMap().get(guildId));
            channel = new TextChannelImpl(id, guild);
            guild.getTextChannelsMap().put(id, channel);
            api.getTextChannelMap().put(id, channel);
        }

        if (!json.isNull("permission_overwrites") && guildIsLoaded)
        {
            JSONArray overrides = json.getJSONArray("permission_overwrites");
            createOverridesPass(channel, overrides);
        }

        return channel
                .setParent(json.isNull("parent_id") ? 0 : json.getLong("parent_id"))
                .setLastMessageId(json.isNull("last_message_id") ? 0 : json.getLong("last_message_id"))
                .setName(json.getString("name"))
                .setTopic(json.isNull("topic") ? "" : json.getString("topic"))
                .setRawPosition(json.getInt("position"))
                .setNSFW(!json.isNull("nsfw") && json.getBoolean("nsfw"));
    }

    public VoiceChannel createVoiceChannel(JSONObject json, long guildId)
    {
        return createVoiceChannel(json, guildId, true);
    }

    public VoiceChannel createVoiceChannel(JSONObject json, long guildId, boolean guildIsLoaded)
    {
        final long id = json.getLong("id");
        VoiceChannelImpl channel = ((VoiceChannelImpl) api.getVoiceChannelMap().get(id));
        if (channel == null)
        {
            GuildImpl guild = (GuildImpl) api.getGuildMap().get(guildId);
            channel = new VoiceChannelImpl(id, guild);
            guild.getVoiceChannelsMap().put(id, channel);
            api.getVoiceChannelMap().put(id, channel);
        }

        if (!json.isNull("permission_overwrites") && guildIsLoaded)
        {
            JSONArray overrides = json.getJSONArray("permission_overwrites");
            createOverridesPass(channel, overrides);
        }

        return channel
                .setParent(json.isNull("parent_id") ? 0 : json.getLong("parent_id"))
                .setName(json.getString("name"))
                .setRawPosition(json.getInt("position"))
                .setUserLimit(json.getInt("user_limit"))
                .setBitrate(json.getInt("bitrate"));
    }

    public PrivateChannel createPrivateChannel(JSONObject privatechat)
    {
        JSONObject recipient = privatechat.has("recipients") ?
            privatechat.getJSONArray("recipients").getJSONObject(0) :
            privatechat.getJSONObject("recipient");
        final long userId = recipient.getLong("id");
        UserImpl user = ((UserImpl) api.getUserMap().get(userId));
        if (user == null)
        {   //The API can give us private channels connected to Users that we can no longer communicate with.
            // As such, make a fake user and fake private channel.
            user = (UserImpl) createFakeUser(recipient, true);
        }

        final long channelId = privatechat.getLong("id");
        PrivateChannelImpl priv = new PrivateChannelImpl(channelId, user)
                .setLastMessageId(privatechat.isNull("last_message_id") ? -1 : privatechat.getLong("last_message_id"));
        user.setPrivateChannel(priv);

        if (user.isFake())
        {
            priv.setFake(true);
            api.getFakePrivateChannelMap().put(channelId, priv);
        }
        else
            api.getPrivateChannelMap().put(channelId, priv);
        return priv;
    }

    public void createOverridesPass(AbstractChannelImpl<?> channel, JSONArray overrides)
    {
        for (int i = 0; i < overrides.length(); i++)
        {
            try
            {
                createPermissionOverride(overrides.getJSONObject(i), channel);
            }
            catch (NoSuchElementException e)
            {
                //Caused by Discord not properly clearing PermissionOverrides when a Member leaves a Guild.
                LOG.debug(e.getMessage() + ". Ignoring PermissionOverride.");
            }
            catch (IllegalArgumentException e)
            {
                //Missing handling for a type
                LOG.warn(e.getMessage() + ". Ignoring PermissionOverride.");
            }
        }
    }

    public Role createRole(JSONObject roleJson, long guildId)
    {
        final long id = roleJson.getLong("id");
        GuildImpl guild = ((GuildImpl) api.getGuildMap().get(guildId));
        RoleImpl role = ((RoleImpl) guild.getRolesMap().get(id));
        if (role == null)
        {
            role = new RoleImpl(id, guild);
            guild.getRolesMap().put(id, role);
        }
        return role.setName(roleJson.getString("name"))
                .setRawPosition(roleJson.getInt("position"))
                .setRawPermissions(roleJson.getLong("permissions"))
                .setManaged(roleJson.getBoolean("managed"))
                .setHoisted(roleJson.getBoolean("hoist"))
                .setColor(roleJson.getInt("color") != 0 ? new Color(roleJson.getInt("color")) : null)
                .setMentionable(roleJson.has("mentionable") && roleJson.getBoolean("mentionable"));
    }

    public Message createMessage(JSONObject jsonObject) { return createMessage(jsonObject, false); }
    public Message createMessage(JSONObject jsonObject, boolean exceptionOnMissingUser)
    {
        final long channelId = jsonObject.getLong("channel_id");

        MessageChannel chan = api.getTextChannelById(channelId);
        if (chan == null)
            chan = api.getPrivateChannelById(channelId);
        if (chan == null)
            chan = api.getFakePrivateChannelMap().get(channelId);
        if (chan == null && api.getAccountType() == AccountType.CLIENT)
            chan = api.asClient().getGroupById(channelId);
        if (chan == null)
            throw new IllegalArgumentException(MISSING_CHANNEL);

        return createMessage(jsonObject, chan, exceptionOnMissingUser);
    }
    public Message createMessage(JSONObject jsonObject, MessageChannel chan, boolean exceptionOnMissingUser)
    {
        final long id = jsonObject.getLong("id");
        String content = jsonObject.isNull("content") ? "" : jsonObject.getString("content");

        JSONObject author = jsonObject.getJSONObject("author");
        final long authorId = author.getLong("id");
        final boolean fromWebhook = jsonObject.has("webhook_id");
        final boolean pinned = !jsonObject.isNull("pinned") && jsonObject.getBoolean("pinned");
        final boolean tts = !jsonObject.isNull("tts") && jsonObject.getBoolean("tts");
        final boolean mentionsEveryone = !jsonObject.isNull("mention_everyone") && jsonObject.getBoolean("mention_everyone");
        final OffsetDateTime editTime = jsonObject.isNull("edited_timestamp") ? null : OffsetDateTime.parse(jsonObject.getString("edited_timestamp"));
        final String nonce = jsonObject.isNull("nonce") ? null : jsonObject.get("nonce").toString();

        User user;
        switch (chan.getType())
        {
            case PRIVATE:
                if (authorId == api.getSelfUser().getIdLong())
                    user = api.getSelfUser();
                else
                    user = ((PrivateChannel) chan).getUser();
                break;
            case GROUP:
                user = api.getUserById(authorId);
                if (user == null)
                    user = api.getFakeUserMap().get(authorId);
                if (user == null && fromWebhook)
                    user = createFakeUser(author, false);
                if (user == null)
                {
                    if (exceptionOnMissingUser)
                        throw new IllegalArgumentException(MISSING_USER); // Specifically for MESSAGE_CREATE
                    else
                        user = createFakeUser(author, false); // Any other message creation
                }
                break;
            case TEXT:
                Guild guild = ((TextChannel) chan).getGuild();
                Member member = guild.getMemberById(authorId);
                user = member != null ? member.getUser() : null;
                if (user == null)
                {
                    if (fromWebhook || !exceptionOnMissingUser)
                        user = createFakeUser(author, false);
                    else
                        throw new IllegalArgumentException(MISSING_USER); // Specifically for MESSAGE_CREATE
                }
                break;
            default: throw new IllegalArgumentException("Invalid Channel for creating a Message [" + chan.getType() + ']');
        }

        final List<Message.Attachment> attachments;
        if (!jsonObject.isNull("attachments"))
        {
            JSONArray arr = jsonObject.getJSONArray("attachments");
            attachments = new ArrayList<>(arr.length());
            for (int i = 0; i < arr.length(); i++)
            {
                JSONObject obj = arr.getJSONObject(i);
                attachments.add(createMessageAttachment(obj));
            }
        }
        else
        {
            attachments = Collections.emptyList();
        }

        final List<MessageEmbed> embeds;
        if (!jsonObject.isNull("embeds"))
        {
            JSONArray arr = jsonObject.getJSONArray("embeds");
            embeds = new ArrayList<>(arr.length());
            for (int i = 0; i < arr.length(); i++)
            {
                JSONObject obj = arr.getJSONObject(i);
                embeds.add(createMessageEmbed(obj));
            }
        }
        else
        {
            embeds = Collections.emptyList();
        }

        List<MessageReaction> reactions;
        if (!jsonObject.isNull("reactions"))
        {
            JSONArray arr = jsonObject.getJSONArray("reactions");
            reactions = new ArrayList<>(arr.length());
            for (int i = 0; i < arr.length(); i++)
            {
                JSONObject obj = arr.getJSONObject(i);
                final MessageReaction reaction = createMessageReaction(chan, id, obj);
                reactions.add(reaction);
            }
        }
        else
        {
            reactions = Collections.emptyList();
        }

        MessageType type = MessageType.fromId(jsonObject.getInt("type"));
        switch (type)
        {
            case DEFAULT:
                return new ReceivedMessage(id, chan, type,
                    fromWebhook, mentionsEveryone, tts, pinned,
                    content, nonce, user, editTime, reactions, attachments, embeds);
            case UNKNOWN:
                throw new IllegalArgumentException(UNKNOWN_MESSAGE_TYPE);
            default:
                return new SystemMessage(id, chan, type,
                    fromWebhook, mentionsEveryone, tts, pinned,
                    content, nonce, user, editTime, reactions, attachments, embeds);
        }

    }

    public MessageReaction createMessageReaction(MessageChannel chan, long id, JSONObject obj)
    {
        JSONObject emoji = obj.getJSONObject("emoji");
        final Long emojiID = emoji.isNull("id") ? null : emoji.getLong("id");
        final String name = emoji.isNull("name") ? null : emoji.getString("name");
        final int count = !obj.isNull("count") ? obj.getInt("count") : -1;
        final boolean me = !obj.isNull("me") && obj.getBoolean("me");

        final MessageReaction.ReactionEmote reactionEmote;
        if (emojiID != null)
        {
            Emote emote = api.getEmoteById(emojiID);
            // creates fake emoji because no guild has this emoji id
            if (emote == null)
                emote = new EmoteImpl(emojiID, api).setName(name);
            reactionEmote = new MessageReaction.ReactionEmote(emote);
        }
        else
        {
            reactionEmote = new MessageReaction.ReactionEmote(name, null, api);
        }

        return new MessageReaction(chan, reactionEmote, id, me, count);
    }

    public Message.Attachment createMessageAttachment(JSONObject jsonObject)
    {
        final int width = jsonObject.isNull("width") ? 0 : jsonObject.getInt("width");
        final int height = jsonObject.isNull("height") ? 0 : jsonObject.getInt("height");
        final int size = jsonObject.getInt("size");
        final String url = jsonObject.isNull("url") ? null : jsonObject.getString("url");
        final String proxyUrl = jsonObject.isNull("proxy_url") ? null : jsonObject.getString("proxy_url");
        final String filename = jsonObject.getString("filename");
        final long id = jsonObject.getLong("id");
        return new Message.Attachment(id, url, proxyUrl, filename, size, height, width, api);
    }

    public MessageEmbed createMessageEmbed(JSONObject content)
    {
        if (content.isNull("type"))
            throw new JSONException("Encountered embed object with missing/null type field for Json: " + content);
        EmbedType type = EmbedType.fromKey(content.getString("type"));
        final String url = content.isNull("url") ? null : content.getString("url");
        final String title = content.isNull("title") ? null : content.getString("title");
        final String description = content.isNull("description") ? null : content.getString("description");
        final OffsetDateTime timestamp = content.isNull("timestamp")
                ? null : OffsetDateTime.parse(content.getString("timestamp"));
        final int rgb = content.isNull("color") ? 0 : content.getInt("color");
        final Color color = rgb == 0 ? null : new Color(rgb);

        final Thumbnail thumbnail;
        if (content.isNull("thumbnail"))
        {
            thumbnail = null;
        }
        else
        {
            JSONObject obj = content.getJSONObject("thumbnail");
            final String tUrl = obj.getString("url");
            final String proxyUrl = obj.getString("proxy_url");
            final int width = obj.getInt("width");
            final int height = obj.getInt("height");
            thumbnail = new Thumbnail(tUrl, proxyUrl, width, height);
        }

        final Provider provider;
        if (content.isNull("provider"))
        {
            provider = null;
        }
        else
        {
            JSONObject obj = content.getJSONObject("provider");
            final String name = obj.isNull("name") ? null : obj.getString("name");
            final String providerUrl = obj.isNull("url") ? null : obj.getString("url");
            provider = new Provider(name, providerUrl);
        }

        final AuthorInfo author;
        if (content.isNull("author"))
        {
            author = null;
        }
        else
        {
            JSONObject obj = content.getJSONObject("author");
            final String name = obj.isNull("name") ? null : obj.getString("name");
            final String authorUrl = obj.isNull("url") ? null : obj.getString("url");
            final String iconUrl = obj.isNull("icon_url") ? null : obj.getString("icon_url");
            final String proxyUrl = obj.isNull("proxy_icon_url") ? null : obj.getString("proxy_icon_url");
            author = new AuthorInfo(name, authorUrl, iconUrl, proxyUrl);
        }

        final VideoInfo video;
        if (content.isNull("video"))
        {
            video = null;
        }
        else
        {
            JSONObject obj = content.getJSONObject("video");
            final String videoUrl = obj.getString("url");
            final int width = obj.isNull("width") ? -1 : obj.getInt("width");
            final int height = obj.isNull("height") ? -1 : obj.getInt("height");
            video = new VideoInfo(videoUrl, width, height);
        }

        final Footer footer;
        if (content.isNull("footer"))
        {
            footer = null;
        }
        else
        {
            JSONObject obj = content.getJSONObject("footer");
            final String text = obj.isNull("text") ? null : obj.getString("text");
            final String iconUrl = obj.isNull("icon_url") ? null : obj.getString("icon_url");
            final String proxyUrl = obj.isNull("proxy_icon_url") ? null : obj.getString("proxy_icon_url");
            footer = new Footer(text, iconUrl, proxyUrl);
        }

        final ImageInfo image;
        if (content.isNull("image"))
        {
            image = null;
        }
        else
        {
            JSONObject obj = content.getJSONObject("image");
            final String imageUrl = obj.isNull("url") ? null : obj.getString("url");
            final String proxyUrl = obj.isNull("proxy_url") ? null : obj.getString("proxy_url");
            final int width = obj.isNull("width") ? -1 : obj.getInt("width");
            final int height = obj.isNull("height") ? -1 : obj.getInt("height");
            image = new ImageInfo(imageUrl, proxyUrl, width, height);
        }

        final List<Field> fields;
        if (content.isNull("fields"))
        {
            fields = Collections.emptyList();
        }
        else
        {
            JSONArray arr = content.getJSONArray("fields");
            fields = new ArrayList<>(arr.length());
            for (int i = 0; i < arr.length(); i++)
            {
                JSONObject obj = arr.getJSONObject(i);
                final String fieldName = obj.isNull("name") ? null : obj.getString("name");
                final String fieldValue = obj.isNull("value") ? null : obj.getString("value");
                final boolean inline = !obj.isNull("inline") && obj.getBoolean("inline");
                fields.add(new Field(fieldName, fieldValue, inline, false));
            }
        }

        return createMessageEmbed(url, title, description, type, timestamp,
                color, thumbnail, provider, author, video, footer, image, fields);
    }

    public static MessageEmbed createMessageEmbed(String url, String title, String description, EmbedType type, OffsetDateTime timestamp,
                                           Color color, Thumbnail thumbnail, Provider siteProvider, AuthorInfo author,
                                           VideoInfo videoInfo, Footer footer, ImageInfo image, List<Field> fields)
    {
<<<<<<< HEAD
        return new MessageEmbed(url, title, description, type, timestamp,
            color, thumbnail, siteProvider, author, videoInfo, footer, image, fields);
=======
        if (messageEmbed.isNull("type"))
            throw new JSONException("Encountered embed object with missing/null type field for Json: " + messageEmbed);
        EmbedType type = EmbedType.fromKey(messageEmbed.getString("type"));
       /* if (type == EmbedType.UNKNOWN)
            throw new JSONException("Discord provided us an unknown embed type.  Json: " + messageEmbed);*/
        MessageEmbedImpl embed = new MessageEmbedImpl()
                .setType(type)
                .setUrl(messageEmbed.isNull("url") ? null : messageEmbed.getString("url"))
                .setTitle(messageEmbed.isNull("title") ? null : messageEmbed.getString("title"))
                .setDescription(messageEmbed.isNull("description") ? null : messageEmbed.getString("description"))
                .setColor(messageEmbed.isNull("color") || messageEmbed.getInt("color") == 0 ? null : new Color(messageEmbed.getInt("color")))
                .setTimestamp(messageEmbed.isNull("timestamp") ? null : OffsetDateTime.parse(messageEmbed.getString("timestamp")));

        if (messageEmbed.has("thumbnail"))
        {
            JSONObject thumbnailJson = messageEmbed.getJSONObject("thumbnail");
            embed.setThumbnail(new Thumbnail(
                    thumbnailJson.getString("url"),
                    thumbnailJson.getString("proxy_url"),
                    thumbnailJson.getInt("width"),
                    thumbnailJson.getInt("height")));
        }
        else embed.setThumbnail(null);

        if (messageEmbed.has("provider"))
        {
            JSONObject providerJson = messageEmbed.getJSONObject("provider");
            embed.setSiteProvider(new Provider(
                    providerJson.isNull("name") ? null : providerJson.getString("name"),
                    providerJson.isNull("url") ? null : providerJson.getString("url")));
        }
        else embed.setSiteProvider(null);

        if (messageEmbed.has("author"))
        {
            JSONObject authorJson = messageEmbed.getJSONObject("author");
            embed.setAuthor(new AuthorInfo(
                    authorJson.isNull("name") ? null : authorJson.getString("name"),
                    authorJson.isNull("url") ? null : authorJson.getString("url"),
                    authorJson.isNull("icon_url") ? null : authorJson.getString("icon_url"),
                    authorJson.isNull("proxy_icon_url") ? null : authorJson.getString("proxy_icon_url")));
        }
        else embed.setAuthor(null);

        if (messageEmbed.has("image"))
        {
            JSONObject imageJson = messageEmbed.getJSONObject("image");
            embed.setImage(new ImageInfo(
                    imageJson.isNull("url") ? null : imageJson.getString("url"),
                    imageJson.isNull("proxy_url") ? null : imageJson.getString("proxy_url"),
                    imageJson.isNull("width") ? -1 : imageJson.getInt("width"),
                    imageJson.isNull("height") ? -1 : imageJson.getInt("height")));
        }
        else embed.setImage(null);

        if (messageEmbed.has("footer"))
        {
            JSONObject footerJson = messageEmbed.getJSONObject("footer");
            embed.setFooter(new Footer(
                    footerJson.isNull("text") ? null : footerJson.getString("text"),
                    footerJson.isNull("icon_url") ? null : footerJson.getString("icon_url"),
                    footerJson.isNull("proxy_icon_url") ? null : footerJson.getString("proxy_icon_url")));
        }
        else embed.setFooter(null);

        if (messageEmbed.has("fields"))
        {
            JSONArray fieldsJson = messageEmbed.getJSONArray("fields");
            List<Field> fields = new LinkedList<>();
            for(int index=0; index<fieldsJson.length(); index++)
            {
                JSONObject fieldJson = fieldsJson.getJSONObject(index);
                fields.add(new Field(
                        fieldJson.isNull("name") ? null : fieldJson.getString("name"),
                        fieldJson.isNull("value") ? null : fieldJson.getString("value"),
                        !fieldJson.isNull("inline") && fieldJson.getBoolean("inline"),
                        false)); // unchecked field instantiation
            }
            embed.setFields(fields);
        }
        else embed.setFields(Collections.emptyList());

        if (messageEmbed.has("video"))
        {
            JSONObject videoJson = messageEmbed.getJSONObject("video");
            embed.setVideoInfo(new MessageEmbed.VideoInfo(
                    videoJson.getString("url"),
                    videoJson.isNull("width") ? -1 : videoJson.getInt("width"),
                    videoJson.isNull("height") ? -1 : videoJson.getInt("height")));
        }
        return embed;
>>>>>>> 72d5a746
    }

    public PermissionOverride createPermissionOverride(JSONObject override, Channel chan)
    {
        PermissionOverrideImpl permOverride;
        final long id = override.getLong("id");
        long allow = override.getLong("allow");
        long deny = override.getLong("deny");

        //Throwing NoSuchElementException for common issues with overrides that are not cleared properly by discord
        // when a member leaves or a role is deleted
        switch (override.getString("type"))
        {
            case "member":
                Member member = chan.getGuild().getMemberById(id);
                if (member == null)
                    throw new NoSuchElementException("Attempted to create a PermissionOverride for a non-existent user. Guild: " + chan.getGuild() + ", Channel: " + chan + ", JSON: " + override);

                permOverride = (PermissionOverrideImpl) chan.getPermissionOverride(member);
                if (permOverride == null)
                {
                    permOverride = new PermissionOverrideImpl(chan, member.getUser().getIdLong(), member);
                    ((AbstractChannelImpl<?>) chan).getOverrideMap().put(member.getUser().getIdLong(), permOverride);
                }
                break;
            case "role":
                Role role = ((GuildImpl) chan.getGuild()).getRolesMap().get(id);
                if (role == null)
                    throw new NoSuchElementException("Attempted to create a PermissionOverride for a non-existent role! JSON: " + override);

                permOverride = (PermissionOverrideImpl) chan.getPermissionOverride(role);
                if (permOverride == null)
                {
                    permOverride = new PermissionOverrideImpl(chan, role.getIdLong(), role);
                    ((AbstractChannelImpl<?>) chan).getOverrideMap().put(role.getIdLong(), permOverride);
                }
                break;
            default:
                throw new IllegalArgumentException("Provided with an unknown PermissionOverride type! JSON: " + override);
        }
        return permOverride.setAllow(allow).setDeny(deny);
    }

    public Webhook createWebhook(JSONObject object)
    {
        final long id = object.getLong("id");
        final long guildId = object.getLong("guild_id");
        final long channelId = object.getLong("channel_id");
        String token = !object.isNull("token") ? object.getString("token") : null;

        TextChannel channel = api.getTextChannelById(channelId);
        if (channel == null)
            throw new NullPointerException(String.format("Tried to create Webhook for an un-cached TextChannel! WebhookId: %s ChannelId: %s GuildId: %s",
                    id, channelId, guildId));

        Object name = !object.isNull("name") ? object.get("name") : JSONObject.NULL;
        Object avatar = !object.isNull("avatar") ? object.get("avatar") : JSONObject.NULL;

        JSONObject fakeUser = new JSONObject()
                    .put("username", name)
                    .put("discriminator", "0000")
                    .put("id", id)
                    .put("avatar", avatar);
        User defaultUser = createFakeUser(fakeUser, false);

        JSONObject ownerJson = object.getJSONObject("user");
        final long userId = ownerJson.getLong("id");

        User owner = api.getUserById(userId);
        if (owner == null)
        {
            ownerJson.put("id", userId);
            owner = createFakeUser(ownerJson, false);
        }

        return new WebhookImpl(channel, id).setToken(token).setOwner(channel.getGuild().getMember(owner)).setUser(defaultUser);
    }

    public Relationship createRelationship(JSONObject relationshipJson)
    {
        if (api.getAccountType() != AccountType.CLIENT)
            throw new AccountTypeException(AccountType.CLIENT, "Attempted to create a Relationship but the logged in account is not a CLIENT!");

        RelationshipType type = RelationshipType.fromKey(relationshipJson.getInt("type"));
        User user;
        if (type == RelationshipType.FRIEND)
            user = createUser(relationshipJson.getJSONObject("user"));
        else
            user = createFakeUser(relationshipJson.getJSONObject("user"), true);

        Relationship relationship = api.asClient().getRelationshipById(user.getIdLong(), type);
        if (relationship == null)
        {
            switch (type)
            {
                case FRIEND:
                    relationship = new FriendImpl(user);
                    break;
                case BLOCKED:
                    relationship = new BlockedUserImpl(user);
                    break;
                case INCOMING_FRIEND_REQUEST:
                    relationship = new IncomingFriendRequestImpl(user);
                    break;
                case OUTGOING_FRIEND_REQUEST:
                    relationship = new OutgoingFriendRequestImpl(user);
                    break;
                default:
                    return null;
            }
            ((JDAClientImpl) api.asClient()).getRelationshipMap().put(user.getIdLong(), relationship);
        }
        return relationship;
    }

    public Group createGroup(JSONObject groupJson)
    {
        if (api.getAccountType() != AccountType.CLIENT)
            throw new AccountTypeException(AccountType.CLIENT, "Attempted to create a Group but the logged in account is not a CLIENT!");

        final long groupId = groupJson.getLong("id");
        JSONArray recipients = groupJson.getJSONArray("recipients");
        final long ownerId = groupJson.getLong("owner_id");
        String name = !groupJson.isNull("name") ? groupJson.getString("name") : null;
        String iconId = !groupJson.isNull("icon") ? groupJson.getString("icon") : null;
        long lastMessage = !groupJson.isNull("last_message_id") ? groupJson.getLong("last_message_id") : -1;

        GroupImpl group = (GroupImpl) api.asClient().getGroupById(groupId);
        if (group == null)
        {
            group = new GroupImpl(groupId, api);
            ((JDAClientImpl) api.asClient()).getGroupMap().put(groupId, group);
        }

        TLongObjectMap<User> groupUsers = group.getUserMap();
        groupUsers.put(api.getSelfUser().getIdLong(), api.getSelfUser());
        for (int i = 0; i < recipients.length(); i++)
        {
            JSONObject groupUser = recipients.getJSONObject(i);
            groupUsers.put(groupUser.getLong("id"), createFakeUser(groupUser, true));
        }

        User owner = api.getUserMap().get(ownerId);
        if (owner == null)
            owner = api.getFakeUserMap().get(ownerId);
        if (owner == null)
            throw new IllegalArgumentException("Attempted to build a Group, but could not find user by provided owner id." +
                    "This should not be possible because the owner should be IN the group!");

        return group
                .setOwner(owner)
                .setLastMessageId(lastMessage)
                .setName(name)
                .setIconId(iconId);
    }

    public Invite createInvite(JSONObject object)
    {
        final String code = object.getString("code");

        final User inviter = object.has("inviter") ? this.createFakeUser(object.getJSONObject("inviter"), false) : null;

        final JSONObject channelObject = object.getJSONObject("channel");

        final ChannelType channelType = ChannelType.fromId(channelObject.getInt("type"));
        final long channelId = channelObject.getLong("id");
        final String channelName = channelObject.getString("name");

        final Invite.Channel channel = new InviteImpl.ChannelImpl(channelId, channelName, channelType);

        final JSONObject guildObject = object.getJSONObject("guild");

        final String guildIconId = guildObject.isNull("icon") ? null : guildObject.getString("icon");
        final long guildId = guildObject.getLong("id");
        final String guildName = guildObject.getString("name");
        final String guildSplashId = guildObject.isNull("splash") ? null : guildObject.getString("splash");

        final Invite.Guild guild = new InviteImpl.GuildImpl(guildId, guildIconId, guildName, guildSplashId);

        final int maxAge;
        final int maxUses;
        final boolean temporary;
        final OffsetDateTime timeCreated;
        final int uses;
        final boolean expanded;

        if (object.has("max_uses"))
        {
            expanded = true;
            maxAge = object.getInt("max_age");
            maxUses = object.getInt("max_uses");
            uses = object.getInt("uses");
            temporary = object.getBoolean("temporary");
            timeCreated = OffsetDateTime.parse(object.getString("created_at"));
        }
        else
        {
            expanded = false;
            maxAge = -1;
            maxUses = -1;
            uses = -1;
            temporary = false;
            timeCreated = null;
        }

        return new InviteImpl(api, code, expanded, inviter, maxAge, maxUses, temporary, timeCreated, uses, channel, guild);
    }

    public void clearCache()
    {
        cachedGuildJsons.clear();
        cachedGuildCallbacks.clear();
    }

    public ApplicationInfo createApplicationInfo(JSONObject object)
    {
        final String description = object.getString("description");
        final boolean doesBotRequireCodeGrant = object.getBoolean("bot_require_code_grant");
        final String iconId = !object.isNull("icon") ? object.getString("icon") : null;
        final long id = object.getLong("id");
        final String name = object.getString("name");
        final boolean isBotPublic = object.getBoolean("bot_public");
        final User owner = createFakeUser(object.getJSONObject("owner"), false);

        return new ApplicationInfoImpl(api, description, doesBotRequireCodeGrant, iconId, id, isBotPublic, name, owner);
    }

    public Application createApplication(JSONObject object)
    {
        return new ApplicationImpl(api, object);
    }

    public AuthorizedApplication createAuthorizedApplication(JSONObject object)
    {
        final long authId = object.getLong("id");

        JSONArray scopeArray = object.getJSONArray("scopes");
        List<String> scopes = new ArrayList<>(scopeArray.length());
        for (int i = 0; i < scopeArray.length(); i++)
        {
            scopes.add(scopeArray.getString(i));
        }
        JSONObject application = object.getJSONObject("application");

        final String description = application.getString("description");
        final String iconId = application.has("icon") ? application.getString("icon") : null;
        final long id = application.getLong("id");
        final String name = application.getString("name");

        return new AuthorizedApplicationImpl(api, authId, description, iconId, id, name, scopes);
    }

    public AuditLogEntry createAuditLogEntry(GuildImpl guild, JSONObject entryJson, JSONObject userJson)
    {
        final long targetId = entryJson.isNull("target_id") ? 0 : entryJson.getLong("target_id");
        final long id = entryJson.getLong("id");
        final int typeKey = entryJson.getInt("action_type");
        final JSONArray changes = entryJson.isNull("changes") ? null : entryJson.getJSONArray("changes");
        final JSONObject options = entryJson.isNull("options") ? null : entryJson.getJSONObject("options");
        final String reason = entryJson.isNull("reason") ? null : entryJson.getString("reason");

        final UserImpl user = (UserImpl) createFakeUser(userJson, false);
        final Set<AuditLogChange> changesList;
        final ActionType type = ActionType.from(typeKey);

        if (changes != null)
        {
            changesList = new HashSet<>(changes.length());
            for (int i = 0; i < changes.length(); i++)
            {
                final JSONObject object = changes.getJSONObject(i);
                AuditLogChange change = createAuditLogChange(object);
                changesList.add(change);
            }
        }
        else
        {
            changesList = Collections.emptySet();
        }

        CaseInsensitiveMap<String, AuditLogChange> changeMap = new CaseInsensitiveMap<>(changeToMap(changesList));
        CaseInsensitiveMap<String, Object> optionMap = options != null
                ? new CaseInsensitiveMap<>(options.toMap()) : null;

        return new AuditLogEntry(type, id, targetId, guild, user, reason, changeMap, optionMap);
    }

    public AuditLogChange createAuditLogChange(JSONObject change)
    {
        final String key = change.getString("key");
        Object oldValue = change.isNull("old_value") ? null : change.get("old_value");
        Object newValue = change.isNull("new_value") ? null : change.get("new_value");

        // Don't confront users with JSON
        if (oldValue instanceof JSONArray || newValue instanceof JSONArray)
        {
            oldValue = oldValue instanceof JSONArray ? ((JSONArray) oldValue).toList() : oldValue;
            newValue = newValue instanceof JSONArray ? ((JSONArray) newValue).toList() : newValue;
        }
        else if (oldValue instanceof JSONObject || newValue instanceof JSONObject)
        {
            oldValue = oldValue instanceof JSONObject ? ((JSONObject) oldValue).toMap() : oldValue;
            newValue = newValue instanceof JSONObject ? ((JSONObject) newValue).toMap() : newValue;
        }

        return new AuditLogChange(oldValue, newValue, key);
    }

    private Map<String, AuditLogChange> changeToMap(Set<AuditLogChange> changesList)
    {
        return changesList.stream().collect(Collectors.toMap(AuditLogChange::getKey, UnaryOperator.identity()));
    }
}<|MERGE_RESOLUTION|>--- conflicted
+++ resolved
@@ -82,11 +82,13 @@
                 .setBot(self.has("bot") && self.getBoolean("bot"));
 
         if (this.api.getAccountType() == AccountType.CLIENT)
+        {
             selfUser
                 .setEmail(!self.isNull("email") ? self.getString("email") : null)
                 .setMobile(!self.isNull("mobile") ? self.getBoolean("mobile") : false)
                 .setNitro(!self.isNull("premium") ? self.getBoolean("premium") : false)
                 .setPhoneNumber(!self.isNull("phone") ? self.getString("phone") : null);
+        }
 
         return selfUser;
     }
@@ -1040,102 +1042,8 @@
                                            Color color, Thumbnail thumbnail, Provider siteProvider, AuthorInfo author,
                                            VideoInfo videoInfo, Footer footer, ImageInfo image, List<Field> fields)
     {
-<<<<<<< HEAD
         return new MessageEmbed(url, title, description, type, timestamp,
             color, thumbnail, siteProvider, author, videoInfo, footer, image, fields);
-=======
-        if (messageEmbed.isNull("type"))
-            throw new JSONException("Encountered embed object with missing/null type field for Json: " + messageEmbed);
-        EmbedType type = EmbedType.fromKey(messageEmbed.getString("type"));
-       /* if (type == EmbedType.UNKNOWN)
-            throw new JSONException("Discord provided us an unknown embed type.  Json: " + messageEmbed);*/
-        MessageEmbedImpl embed = new MessageEmbedImpl()
-                .setType(type)
-                .setUrl(messageEmbed.isNull("url") ? null : messageEmbed.getString("url"))
-                .setTitle(messageEmbed.isNull("title") ? null : messageEmbed.getString("title"))
-                .setDescription(messageEmbed.isNull("description") ? null : messageEmbed.getString("description"))
-                .setColor(messageEmbed.isNull("color") || messageEmbed.getInt("color") == 0 ? null : new Color(messageEmbed.getInt("color")))
-                .setTimestamp(messageEmbed.isNull("timestamp") ? null : OffsetDateTime.parse(messageEmbed.getString("timestamp")));
-
-        if (messageEmbed.has("thumbnail"))
-        {
-            JSONObject thumbnailJson = messageEmbed.getJSONObject("thumbnail");
-            embed.setThumbnail(new Thumbnail(
-                    thumbnailJson.getString("url"),
-                    thumbnailJson.getString("proxy_url"),
-                    thumbnailJson.getInt("width"),
-                    thumbnailJson.getInt("height")));
-        }
-        else embed.setThumbnail(null);
-
-        if (messageEmbed.has("provider"))
-        {
-            JSONObject providerJson = messageEmbed.getJSONObject("provider");
-            embed.setSiteProvider(new Provider(
-                    providerJson.isNull("name") ? null : providerJson.getString("name"),
-                    providerJson.isNull("url") ? null : providerJson.getString("url")));
-        }
-        else embed.setSiteProvider(null);
-
-        if (messageEmbed.has("author"))
-        {
-            JSONObject authorJson = messageEmbed.getJSONObject("author");
-            embed.setAuthor(new AuthorInfo(
-                    authorJson.isNull("name") ? null : authorJson.getString("name"),
-                    authorJson.isNull("url") ? null : authorJson.getString("url"),
-                    authorJson.isNull("icon_url") ? null : authorJson.getString("icon_url"),
-                    authorJson.isNull("proxy_icon_url") ? null : authorJson.getString("proxy_icon_url")));
-        }
-        else embed.setAuthor(null);
-
-        if (messageEmbed.has("image"))
-        {
-            JSONObject imageJson = messageEmbed.getJSONObject("image");
-            embed.setImage(new ImageInfo(
-                    imageJson.isNull("url") ? null : imageJson.getString("url"),
-                    imageJson.isNull("proxy_url") ? null : imageJson.getString("proxy_url"),
-                    imageJson.isNull("width") ? -1 : imageJson.getInt("width"),
-                    imageJson.isNull("height") ? -1 : imageJson.getInt("height")));
-        }
-        else embed.setImage(null);
-
-        if (messageEmbed.has("footer"))
-        {
-            JSONObject footerJson = messageEmbed.getJSONObject("footer");
-            embed.setFooter(new Footer(
-                    footerJson.isNull("text") ? null : footerJson.getString("text"),
-                    footerJson.isNull("icon_url") ? null : footerJson.getString("icon_url"),
-                    footerJson.isNull("proxy_icon_url") ? null : footerJson.getString("proxy_icon_url")));
-        }
-        else embed.setFooter(null);
-
-        if (messageEmbed.has("fields"))
-        {
-            JSONArray fieldsJson = messageEmbed.getJSONArray("fields");
-            List<Field> fields = new LinkedList<>();
-            for(int index=0; index<fieldsJson.length(); index++)
-            {
-                JSONObject fieldJson = fieldsJson.getJSONObject(index);
-                fields.add(new Field(
-                        fieldJson.isNull("name") ? null : fieldJson.getString("name"),
-                        fieldJson.isNull("value") ? null : fieldJson.getString("value"),
-                        !fieldJson.isNull("inline") && fieldJson.getBoolean("inline"),
-                        false)); // unchecked field instantiation
-            }
-            embed.setFields(fields);
-        }
-        else embed.setFields(Collections.emptyList());
-
-        if (messageEmbed.has("video"))
-        {
-            JSONObject videoJson = messageEmbed.getJSONObject("video");
-            embed.setVideoInfo(new MessageEmbed.VideoInfo(
-                    videoJson.getString("url"),
-                    videoJson.isNull("width") ? -1 : videoJson.getInt("width"),
-                    videoJson.isNull("height") ? -1 : videoJson.getInt("height")));
-        }
-        return embed;
->>>>>>> 72d5a746
     }
 
     public PermissionOverride createPermissionOverride(JSONObject override, Channel chan)
