/*
 *     Copyright 2015-2018 Austin Keener & Michael Ritter & Florian Spieß
 *
 * Licensed under the Apache License, Version 2.0 (the "License");
 * you may not use this file except in compliance with the License.
 * You may obtain a copy of the License at
 *
 *     http://www.apache.org/licenses/LICENSE-2.0
 *
 * Unless required by applicable law or agreed to in writing, software
 * distributed under the License is distributed on an "AS IS" BASIS,
 * WITHOUT WARRANTIES OR CONDITIONS OF ANY KIND, either express or implied.
 * See the License for the specific language governing permissions and
 * limitations under the License.
 */

package net.dv8tion.jda.core.entities;

import gnu.trove.map.TLongObjectMap;
import gnu.trove.set.TLongSet;
import gnu.trove.set.hash.TLongHashSet;
import net.dv8tion.jda.bot.entities.ApplicationInfo;
import net.dv8tion.jda.bot.entities.impl.ApplicationInfoImpl;
import net.dv8tion.jda.client.entities.*;
import net.dv8tion.jda.client.entities.impl.*;
import net.dv8tion.jda.core.AccountType;
import net.dv8tion.jda.core.JDA;
import net.dv8tion.jda.core.OnlineStatus;
import net.dv8tion.jda.core.audit.ActionType;
import net.dv8tion.jda.core.audit.AuditLogChange;
import net.dv8tion.jda.core.audit.AuditLogEntry;
import net.dv8tion.jda.core.entities.Guild.VerificationLevel;
import net.dv8tion.jda.core.entities.MessageEmbed.*;
import net.dv8tion.jda.core.entities.impl.*;
import net.dv8tion.jda.core.exceptions.AccountTypeException;
import net.dv8tion.jda.core.handle.EventCache;
import net.dv8tion.jda.core.utils.Helpers;
import net.dv8tion.jda.core.utils.JDALogger;
<<<<<<< HEAD
import net.dv8tion.jda.core.utils.cache.CacheFlag;
=======
import net.dv8tion.jda.core.utils.MiscUtil;
import net.dv8tion.jda.core.utils.cache.UpstreamReference;
>>>>>>> 466423b0
import org.apache.commons.collections4.CollectionUtils;
import org.apache.commons.collections4.map.CaseInsensitiveMap;
import org.json.JSONArray;
import org.json.JSONException;
import org.json.JSONObject;
import org.slf4j.Logger;

import java.time.Instant;
import java.time.OffsetDateTime;
import java.time.format.DateTimeFormatter;
import java.time.temporal.TemporalAccessor;
import java.util.*;
import java.util.function.Function;
import java.util.function.UnaryOperator;
import java.util.stream.Collectors;
import java.util.stream.StreamSupport;

public class EntityBuilder
{
    public static final Logger LOG = JDALogger.getLog(EntityBuilder.class);
    public static final String MISSING_CHANNEL = "MISSING_CHANNEL";
    public static final String MISSING_USER = "MISSING_USER";
    public static final String UNKNOWN_MESSAGE_TYPE = "UNKNOWN_MESSAGE_TYPE";
    private static final Set<String> richGameFields;
    static
    {
        Set<String> tmp = new HashSet<>();
        tmp.add("application_id");
        tmp.add("assets");
        tmp.add("details");
        tmp.add("flags");
        tmp.add("party");
        tmp.add("session_id");
        tmp.add("state");
        tmp.add("sync_id");
        richGameFields = Collections.unmodifiableSet(tmp);
    }

<<<<<<< HEAD
    protected final JDAImpl api;
=======
    protected final UpstreamReference<JDAImpl> api;
    protected final TLongObjectMap<JSONObject> cachedGuildJsons = MiscUtil.newLongMap();
    protected final TLongObjectMap<Consumer<Guild>> cachedGuildCallbacks = MiscUtil.newLongMap();
>>>>>>> 466423b0

    public EntityBuilder(JDA api)
    {
        this.api = new UpstreamReference<>((JDAImpl) api);
    }

    public JDAImpl getJDA()
    {
        return api.get();
    }

    public SelfUser createSelfUser(JSONObject self)
    {
        SelfUserImpl selfUser = ((SelfUserImpl) getJDA().getSelfUser());
        if (selfUser == null)
        {
            final long id = self.getLong("id");
            selfUser = new SelfUserImpl(id, getJDA());
            getJDA().setSelfUser(selfUser);
        }

        if (!getJDA().getUserMap().containsKey(selfUser.getIdLong()))
            getJDA().getUserMap().put(selfUser.getIdLong(), selfUser);

        selfUser.setVerified(self.getBoolean("verified"))
                .setMfaEnabled(self.getBoolean("mfa_enabled"))
                .setName(self.getString("username"))
                .setDiscriminator(self.getString("discriminator"))
                .setAvatarId(self.optString("avatar", null))
                .setBot(Helpers.optBoolean(self, "bot"));

        if (this.getJDA().getAccountType() == AccountType.CLIENT)
        {
            selfUser
                .setEmail(self.optString("email", null))
                .setMobile(Helpers.optBoolean(self, "mobile"))
                .setNitro(Helpers.optBoolean(self, "premium"))
                .setPhoneNumber(self.optString("phone", null));
        }

        return selfUser;
    }

    public Game createGame(String name, String url, Game.GameType type)
    {
        return new Game(name, url, type);
    }

    private void createGuildEmotePass(GuildImpl guildObj, JSONArray array)
    {
<<<<<<< HEAD
        if (!api.isCacheFlagSet(CacheFlag.EMOTE))
=======
        final long id = guild.getLong("id");
        GuildImpl guildObj = ((GuildImpl) getJDA().getGuildMap().get(id));
        if (guildObj == null)
        {
            guildObj = new GuildImpl(getJDA(), id);
            getJDA().getGuildMap().put(id, guildObj);
        }
        if (Helpers.optBoolean(guild, "unavailable"))
        {
            guildObj.setAvailable(false);
            //This is used for when GuildCreateHandler receives a guild that is currently unavailable. During normal READY
            // loading for bots (which unavailable is always true) the secondPassCallback parameter will always
            // be null.
            if (secondPassCallback != null)
                secondPassCallback.accept(guildObj);
            getJDA().getGuildLock().lock(id);
>>>>>>> 466423b0
            return;
        TLongObjectMap<Emote> emoteMap = guildObj.getEmoteMap();
        for (int i = 0; i < array.length(); i++)
        {
            JSONObject object = array.getJSONObject(i);
            if (object.isNull("id"))
            {
                LOG.error("Received GUILD_CREATE with an emoji with a null ID. JSON: {}", object);
                continue;
            }
            final long emoteId = object.getLong("id");
            emoteMap.put(emoteId, createEmote(guildObj, object, false));
        }
    }

    public GuildImpl createGuild(long guildId, JSONObject guildJson, TLongObjectMap<JSONObject> members)
    {
        final GuildImpl guildObj = new GuildImpl(api, guildId);
        final String name = guildJson.optString("name", "");
        final String iconId = guildJson.optString("icon", null);
        final String splashId = guildJson.optString("splash", null);
        final String region = guildJson.optString("region", null);
        final JSONArray roleArray = guildJson.getJSONArray("roles");
        final JSONArray channelArray = guildJson.getJSONArray("channels");
        final JSONArray emotesArray = guildJson.getJSONArray("emojis");
        final JSONArray voiceStateArray = guildJson.getJSONArray("voice_states");
        final JSONArray featuresArray = guildJson.optJSONArray("features");
        final JSONArray presencesArray = guildJson.optJSONArray("presences");
        final long ownerId = Helpers.optLong(guildJson, "owner_id", 0L);
        final long afkChannelId = Helpers.optLong(guildJson, "afk_channel_id", 0L);
        final long systemChannelId = Helpers.optLong(guildJson, "system_channel_id", 0L);
        final int mfaLevel = Helpers.optInt(guildJson, "mfa_level", 0);
        final int afkTimeout = Helpers.optInt(guildJson, "afk_timeout", 0);
        final int verificationLevel = Helpers.optInt(guildJson, "verification_level", 0);
        final int notificationLevel = Helpers.optInt(guildJson, "default_message_notifications", 0);
        final int explicitContentLevel = Helpers.optInt(guildJson, "explicit_content_filter", 0);

        guildObj.setAvailable(true)
                .setName(name)
                .setIconId(iconId)
                .setSplashId(splashId)
                .setRegion(region)
                .setOwnerId(ownerId)
                .setAfkTimeout(Guild.Timeout.fromKey(afkTimeout))
                .setVerificationLevel(VerificationLevel.fromKey(verificationLevel))
                .setDefaultNotificationLevel(Guild.NotificationLevel.fromKey(notificationLevel))
                .setExplicitContentLevel(Guild.ExplicitContentLevel.fromKey(explicitContentLevel))
                .setRequiredMFALevel(Guild.MFALevel.fromKey(mfaLevel));

        if (featuresArray == null)
        {
            guildObj.setFeatures(Collections.emptySet());
        }
        else
        {
            guildObj.setFeatures(
                    StreamSupport.stream(featuresArray.spliterator(), false)
                                 .map(String::valueOf)
                                 .collect(Collectors.toSet()));
        }

        for (int i = 0; i < roleArray.length(); i++)
        {
            JSONObject obj = roleArray.getJSONObject(i);
            Role role = createRole(guildObj, obj, guildId);
            guildObj.getRolesMap().put(role.getIdLong(), role);
            if (role.getIdLong() == guildObj.getIdLong())
                guildObj.setPublicRole(role);
        }

        for (JSONObject memberJson : members.valueCollection())
            createMember(guildObj, memberJson);

        if (guildObj.getOwner() == null)
            LOG.warn("Finished setup for guild with a null owner. GuildId: {} OwnerId: {}", guildId, guildJson.opt("owner_id"));

        for (int i = 0; i < channelArray.length(); i++)
        {
            JSONObject channelJson = channelArray.getJSONObject(i);
            createGuildChannel(guildObj, channelJson);
        }

<<<<<<< HEAD
        createGuildEmotePass(guildObj, emotesArray);
        createGuildVoiceStatePass(guildObj, voiceStateArray);

        guildObj.setAfkChannel(guildObj.getVoiceChannelById(afkChannelId))
                .setSystemChannel(guildObj.getTextChannelById(systemChannelId));

        for (int i = 0; i < presencesArray.length(); i++)
=======
        if (!guild.isNull("system_channel_id"))
            guildObj.setSystemChannel(guildObj.getTextChannelsMap().get(guild.getLong("system_channel_id")));

        if (!guild.isNull("afk_channel_id"))
            guildObj.setAfkChannel(guildObj.getVoiceChannelsMap().get(guild.getLong("afk_channel_id")));

        //If the members that we were provided with (and loaded above) were not all of the
        //  the members in this guild, then we need to request more users from Discord using
        //  op 9 (GUILD_MEMBERS_CHUNK). To do so, we will cache the guild's JSON so we can properly
        //  load stuff that relies on Users like Channels, PermissionOverrides and VoiceStatuses
        //  after we have the rest of the users. We will request the GUILD_MEMBERS_CHUNK information
        //  which will be sent from discord over the main Websocket and will be handled by
        //  GuildMemberChunkHandler. After the handler has received all users as determined by the
        //  value set using `setExpectedGuildMembers`, it will do one of the following:
        //    1) If this is a Bot account, immediately call EntityBuilder#createGuildSecondPass, thus finishing
        //        the Guild object creation process.
        //    2) If this is a Client account, it will request op 12 (GUILD_SYNC) to make sure we have all information
        //        about online users as GUILD_MEMBERS_CHUNK does not include presence information, and when loading the
        //        members from GUILD_MEMBERS_CHUNK, we assume they are offline. GUILD_SYNC makes sure that we mark them
        //        properly. After GUILD_SYNC is received by GuildSyncHandler, it will call EntityBuilder#createGuildSecondPass
        //
        //If we actually -did- get all of the users needed, then we don't need to Chunk. Furthermore,
        // we don't need to use GUILD_SYNC because we always get presences with users thus we have all information
        // needed to guild the Guild. We will skip
        if (guild.getJSONArray("members").length() != guild.getInt("member_count"))
        {
            cachedGuildJsons.put(id, guild);
            cachedGuildCallbacks.put(id, secondPassCallback);

            GuildMembersChunkHandler handler = getJDA().getClient().getHandler("GUILD_MEMBERS_CHUNK");
            handler.setExpectedGuildMembers(id, guild.getInt("member_count"));

            //If we are already past READY / RESUME, then chunk at runtime. Otherwise, pass back to the ReadyHandler
            // and let it send a burst chunk request.
            if (getJDA().getClient().isReady())
            {
                if (getJDA().getAccountType() == AccountType.CLIENT)
                {
                    JSONObject obj = new JSONObject()
                            .put("op", WebSocketCode.GUILD_SYNC)
                            .put("guild_id", guildObj.getId());
                    getJDA().getClient().chunkOrSyncRequest(obj);
                }
                JSONObject obj = new JSONObject()
                        .put("op", WebSocketCode.MEMBER_CHUNK_REQUEST)
                        .put("d", new JSONObject()
                            .put("guild_id", id)
                            .put("query","")
                            .put("limit", 0)
                        );
                getJDA().getClient().chunkOrSyncRequest(obj);
            }
            else
            {
                ReadyHandler readyHandler = getJDA().getClient().getHandler("READY");
                readyHandler.acknowledgeGuild(guildObj, true, true, getJDA().getAccountType() == AccountType.CLIENT);
            }

            getJDA().getGuildLock().lock(id);
            return;
        }

        //As detailed in the comment above, if we've made it this far then we have all member information needed to
        // create the Guild. Thus, we fill in the remaining information, unlock the guild, and provide the guild
        // to the callback
        //This should only occur on small user count guilds.

        JSONArray channels = guild.getJSONArray("channels");
        createGuildChannelPass(guildObj, channels); //Actually creates PermissionOverrides

        JSONArray voiceStates = guild.getJSONArray("voice_states");
        createGuildVoiceStatePass(guildObj, voiceStates);

        getJDA().getGuildLock().unlock(guildObj.getIdLong());
        if (secondPassCallback != null)
            secondPassCallback.accept(guildObj);
    }

    public void createGuildSecondPass(long guildId, List<JSONArray> memberChunks)
    {
        JSONObject guildJson = cachedGuildJsons.remove(guildId);
        Consumer<Guild> secondPassCallback = cachedGuildCallbacks.remove(guildId);
        GuildImpl guildObj = (GuildImpl) getJDA().getGuildMap().get(guildId);

        if (guildObj == null)
            throw new IllegalStateException("Attempted to perform a second pass on an unknown Guild. Guild not in JDA " +
                    "mapping. GuildId: " + guildId);
        if (guildJson == null)
            throw new IllegalStateException("Attempted to perform a second pass on an unknown Guild. No cached Guild " +
                    "for second pass. GuildId: " + guildId);
        if (secondPassCallback == null)
            throw new IllegalArgumentException("No callback provided for the second pass on the Guild!");

        for (JSONArray chunk : memberChunks)
            createGuildMemberPass(guildObj, chunk);

        Member owner = guildObj.getMemberById(guildJson.getLong("owner_id"));
        if (owner != null)
            guildObj.setOwner(owner);

        if (guildObj.getOwner() == null)
            LOG.error("Never set the Owner of the Guild: {} because we don't have the owner User object! How?!", guildObj.getId());

        JSONArray channels = guildJson.getJSONArray("channels");
        createGuildChannelPass(guildObj, channels);

        JSONArray voiceStates = guildJson.getJSONArray("voice_states");
        createGuildVoiceStatePass(guildObj, voiceStates);

        secondPassCallback.accept(guildObj);
        getJDA().getGuildLock().unlock(guildId);
    }

    public void handleGuildSync(GuildImpl guild, JSONArray members, JSONArray presences)
    {
        for (int i = 0; i < members.length(); i++)
        {
            JSONObject memberJson = members.getJSONObject(i);
            createMember(guild, memberJson);
        }

        for (int i = 0; i < presences.length(); i++)
>>>>>>> 466423b0
        {
            JSONObject presence = presencesArray.getJSONObject(i);
            final long userId = presence.getJSONObject("user").getLong("id");
            MemberImpl member = (MemberImpl) guildObj.getMembersMap().get(userId);

            if (member == null)
                LOG.debug("Received a ghost presence in GuildFirstPass! UserId: {} Guild: {}", userId, guildObj);
            else
                createPresence(member, presence);
        }

        api.getGuildMap().put(guildId, guildObj);
        return guildObj;
    }

    private void createGuildChannel(GuildImpl guildObj, JSONObject channelData)
    {
<<<<<<< HEAD
        final ChannelType channelType = ChannelType.fromId(channelData.getInt("type"));
        switch (channelType)
        {
        case TEXT:
            createTextChannel(guildObj, channelData, guildObj.getIdLong());
            break;
        case VOICE:
            createVoiceChannel(guildObj, channelData, guildObj.getIdLong());
            break;
        case CATEGORY:
            createCategory(guildObj, channelData, guildObj.getIdLong());
            break;
        default:
            throw new IllegalArgumentException("Cannot create channel for type " + channelData.getInt("type"));
=======
        for (int i = 0; i < channels.length(); i++)
        {
            JSONObject channel = channels.getJSONObject(i);
            ChannelType type = ChannelType.fromId(channel.getInt("type"));
            Channel channelObj = null;
            switch (type)
            {
                case TEXT:
                    channelObj = getJDA().getTextChannelById(channel.getLong("id"));
                    break;
                case VOICE:
                    channelObj = getJDA().getVoiceChannelById(channel.getLong("id"));
                    break;
                case CATEGORY:
                    channelObj = getJDA().getCategoryMap().get(channel.getLong("id"));
                    break;
                default:
                    LOG.error("Received a channel for a guild that isn't a text, voice or category channel (ChannelPass). JSON: {}", channel);
            }

            if (channelObj != null)
            {
                JSONArray permissionOverwrites = channel.getJSONArray("permission_overwrites");
                createOverridesPass((AbstractChannelImpl<?>) channelObj, permissionOverwrites);
            }
            else
            {
                LOG.error("Got permission_override for unknown channel with id: {}", channel.getString("id"));
            }
>>>>>>> 466423b0
        }
    }

    public void createGuildVoiceStatePass(GuildImpl guildObj, JSONArray voiceStates)
    {
        for (int i = 0; i < voiceStates.length(); i++)
        {
            JSONObject voiceStateJson = voiceStates.getJSONObject(i);
            final long userId = voiceStateJson.getLong("user_id");
            Member member = guildObj.getMembersMap().get(userId);
            if (member == null)
            {
                LOG.error("Received a VoiceState for a unknown Member! GuildId: "
                        + guildObj.getId() + " MemberId: " + voiceStateJson.getString("user_id"));
                continue;
            }

            GuildVoiceStateImpl voiceState = (GuildVoiceStateImpl) member.getVoiceState();
            if (voiceState == null)
                continue;
            final long channelId = voiceStateJson.getLong("channel_id");
            VoiceChannelImpl voiceChannel =
                    (VoiceChannelImpl) guildObj.getVoiceChannelsMap().get(channelId);
            if (voiceChannel != null)
                voiceChannel.getConnectedMembersMap().put(member.getUser().getIdLong(), member);
            else
                LOG.error("Received a GuildVoiceState with a channel ID for a non-existent channel! ChannelId: {} GuildId: {} UserId: {}",
                    channelId, guildObj.getId(), userId);

            // VoiceState is considered volatile so we don't expect anything to actually exist
            voiceState.setSelfMuted(Helpers.optBoolean(voiceStateJson, "self_mute"))
                      .setSelfDeafened(Helpers.optBoolean(voiceStateJson, "self_deaf"))
                      .setGuildMuted(Helpers.optBoolean(voiceStateJson, "mute"))
                      .setGuildDeafened(Helpers.optBoolean(voiceStateJson, "deaf"))
                      .setSuppressed(Helpers.optBoolean(voiceStateJson, "suppress"))
                      .setSessionId(voiceStateJson.optString("session_id"))
                      .setConnectedChannel(voiceChannel);
        }
    }

    public UserImpl createFakeUser(JSONObject user, boolean modifyCache) { return createUser(user, true, modifyCache); }
    public UserImpl createUser(JSONObject user)     { return createUser(user, false, true); }
    private UserImpl createUser(JSONObject user, boolean fake, boolean modifyCache)
    {
        final long id = user.getLong("id");
        UserImpl userObj;

        userObj = (UserImpl) getJDA().getUserMap().get(id);
        if (userObj == null)
        {
            userObj = (UserImpl) getJDA().getFakeUserMap().get(id);
            if (userObj != null)
            {
                if (!fake && modifyCache)
                {
                    getJDA().getFakeUserMap().remove(id);
                    userObj.setFake(false);
                    getJDA().getUserMap().put(userObj.getIdLong(), userObj);
                    if (userObj.hasPrivateChannel())
                    {
                        PrivateChannelImpl priv = (PrivateChannelImpl) userObj.getPrivateChannel();
                        priv.setFake(false);
                        getJDA().getFakePrivateChannelMap().remove(priv.getIdLong());
                        getJDA().getPrivateChannelMap().put(priv.getIdLong(), priv);
                    }
                }
            }
            else
            {
                userObj = new UserImpl(id, getJDA()).setFake(fake);
                if (modifyCache)
                {
                    if (fake)
                        getJDA().getFakeUserMap().put(id, userObj);
                    else
                        getJDA().getUserMap().put(id, userObj);
                }
            }
        }

        userObj
            .setName(user.getString("username"))
            .setDiscriminator(user.get("discriminator").toString())
            .setAvatarId(user.optString("avatar", null))
            .setBot(Helpers.optBoolean(user, "bot"));
        if (!fake && modifyCache)
            api.getEventCache().playbackCache(EventCache.Type.USER, id);
        return userObj;
    }

    public Member createMember(GuildImpl guild, JSONObject memberJson)
    {
        boolean playbackCache = false;
        User user = createUser(memberJson.getJSONObject("user"));
        MemberImpl member = (MemberImpl) guild.getMember(user);
        if (member == null)
        {
            member = new MemberImpl(guild, user);
            playbackCache = guild.getMembersMap().put(user.getIdLong(), member) == null;
            if (guild.getOwnerIdLong() == user.getIdLong())
            {
                LOG.trace("Found owner of guild with id {}", guild.getId());
                guild.setOwner(member);
            }
        }

        GuildVoiceStateImpl state = (GuildVoiceStateImpl) member.getVoiceState();
        if (state != null)
        {
            state.setGuildMuted(memberJson.getBoolean("mute"))
                 .setGuildDeafened(memberJson.getBoolean("deaf"));
        }

        TemporalAccessor joinedAt = DateTimeFormatter.ISO_OFFSET_DATE_TIME.parse(memberJson.getString("joined_at"));
        member.setJoinDate(Instant.from(joinedAt).toEpochMilli())
              .setNickname(memberJson.optString("nick", null));

        JSONArray rolesJson = memberJson.getJSONArray("roles");
        for (int k = 0; k < rolesJson.length(); k++)
        {
            final long roleId = rolesJson.getLong(k);
            Role r = guild.getRolesMap().get(roleId);
            if (r == null)
            {
                LOG.debug("Received a Member with an unknown Role. MemberId: {} GuildId: {} roleId: {}",
                    member.getUser().getId(), guild.getId(), roleId);
            }
            else
            {
                member.getRoleSet().add(r);
            }
        }

        if (playbackCache)
        {
            long hashId = guild.getIdLong() ^ user.getIdLong();
            api.getEventCache().playbackCache(EventCache.Type.MEMBER, hashId);
        }
        return member;
    }

    //Effectively the same as createFriendPresence
    public void createPresence(Object memberOrFriend, JSONObject presenceJson)
    {
        if (memberOrFriend == null)
            throw new NullPointerException("Provided memberOrFriend was null!");
        boolean cacheGame = api.isCacheFlagSet(CacheFlag.GAME);

        JSONObject gameJson = !cacheGame || presenceJson.isNull("game") ? null : presenceJson.getJSONObject("game");
        OnlineStatus onlineStatus = OnlineStatus.fromKey(presenceJson.getString("status"));
        Game game = null;
        boolean parsedGame = false;

        if (cacheGame && gameJson != null && !gameJson.isNull("name"))
        {
            try
            {
                game = createGame(gameJson);
                parsedGame = true;
            }
            catch (Exception ex)
            {
                String userId;
                if (memberOrFriend instanceof Member)
                    userId = ((Member) memberOrFriend).getUser().getId();
                else if (memberOrFriend instanceof Friend)
                    userId = ((Friend) memberOrFriend).getUser().getId();
                else
                    userId = "unknown";
                if (LOG.isDebugEnabled())
                    LOG.warn("Encountered exception trying to parse a presence! UserId: {} JSON: {}", userId, gameJson, ex);
                else
                    LOG.warn("Encountered exception trying to parse a presence! UserId: {} Message: {} Enable debug for details", userId, ex.getMessage());
            }
        }
        if (memberOrFriend instanceof Member)
        {
            MemberImpl member = (MemberImpl) memberOrFriend;
            member.setOnlineStatus(onlineStatus);
            if (cacheGame && parsedGame)
                member.setGame(game);
        }
        else if (memberOrFriend instanceof Friend)
        {
            FriendImpl friend = (FriendImpl) memberOrFriend;
            friend.setOnlineStatus(onlineStatus);
            if (cacheGame && parsedGame)
                friend.setGame(game);

            OffsetDateTime lastModified = OffsetDateTime.ofInstant(
                    Instant.ofEpochMilli(presenceJson.getLong("last_modified")),
                    TimeZone.getTimeZone("GMT").toZoneId());

            friend.setOnlineStatusModifiedTime(lastModified);
        }
        else
            throw new IllegalArgumentException("An object was provided to EntityBuilder#createPresence that wasn't a Member or Friend. JSON: " + presenceJson);
    }

    public static Game createGame(JSONObject gameJson)
    {
        String name = String.valueOf(gameJson.get("name"));
        String url = gameJson.isNull("url") ? null : String.valueOf(gameJson.get("url"));
        Game.GameType type;
        try
        {
            type = gameJson.isNull("type")
                ? Game.GameType.DEFAULT
                : Game.GameType.fromKey(Integer.parseInt(gameJson.get("type").toString()));
        }
        catch (NumberFormatException e)
        {
            type = Game.GameType.DEFAULT;
        }

        RichPresence.Timestamps timestamps = null;
        if (!gameJson.isNull("timestamps"))
        {
            JSONObject obj = gameJson.getJSONObject("timestamps");
            long start, end;
            start = obj.isNull("start") ? 0 : obj.getLong("start");
            end = obj.isNull("end") ? 0 : obj.getLong("end");
            timestamps = new RichPresence.Timestamps(start, end);
        }

        if (!CollectionUtils.containsAny(gameJson.keySet(), richGameFields))
            return new Game(name, url, type, timestamps);

        // data for spotify
        long id = Helpers.optLong(gameJson, "application_id", 0);
        String sessionId = gameJson.optString("session_id", null);
        String syncId = gameJson.optString("sync_id", null);
        int flags = Helpers.optInt(gameJson, "flags", 0);
        String details = gameJson.isNull("details") ? null : String.valueOf(gameJson.get("details"));
        String state = gameJson.isNull("state") ? null : String.valueOf(gameJson.get("state"));

        RichPresence.Party party = null;
        if (!gameJson.isNull("party"))
        {
            JSONObject obj = gameJson.getJSONObject("party");
            String partyId = obj.isNull("id") ? null : obj.getString("id");
            JSONArray sizeArr = obj.isNull("size") ? null : obj.getJSONArray("size");
            long size = 0, max = 0;
            if (sizeArr != null && sizeArr.length() > 0)
            {
                size = sizeArr.getLong(0);
                max = sizeArr.isNull(1) ? 0 : sizeArr.getLong(1);
            }
            party = new RichPresence.Party(partyId, size, max);
        }

        String smallImageKey = null, smallImageText = null;
        String largeImageKey = null, largeImageText = null;
        if (!gameJson.isNull("assets"))
        {
            JSONObject assets = gameJson.getJSONObject("assets");
            if (!assets.isNull("small_image"))
            {
                smallImageKey = String.valueOf(assets.get("small_image"));
                smallImageText = assets.isNull("small_text") ? null : String.valueOf(assets.get("small_text"));
            }
            if (!assets.isNull("large_image"))
            {
                largeImageKey = String.valueOf(assets.get("large_image"));
                largeImageText = assets.isNull("large_text") ? null : String.valueOf(assets.get("large_text"));
            }
        }

        return new RichPresence(type, name, url,
            id, party, details, state, timestamps, syncId, sessionId, flags,
            largeImageKey, largeImageText, smallImageKey, smallImageText);
    }

    public EmoteImpl createEmote(GuildImpl guildObj, JSONObject json, boolean fake)
    {
        JSONArray emoteRoles = json.isNull("roles") ? new JSONArray() : json.getJSONArray("roles");
        final long emoteId = json.getLong("id");
        final User user = json.isNull("user") ? null : createFakeUser(json.getJSONObject("user"), false);
        EmoteImpl emoteObj = (EmoteImpl) guildObj.getEmoteById(emoteId);
        if (emoteObj == null)
            emoteObj = new EmoteImpl(emoteId, guildObj, fake);
        Set<Role> roleSet = emoteObj.getRoleSet();

        roleSet.clear();
        for (int j = 0; j < emoteRoles.length(); j++)
            roleSet.add(guildObj.getRoleById(emoteRoles.getString(j)));
        if (user != null)
            emoteObj.setUser(user);
        return emoteObj
                .setName(json.optString("name"))
                .setAnimated(json.optBoolean("animated"))
                .setManaged(Helpers.optBoolean(json, "managed"));
    }

    public Category createCategory(JSONObject json, long guildId)
    {
        return createCategory(null, json, guildId);
    }

    public Category createCategory(GuildImpl guild, JSONObject json, long guildId)
    {
        boolean playbackCache = false;
        final long id = json.getLong("id");
        CategoryImpl channel = (CategoryImpl) getJDA().getCategoryMap().get(id);
        if (channel == null)
        {
<<<<<<< HEAD
            if (guild == null)
                guild = (GuildImpl) api.getGuildMap().get(guildId);
            channel = new CategoryImpl(id, guild);
            guild.getCategoriesMap().put(id, channel);
            playbackCache = api.getCategoryMap().put(id, channel) == null;
=======
            GuildImpl guild = ((GuildImpl) getJDA().getGuildMap().get(guildId));
            channel = new CategoryImpl(id, guild);
            guild.getCategoriesMap().put(id, channel);
            getJDA().getCategoryMap().put(id, channel);
>>>>>>> 466423b0
        }

        if (!json.isNull("permission_overwrites"))
        {
            JSONArray overrides = json.getJSONArray("permission_overwrites");
            createOverridesPass(channel, overrides);
        }

        channel
            .setName(json.getString("name"))
            .setPosition(json.getInt("position"));
        if (playbackCache)
            api.getEventCache().playbackCache(EventCache.Type.CHANNEL, id);
        return channel;
    }

    public TextChannel createTextChannel(JSONObject json, long guildId)
    {
        return createTextChannel(null, json, guildId);

    }

    public TextChannel createTextChannel(GuildImpl guildObj, JSONObject json, long guildId)
    {
        boolean playbackCache = false;
        final long id = json.getLong("id");
        TextChannelImpl channel = (TextChannelImpl) getJDA().getTextChannelMap().get(id);
        if (channel == null)
        {
<<<<<<< HEAD
            if (guildObj == null)
                guildObj = (GuildImpl) api.getGuildMap().get(guildId);
            channel = new TextChannelImpl(id, guildObj);
            guildObj.getTextChannelsMap().put(id, channel);
            playbackCache = api.getTextChannelMap().put(id, channel) == null;
=======
            GuildImpl guild = ((GuildImpl) getJDA().getGuildMap().get(guildId));
            channel = new TextChannelImpl(id, guild);
            guild.getTextChannelsMap().put(id, channel);
            getJDA().getTextChannelMap().put(id, channel);
>>>>>>> 466423b0
        }

        if (!json.isNull("permission_overwrites"))
        {
            JSONArray overrides = json.getJSONArray("permission_overwrites");
            createOverridesPass(channel, overrides);
        }

        channel
            .setParent(Helpers.optLong(json, "parent_id", 0))
            .setLastMessageId(Helpers.optLong(json, "last_message_id", 0))
            .setName(json.getString("name"))
            .setTopic(json.optString("topic"))
            .setPosition(json.getInt("position"))
            .setNSFW(Helpers.optBoolean(json, "nsfw"));
        if (playbackCache)
            api.getEventCache().playbackCache(EventCache.Type.CHANNEL, id);
        return channel;
    }

    public VoiceChannel createVoiceChannel(JSONObject json, long guildId)
    {
        return createVoiceChannel(null, json, guildId);
    }

    public VoiceChannel createVoiceChannel(GuildImpl guild, JSONObject json, long guildId)
    {
        boolean playbackCache = false;
        final long id = json.getLong("id");
        VoiceChannelImpl channel = ((VoiceChannelImpl) getJDA().getVoiceChannelMap().get(id));
        if (channel == null)
        {
<<<<<<< HEAD
            if (guild == null)
                guild = (GuildImpl) api.getGuildMap().get(guildId);
            channel = new VoiceChannelImpl(id, guild);
            guild.getVoiceChannelsMap().put(id, channel);
            playbackCache = api.getVoiceChannelMap().put(id, channel) == null;
=======
            GuildImpl guild = (GuildImpl) getJDA().getGuildMap().get(guildId);
            channel = new VoiceChannelImpl(id, guild);
            guild.getVoiceChannelsMap().put(id, channel);
            getJDA().getVoiceChannelMap().put(id, channel);
>>>>>>> 466423b0
        }

        if (!json.isNull("permission_overwrites"))
        {
            JSONArray overrides = json.getJSONArray("permission_overwrites");
            createOverridesPass(channel, overrides);
        }

        channel
            .setParent(Helpers.optLong(json, "parent_id", 0))
            .setName(json.getString("name"))
            .setPosition(json.getInt("position"))
            .setUserLimit(json.getInt("user_limit"))
            .setBitrate(json.getInt("bitrate"));
        if (playbackCache)
            api.getEventCache().playbackCache(EventCache.Type.CHANNEL, id);
        return channel;
    }

    public PrivateChannel createPrivateChannel(JSONObject privatechat)
    {
        JSONObject recipient = privatechat.has("recipients") ?
            privatechat.getJSONArray("recipients").getJSONObject(0) :
            privatechat.getJSONObject("recipient");
        final long userId = recipient.getLong("id");
<<<<<<< HEAD
        UserImpl user = (UserImpl) api.getUserMap().get(userId);
=======
        UserImpl user = ((UserImpl) getJDA().getUserMap().get(userId));
>>>>>>> 466423b0
        if (user == null)
        {   //The getJDA() can give us private channels connected to Users that we can no longer communicate with.
            // As such, make a fake user and fake private channel.
            user = createFakeUser(recipient, true);
        }

        final long channelId = privatechat.getLong("id");
        PrivateChannelImpl priv = new PrivateChannelImpl(channelId, user)
                .setLastMessageId(Helpers.optLong(privatechat, "last_message_id", 0));
        user.setPrivateChannel(priv);

        if (user.isFake())
        {
            priv.setFake(true);
            getJDA().getFakePrivateChannelMap().put(channelId, priv);
        }
        else
<<<<<<< HEAD
        {
            api.getPrivateChannelMap().put(channelId, priv);
            api.getEventCache().playbackCache(EventCache.Type.CHANNEL, channelId);
        }
=======
            getJDA().getPrivateChannelMap().put(channelId, priv);
>>>>>>> 466423b0
        return priv;
    }

    public void createOverridesPass(AbstractChannelImpl<?> channel, JSONArray overrides)
    {
        for (int i = 0; i < overrides.length(); i++)
        {
            try
            {
                createPermissionOverride(overrides.getJSONObject(i), channel);
            }
            catch (NoSuchElementException e)
            {
                //Caused by Discord not properly clearing PermissionOverrides when a Member leaves a Guild.
                LOG.debug("{}. Ignoring PermissionOverride.", e.getMessage());
            }
            catch (IllegalArgumentException e)
            {
                //Missing handling for a type
                LOG.warn("{}. Ignoring PermissionOverride.", e.getMessage());
            }
        }
    }

    public Role createRole(GuildImpl guild, JSONObject roleJson, long guildId)
    {
        boolean playbackCache = false;
        final long id = roleJson.getLong("id");
<<<<<<< HEAD
        if (guild == null)
            guild = (GuildImpl) api.getGuildMap().get(guildId);
        RoleImpl role = (RoleImpl) guild.getRolesMap().get(id);
=======
        GuildImpl guild = ((GuildImpl) getJDA().getGuildMap().get(guildId));
        RoleImpl role = ((RoleImpl) guild.getRolesMap().get(id));
>>>>>>> 466423b0
        if (role == null)
        {
            role = new RoleImpl(id, guild);
            playbackCache = guild.getRolesMap().put(id, role) == null;
        }
        final int color = roleJson.getInt("color");
        role.setName(roleJson.getString("name"))
            .setRawPosition(roleJson.getInt("position"))
            .setRawPermissions(roleJson.getLong("permissions"))
            .setManaged(roleJson.getBoolean("managed"))
            .setHoisted(roleJson.getBoolean("hoist"))
            .setColor(color == 0 ? Role.DEFAULT_COLOR_RAW : color)
            .setMentionable(roleJson.has("mentionable") && roleJson.getBoolean("mentionable"));
        if (playbackCache)
            api.getEventCache().playbackCache(EventCache.Type.ROLE, id);
        return role;
    }

    public Message createMessage(JSONObject jsonObject) { return createMessage(jsonObject, false); }
    public Message createMessage(JSONObject jsonObject, boolean exceptionOnMissingUser)
    {
        final long channelId = jsonObject.getLong("channel_id");

        MessageChannel chan = getJDA().getTextChannelById(channelId);
        if (chan == null)
            chan = getJDA().getPrivateChannelById(channelId);
        if (chan == null)
            chan = getJDA().getFakePrivateChannelMap().get(channelId);
        if (chan == null && getJDA().getAccountType() == AccountType.CLIENT)
            chan = getJDA().asClient().getGroupById(channelId);
        if (chan == null)
            throw new IllegalArgumentException(MISSING_CHANNEL);

        return createMessage(jsonObject, chan, exceptionOnMissingUser);
    }
    public Message createMessage(JSONObject jsonObject, MessageChannel chan, boolean exceptionOnMissingUser)
    {
        final long id = jsonObject.getLong("id");
        String content = jsonObject.optString("content");

        JSONObject author = jsonObject.getJSONObject("author");
        final long authorId = author.getLong("id");
        final boolean fromWebhook = jsonObject.has("webhook_id");
        final boolean pinned = Helpers.optBoolean(jsonObject, "pinned");
        final boolean tts = Helpers.optBoolean(jsonObject, "tts");
        final boolean mentionsEveryone = Helpers.optBoolean(jsonObject, "mention_everyone");
        final OffsetDateTime editTime = jsonObject.isNull("edited_timestamp") ? null : OffsetDateTime.parse(jsonObject.getString("edited_timestamp"));
        final String nonce = jsonObject.isNull("nonce") ? null : jsonObject.get("nonce").toString();

        final List<Message.Attachment> attachments = map(jsonObject, "attachments", this::createMessageAttachment);
        final List<MessageEmbed>       embeds      = map(jsonObject, "embeds",      this::createMessageEmbed);
        final List<MessageReaction>    reactions   = map(jsonObject, "reactions",   (obj) -> createMessageReaction(chan, id, obj));

        User user;
        switch (chan.getType())
        {
            case PRIVATE:
                if (authorId == getJDA().getSelfUser().getIdLong())
                    user = getJDA().getSelfUser();
                else
                    user = ((PrivateChannel) chan).getUser();
                break;
            case GROUP:
                user = getJDA().getUserById(authorId);
                if (user == null)
                    user = getJDA().getFakeUserMap().get(authorId);
                if (user == null && fromWebhook)
                    user = createFakeUser(author, false);
                if (user == null)
                {
                    if (exceptionOnMissingUser)
                        throw new IllegalArgumentException(MISSING_USER); // Specifically for MESSAGE_CREATE
                    else
                        user = createFakeUser(author, false); // Any other message creation
                }

                if (user.isFake() && !fromWebhook)
                {
                    UserImpl impl = (UserImpl) user;
                    impl.setName(author.getString("username"))
                        .setDiscriminator(author.get("discriminator").toString())
                        .setAvatarId(author.optString("avatar", null))
                        .setBot(Helpers.optBoolean(author, "bot"));
                }
                break;
            case TEXT:
                Guild guild = ((TextChannel) chan).getGuild();
                Member member = guild.getMemberById(authorId);
                user = member != null ? member.getUser() : null;
                if (user == null)
                {
                    if (fromWebhook || !exceptionOnMissingUser)
                        user = createFakeUser(author, false);
                    else
                        throw new IllegalArgumentException(MISSING_USER); // Specifically for MESSAGE_CREATE
                }
                break;
            default: throw new IllegalArgumentException("Invalid Channel for creating a Message [" + chan.getType() + ']');
        }

        TLongSet mentionedRoles = new TLongHashSet();
        TLongSet mentionedUsers = new TLongHashSet(map(jsonObject, "mentions", (o) -> o.getLong("id")));
        JSONArray roleMentionArr = jsonObject.optJSONArray("mention_roles");
        if (roleMentionArr != null)
        {
            for (int i = 0; i < roleMentionArr.length(); i++)
                mentionedRoles.add(roleMentionArr.getLong(i));
        }

        MessageType type = MessageType.fromId(jsonObject.getInt("type"));
        switch (type)
        {
            case DEFAULT:
                return new ReceivedMessage(id, chan, type, fromWebhook,
                    mentionsEveryone, mentionedUsers, mentionedRoles, tts, pinned,
                    content, nonce, user, editTime, reactions, attachments, embeds);
            case UNKNOWN:
                throw new IllegalArgumentException(UNKNOWN_MESSAGE_TYPE);
            default:
                return new SystemMessage(id, chan, type, fromWebhook,
                    mentionsEveryone, mentionedUsers, mentionedRoles, tts, pinned,
                    content, nonce, user, editTime, reactions, attachments, embeds);
        }

    }

    public MessageReaction createMessageReaction(MessageChannel chan, long id, JSONObject obj)
    {
        JSONObject emoji = obj.getJSONObject("emoji");
        final Long emojiID = emoji.isNull("id") ? null : emoji.getLong("id");
        final String name = emoji.optString("name", null);
        final boolean animated = emoji.optBoolean("animated");
        final int count = Helpers.optInt(obj, "count", -1);
        final boolean me = Helpers.optBoolean(obj, "me");

        final MessageReaction.ReactionEmote reactionEmote;
        if (emojiID != null)
        {
            Emote emote = getJDA().getEmoteById(emojiID);
            // creates fake emoji because no guild has this emoji id
            if (emote == null)
                emote = new EmoteImpl(emojiID, getJDA()).setAnimated(animated).setName(name);
            reactionEmote = new MessageReaction.ReactionEmote(emote);
        }
        else
        {
            reactionEmote = new MessageReaction.ReactionEmote(name, null, getJDA());
        }

        return new MessageReaction(chan, reactionEmote, id, me, count);
    }

    public Message.Attachment createMessageAttachment(JSONObject jsonObject)
    {
        final int width = Helpers.optInt(jsonObject, "width", -1);
        final int height = Helpers.optInt(jsonObject, "height", -1);
        final int size = jsonObject.getInt("size");
        final String url = jsonObject.optString("url", null);
        final String proxyUrl = jsonObject.optString("proxy_url", null);
        final String filename = jsonObject.getString("filename");
        final long id = jsonObject.getLong("id");
        return new Message.Attachment(id, url, proxyUrl, filename, size, height, width, getJDA());
    }

    public MessageEmbed createMessageEmbed(JSONObject content)
    {
        if (content.isNull("type"))
            throw new JSONException("Encountered embed object with missing/null type field for Json: " + content);
        EmbedType type = EmbedType.fromKey(content.getString("type"));
        final String url = content.optString("url", null);
        final String title = content.optString("title", null);
        final String description = content.optString("description", null);
        final OffsetDateTime timestamp = content.isNull("timestamp") ? null : OffsetDateTime.parse(content.getString("timestamp"));
        final int color = content.isNull("color") ? Role.DEFAULT_COLOR_RAW : content.getInt("color");

        final Thumbnail thumbnail;
        if (content.isNull("thumbnail"))
        {
            thumbnail = null;
        }
        else
        {
            JSONObject obj = content.getJSONObject("thumbnail");
            thumbnail = new Thumbnail(obj.optString("url", null),
                                      obj.optString("proxy_url", null),
                                      Helpers.optInt(obj, "width", -1),
                                      Helpers.optInt(obj, "height", -1));
        }

        final Provider provider;
        if (content.isNull("provider"))
        {
            provider = null;
        }
        else
        {
            JSONObject obj = content.getJSONObject("provider");
            provider = new Provider(obj.optString("name", null),
                                    obj.optString("url", null));
        }

        final AuthorInfo author;
        if (content.isNull("author"))
        {
            author = null;
        }
        else
        {
            JSONObject obj = content.getJSONObject("author");
            author = new AuthorInfo(obj.optString("name", null),
                                    obj.optString("url", null),
                                    obj.optString("icon_url", null),
                                    obj.optString("proxy_icon_url", null));
        }

        final VideoInfo video;
        if (content.isNull("video"))
        {
            video = null;
        }
        else
        {
            JSONObject obj = content.getJSONObject("video");
            video = new VideoInfo(obj.optString("url"),
                                  Helpers.optInt(obj, "width", -1),
                                  Helpers.optInt(obj, "height", -1));
        }

        final Footer footer;
        if (content.isNull("footer"))
        {
            footer = null;
        }
        else
        {
            JSONObject obj = content.getJSONObject("footer");
            footer = new Footer(obj.optString("text", null),
                                obj.optString("icon_url", null),
                                obj.optString("proxy_icon_url", null));
        }

        final ImageInfo image;
        if (content.isNull("image"))
        {
            image = null;
        }
        else
        {
            JSONObject obj = content.getJSONObject("image");
            image = new ImageInfo(obj.optString("url", null),
                                  obj.optString("proxy_url", null),
                                  Helpers.optInt(obj, "width", -1),
                                  Helpers.optInt(obj, "height", -1));
        }

        final List<Field> fields = map(content, "fields", (obj) ->
            new Field(obj.optString("name", null),
                      obj.optString("value", null),
                      Helpers.optBoolean(obj, "inline"),
                      false)
        );

        return createMessageEmbed(url, title, description, type, timestamp,
                color, thumbnail, provider, author, video, footer, image, fields);
    }

    public static MessageEmbed createMessageEmbed(String url, String title, String description, EmbedType type, OffsetDateTime timestamp,
                                           int color, Thumbnail thumbnail, Provider siteProvider, AuthorInfo author,
                                           VideoInfo videoInfo, Footer footer, ImageInfo image, List<Field> fields)
    {
        return new MessageEmbed(url, title, description, type, timestamp,
            color, thumbnail, siteProvider, author, videoInfo, footer, image, fields);
    }

    public PermissionOverride createPermissionOverride(JSONObject override, Channel chan)
    {
        PermissionOverrideImpl permOverride;
        final long id = override.getLong("id");
        long allow = override.getLong("allow");
        long deny = override.getLong("deny");

        //Throwing NoSuchElementException for common issues with overrides that are not cleared properly by discord
        // when a member leaves or a role is deleted
        switch (override.getString("type"))
        {
            case "member":
                Member member = chan.getGuild().getMemberById(id);
                if (member == null)
                    throw new NoSuchElementException("Attempted to create a PermissionOverride for a non-existent user. Guild: " + chan.getGuild() + ", Channel: " + chan + ", JSON: " + override);

                permOverride = (PermissionOverrideImpl) chan.getPermissionOverride(member);
                if (permOverride == null)
                {
                    permOverride = new PermissionOverrideImpl(chan, member.getUser().getIdLong(), member);
                    ((AbstractChannelImpl<?>) chan).getOverrideMap().put(member.getUser().getIdLong(), permOverride);
                }
                break;
            case "role":
                Role role = ((GuildImpl) chan.getGuild()).getRolesMap().get(id);
                if (role == null)
                    throw new NoSuchElementException("Attempted to create a PermissionOverride for a non-existent role! JSON: " + override);

                permOverride = (PermissionOverrideImpl) chan.getPermissionOverride(role);
                if (permOverride == null)
                {
                    permOverride = new PermissionOverrideImpl(chan, role.getIdLong(), role);
                    ((AbstractChannelImpl<?>) chan).getOverrideMap().put(role.getIdLong(), permOverride);
                }
                break;
            default:
                throw new IllegalArgumentException("Provided with an unknown PermissionOverride type! JSON: " + override);
        }
        return permOverride.setAllow(allow).setDeny(deny);
    }

    public WebhookImpl createWebhook(JSONObject object)
    {
        final long id = object.getLong("id");
        final long guildId = object.getLong("guild_id");
        final long channelId = object.getLong("channel_id");
        final String token = object.optString("token", null);

        TextChannel channel = getJDA().getTextChannelById(channelId);
        if (channel == null)
            throw new NullPointerException(String.format("Tried to create Webhook for an un-cached TextChannel! WebhookId: %s ChannelId: %s GuildId: %s",
                    id, channelId, guildId));

        Object name = !object.isNull("name") ? object.get("name") : JSONObject.NULL;
        Object avatar = !object.isNull("avatar") ? object.get("avatar") : JSONObject.NULL;

        JSONObject fakeUser = new JSONObject()
                    .put("username", name)
                    .put("discriminator", "0000")
                    .put("id", id)
                    .put("avatar", avatar);
        User defaultUser = createFakeUser(fakeUser, false);

        JSONObject ownerJson = object.optJSONObject("user");
        User owner = null;
        
        if (ownerJson != null)
        {
            final long userId = ownerJson.getLong("id");

            owner = getJDA().getUserById(userId);
            if (owner == null)
            {
                ownerJson.put("id", userId);
                owner = createFakeUser(ownerJson, false);
            }
        }
        
        return new WebhookImpl(channel, id)
                .setToken(token)
                .setOwner(owner == null ? null : channel.getGuild().getMember(owner))
                .setUser(defaultUser);
    }

    public Relationship createRelationship(JSONObject relationshipJson)
    {
        if (getJDA().getAccountType() != AccountType.CLIENT)
            throw new AccountTypeException(AccountType.CLIENT, "Attempted to create a Relationship but the logged in account is not a CLIENT!");

        RelationshipType type = RelationshipType.fromKey(relationshipJson.getInt("type"));
        User user;
        if (type == RelationshipType.FRIEND)
            user = createUser(relationshipJson.getJSONObject("user"));
        else
            user = createFakeUser(relationshipJson.getJSONObject("user"), true);

        Relationship relationship = getJDA().asClient().getRelationshipById(user.getIdLong(), type);
        if (relationship == null)
        {
            switch (type)
            {
                case FRIEND:
                    relationship = new FriendImpl(user);
                    break;
                case BLOCKED:
                    relationship = new BlockedUserImpl(user);
                    break;
                case INCOMING_FRIEND_REQUEST:
                    relationship = new IncomingFriendRequestImpl(user);
                    break;
                case OUTGOING_FRIEND_REQUEST:
                    relationship = new OutgoingFriendRequestImpl(user);
                    break;
                default:
                    return null;
            }
            getJDA().asClient().getRelationshipMap().put(user.getIdLong(), relationship);
        }
        return relationship;
    }

    public Group createGroup(JSONObject groupJson)
    {
        if (getJDA().getAccountType() != AccountType.CLIENT)
            throw new AccountTypeException(AccountType.CLIENT, "Attempted to create a Group but the logged in account is not a CLIENT!");

        boolean playbackCache = false;
        final long groupId = groupJson.getLong("id");
        JSONArray recipients = groupJson.getJSONArray("recipients");
        final long ownerId = groupJson.getLong("owner_id");
        final String name = groupJson.optString("name", null);
        final String iconId = groupJson.optString("icon", null);
        final long lastMessage = Helpers.optLong(groupJson, "last_message_id", 0);

        GroupImpl group = (GroupImpl) getJDA().asClient().getGroupById(groupId);
        if (group == null)
        {
<<<<<<< HEAD
            group = new GroupImpl(groupId, api);
            playbackCache = api.asClient().getGroupMap().put(groupId, group) == null;
=======
            group = new GroupImpl(groupId, getJDA());
            getJDA().asClient().getGroupMap().put(groupId, group);
>>>>>>> 466423b0
        }

        TLongObjectMap<User> groupUsers = group.getUserMap();
        groupUsers.put(getJDA().getSelfUser().getIdLong(), getJDA().getSelfUser());
        for (int i = 0; i < recipients.length(); i++)
        {
            JSONObject groupUser = recipients.getJSONObject(i);
            groupUsers.put(groupUser.getLong("id"), createFakeUser(groupUser, true));
        }

        User owner = getJDA().getUserMap().get(ownerId);
        if (owner == null)
            owner = getJDA().getFakeUserMap().get(ownerId);
        if (owner == null)
            throw new IllegalArgumentException("Attempted to build a Group, but could not find user by provided owner id." +
                    "This should not be possible because the owner should be IN the group!");

        group
            .setOwner(owner)
            .setLastMessageId(lastMessage)
            .setName(name)
            .setIconId(iconId);
        if (playbackCache)
            api.getEventCache().playbackCache(EventCache.Type.CHANNEL, groupId);
        return group;
    }

    public Invite createInvite(JSONObject object)
    {
        final String code = object.getString("code");

        final User inviter = object.has("inviter") ? this.createFakeUser(object.getJSONObject("inviter"), false) : null;

        final JSONObject channelObject = object.getJSONObject("channel");

        final ChannelType channelType = ChannelType.fromId(channelObject.getInt("type"));
        final long channelId = channelObject.getLong("id");
        final String channelName = channelObject.getString("name");

        final Invite.Channel channel = new InviteImpl.ChannelImpl(channelId, channelName, channelType);

        final JSONObject guildObject = object.getJSONObject("guild");

        final String guildIconId = guildObject.optString("icon", null);
        final long guildId = guildObject.getLong("id");
        final String guildName = guildObject.getString("name");
        final String guildSplashId = guildObject.optString("splash", null);
        final VerificationLevel guildVerificationLevel = VerificationLevel.fromKey(Helpers.optInt(guildObject, "verification_level", -1));
        final int presenceCount = Helpers.optInt(object, "approximate_presence_count", -1);
        final int memberCount = Helpers.optInt(object, "approximate_member_count", -1);
        final Set<String> guildFeatures;

        if (guildObject.isNull("features"))
        {
            guildFeatures = Collections.emptySet();
        }
        else
        {
            guildFeatures = Collections.unmodifiableSet(StreamSupport.stream(guildObject.getJSONArray("features").spliterator(), false).map(String::valueOf).collect(Collectors.toSet()));
        }

        final Invite.Guild guild = new InviteImpl.GuildImpl(guildId, guildIconId, guildName, guildSplashId, guildVerificationLevel, presenceCount, memberCount, guildFeatures);

        final int maxAge;
        final int maxUses;
        final boolean temporary;
        final OffsetDateTime timeCreated;
        final int uses;
        final boolean expanded;

        if (object.has("max_uses"))
        {
            expanded = true;
            maxAge = object.getInt("max_age");
            maxUses = object.getInt("max_uses");
            uses = object.getInt("uses");
            temporary = object.getBoolean("temporary");
            timeCreated = OffsetDateTime.parse(object.getString("created_at"));
        }
        else
        {
            expanded = false;
            maxAge = -1;
            maxUses = -1;
            uses = -1;
            temporary = false;
            timeCreated = null;
        }

        return new InviteImpl(getJDA(), code, expanded, inviter,
                              maxAge, maxUses, temporary,
                              timeCreated, uses, channel, guild);
    }

    public ApplicationInfo createApplicationInfo(JSONObject object)
    {
        final String description = object.getString("description");
        final boolean doesBotRequireCodeGrant = object.getBoolean("bot_require_code_grant");
        final String iconId = object.optString("icon", null);
        final long id = object.getLong("id");
        final String name = object.getString("name");
        final boolean isBotPublic = object.getBoolean("bot_public");
        final User owner = createFakeUser(object.getJSONObject("owner"), false);

        return new ApplicationInfoImpl(getJDA(), description, doesBotRequireCodeGrant, iconId, id, isBotPublic, name, owner);
    }

    public Application createApplication(JSONObject object)
    {
        return new ApplicationImpl(getJDA(), object);
    }

    public AuthorizedApplication createAuthorizedApplication(JSONObject object)
    {
        final long authId = object.getLong("id");

        JSONArray scopeArray = object.getJSONArray("scopes");
        List<String> scopes = new ArrayList<>(scopeArray.length());
        for (int i = 0; i < scopeArray.length(); i++)
        {
            scopes.add(scopeArray.getString(i));
        }
        JSONObject application = object.getJSONObject("application");

        final String description = application.getString("description");
        final String iconId = application.has("icon") ? application.getString("icon") : null;
        final long id = application.getLong("id");
        final String name = application.getString("name");

        return new AuthorizedApplicationImpl(getJDA(), authId, description, iconId, id, name, scopes);
    }

    public AuditLogEntry createAuditLogEntry(GuildImpl guild, JSONObject entryJson, JSONObject userJson, JSONObject webhookJson)
    {
        final long targetId = Helpers.optLong(entryJson, "target_id", 0);
        final long id = entryJson.getLong("id");
        final int typeKey = entryJson.getInt("action_type");
        final JSONArray changes = entryJson.isNull("changes") ? null : entryJson.getJSONArray("changes");
        final JSONObject options = entryJson.isNull("options") ? null : entryJson.getJSONObject("options");
        final String reason = entryJson.optString("reason", null);

        final UserImpl user = userJson == null ? null : createFakeUser(userJson, false);
        final WebhookImpl webhook = webhookJson == null ? null : createWebhook(webhookJson);
        final Set<AuditLogChange> changesList;
        final ActionType type = ActionType.from(typeKey);

        if (changes != null)
        {
            changesList = new HashSet<>(changes.length());
            for (int i = 0; i < changes.length(); i++)
            {
                final JSONObject object = changes.getJSONObject(i);
                AuditLogChange change = createAuditLogChange(object);
                changesList.add(change);
            }
        }
        else
        {
            changesList = Collections.emptySet();
        }

        CaseInsensitiveMap<String, AuditLogChange> changeMap = new CaseInsensitiveMap<>(changeToMap(changesList));
        CaseInsensitiveMap<String, Object> optionMap = options != null
                ? new CaseInsensitiveMap<>(options.toMap()) : null;

        return new AuditLogEntry(type, id, targetId, guild, user, webhook, reason, changeMap, optionMap);
    }

    public AuditLogChange createAuditLogChange(JSONObject change)
    {
        final String key = change.getString("key");
        Object oldValue = change.isNull("old_value") ? null : change.get("old_value");
        Object newValue = change.isNull("new_value") ? null : change.get("new_value");

        // Don't confront users with JSON
        if (oldValue instanceof JSONArray || newValue instanceof JSONArray)
        {
            oldValue = oldValue instanceof JSONArray ? ((JSONArray) oldValue).toList() : oldValue;
            newValue = newValue instanceof JSONArray ? ((JSONArray) newValue).toList() : newValue;
        }
        else if (oldValue instanceof JSONObject || newValue instanceof JSONObject)
        {
            oldValue = oldValue instanceof JSONObject ? ((JSONObject) oldValue).toMap() : oldValue;
            newValue = newValue instanceof JSONObject ? ((JSONObject) newValue).toMap() : newValue;
        }

        return new AuditLogChange(oldValue, newValue, key);
    }

    private Map<String, AuditLogChange> changeToMap(Set<AuditLogChange> changesList)
    {
        return changesList.stream().collect(Collectors.toMap(AuditLogChange::getKey, UnaryOperator.identity()));
    }

    private <T> List<T> map(JSONObject jsonObject, String key, Function<JSONObject, T> convert)
    {
        if (jsonObject.isNull(key))
            return Collections.emptyList();

        final JSONArray arr = jsonObject.getJSONArray(key);
        final List<T> mappedObjects = new ArrayList<>(arr.length());
        for (int i = 0; i < arr.length(); i++)
        {
            JSONObject obj = arr.getJSONObject(i);
            mappedObjects.add(convert.apply(obj));
        }

        return mappedObjects;
    }
}<|MERGE_RESOLUTION|>--- conflicted
+++ resolved
@@ -36,12 +36,8 @@
 import net.dv8tion.jda.core.handle.EventCache;
 import net.dv8tion.jda.core.utils.Helpers;
 import net.dv8tion.jda.core.utils.JDALogger;
-<<<<<<< HEAD
 import net.dv8tion.jda.core.utils.cache.CacheFlag;
-=======
-import net.dv8tion.jda.core.utils.MiscUtil;
 import net.dv8tion.jda.core.utils.cache.UpstreamReference;
->>>>>>> 466423b0
 import org.apache.commons.collections4.CollectionUtils;
 import org.apache.commons.collections4.map.CaseInsensitiveMap;
 import org.json.JSONArray;
@@ -80,13 +76,7 @@
         richGameFields = Collections.unmodifiableSet(tmp);
     }
 
-<<<<<<< HEAD
-    protected final JDAImpl api;
-=======
     protected final UpstreamReference<JDAImpl> api;
-    protected final TLongObjectMap<JSONObject> cachedGuildJsons = MiscUtil.newLongMap();
-    protected final TLongObjectMap<Consumer<Guild>> cachedGuildCallbacks = MiscUtil.newLongMap();
->>>>>>> 466423b0
 
     public EntityBuilder(JDA api)
     {
@@ -137,26 +127,7 @@
 
     private void createGuildEmotePass(GuildImpl guildObj, JSONArray array)
     {
-<<<<<<< HEAD
-        if (!api.isCacheFlagSet(CacheFlag.EMOTE))
-=======
-        final long id = guild.getLong("id");
-        GuildImpl guildObj = ((GuildImpl) getJDA().getGuildMap().get(id));
-        if (guildObj == null)
-        {
-            guildObj = new GuildImpl(getJDA(), id);
-            getJDA().getGuildMap().put(id, guildObj);
-        }
-        if (Helpers.optBoolean(guild, "unavailable"))
-        {
-            guildObj.setAvailable(false);
-            //This is used for when GuildCreateHandler receives a guild that is currently unavailable. During normal READY
-            // loading for bots (which unavailable is always true) the secondPassCallback parameter will always
-            // be null.
-            if (secondPassCallback != null)
-                secondPassCallback.accept(guildObj);
-            getJDA().getGuildLock().lock(id);
->>>>>>> 466423b0
+        if (!getJDA().isCacheFlagSet(CacheFlag.EMOTE))
             return;
         TLongObjectMap<Emote> emoteMap = guildObj.getEmoteMap();
         for (int i = 0; i < array.length(); i++)
@@ -239,7 +210,6 @@
             createGuildChannel(guildObj, channelJson);
         }
 
-<<<<<<< HEAD
         createGuildEmotePass(guildObj, emotesArray);
         createGuildVoiceStatePass(guildObj, voiceStateArray);
 
@@ -247,130 +217,6 @@
                 .setSystemChannel(guildObj.getTextChannelById(systemChannelId));
 
         for (int i = 0; i < presencesArray.length(); i++)
-=======
-        if (!guild.isNull("system_channel_id"))
-            guildObj.setSystemChannel(guildObj.getTextChannelsMap().get(guild.getLong("system_channel_id")));
-
-        if (!guild.isNull("afk_channel_id"))
-            guildObj.setAfkChannel(guildObj.getVoiceChannelsMap().get(guild.getLong("afk_channel_id")));
-
-        //If the members that we were provided with (and loaded above) were not all of the
-        //  the members in this guild, then we need to request more users from Discord using
-        //  op 9 (GUILD_MEMBERS_CHUNK). To do so, we will cache the guild's JSON so we can properly
-        //  load stuff that relies on Users like Channels, PermissionOverrides and VoiceStatuses
-        //  after we have the rest of the users. We will request the GUILD_MEMBERS_CHUNK information
-        //  which will be sent from discord over the main Websocket and will be handled by
-        //  GuildMemberChunkHandler. After the handler has received all users as determined by the
-        //  value set using `setExpectedGuildMembers`, it will do one of the following:
-        //    1) If this is a Bot account, immediately call EntityBuilder#createGuildSecondPass, thus finishing
-        //        the Guild object creation process.
-        //    2) If this is a Client account, it will request op 12 (GUILD_SYNC) to make sure we have all information
-        //        about online users as GUILD_MEMBERS_CHUNK does not include presence information, and when loading the
-        //        members from GUILD_MEMBERS_CHUNK, we assume they are offline. GUILD_SYNC makes sure that we mark them
-        //        properly. After GUILD_SYNC is received by GuildSyncHandler, it will call EntityBuilder#createGuildSecondPass
-        //
-        //If we actually -did- get all of the users needed, then we don't need to Chunk. Furthermore,
-        // we don't need to use GUILD_SYNC because we always get presences with users thus we have all information
-        // needed to guild the Guild. We will skip
-        if (guild.getJSONArray("members").length() != guild.getInt("member_count"))
-        {
-            cachedGuildJsons.put(id, guild);
-            cachedGuildCallbacks.put(id, secondPassCallback);
-
-            GuildMembersChunkHandler handler = getJDA().getClient().getHandler("GUILD_MEMBERS_CHUNK");
-            handler.setExpectedGuildMembers(id, guild.getInt("member_count"));
-
-            //If we are already past READY / RESUME, then chunk at runtime. Otherwise, pass back to the ReadyHandler
-            // and let it send a burst chunk request.
-            if (getJDA().getClient().isReady())
-            {
-                if (getJDA().getAccountType() == AccountType.CLIENT)
-                {
-                    JSONObject obj = new JSONObject()
-                            .put("op", WebSocketCode.GUILD_SYNC)
-                            .put("guild_id", guildObj.getId());
-                    getJDA().getClient().chunkOrSyncRequest(obj);
-                }
-                JSONObject obj = new JSONObject()
-                        .put("op", WebSocketCode.MEMBER_CHUNK_REQUEST)
-                        .put("d", new JSONObject()
-                            .put("guild_id", id)
-                            .put("query","")
-                            .put("limit", 0)
-                        );
-                getJDA().getClient().chunkOrSyncRequest(obj);
-            }
-            else
-            {
-                ReadyHandler readyHandler = getJDA().getClient().getHandler("READY");
-                readyHandler.acknowledgeGuild(guildObj, true, true, getJDA().getAccountType() == AccountType.CLIENT);
-            }
-
-            getJDA().getGuildLock().lock(id);
-            return;
-        }
-
-        //As detailed in the comment above, if we've made it this far then we have all member information needed to
-        // create the Guild. Thus, we fill in the remaining information, unlock the guild, and provide the guild
-        // to the callback
-        //This should only occur on small user count guilds.
-
-        JSONArray channels = guild.getJSONArray("channels");
-        createGuildChannelPass(guildObj, channels); //Actually creates PermissionOverrides
-
-        JSONArray voiceStates = guild.getJSONArray("voice_states");
-        createGuildVoiceStatePass(guildObj, voiceStates);
-
-        getJDA().getGuildLock().unlock(guildObj.getIdLong());
-        if (secondPassCallback != null)
-            secondPassCallback.accept(guildObj);
-    }
-
-    public void createGuildSecondPass(long guildId, List<JSONArray> memberChunks)
-    {
-        JSONObject guildJson = cachedGuildJsons.remove(guildId);
-        Consumer<Guild> secondPassCallback = cachedGuildCallbacks.remove(guildId);
-        GuildImpl guildObj = (GuildImpl) getJDA().getGuildMap().get(guildId);
-
-        if (guildObj == null)
-            throw new IllegalStateException("Attempted to perform a second pass on an unknown Guild. Guild not in JDA " +
-                    "mapping. GuildId: " + guildId);
-        if (guildJson == null)
-            throw new IllegalStateException("Attempted to perform a second pass on an unknown Guild. No cached Guild " +
-                    "for second pass. GuildId: " + guildId);
-        if (secondPassCallback == null)
-            throw new IllegalArgumentException("No callback provided for the second pass on the Guild!");
-
-        for (JSONArray chunk : memberChunks)
-            createGuildMemberPass(guildObj, chunk);
-
-        Member owner = guildObj.getMemberById(guildJson.getLong("owner_id"));
-        if (owner != null)
-            guildObj.setOwner(owner);
-
-        if (guildObj.getOwner() == null)
-            LOG.error("Never set the Owner of the Guild: {} because we don't have the owner User object! How?!", guildObj.getId());
-
-        JSONArray channels = guildJson.getJSONArray("channels");
-        createGuildChannelPass(guildObj, channels);
-
-        JSONArray voiceStates = guildJson.getJSONArray("voice_states");
-        createGuildVoiceStatePass(guildObj, voiceStates);
-
-        secondPassCallback.accept(guildObj);
-        getJDA().getGuildLock().unlock(guildId);
-    }
-
-    public void handleGuildSync(GuildImpl guild, JSONArray members, JSONArray presences)
-    {
-        for (int i = 0; i < members.length(); i++)
-        {
-            JSONObject memberJson = members.getJSONObject(i);
-            createMember(guild, memberJson);
-        }
-
-        for (int i = 0; i < presences.length(); i++)
->>>>>>> 466423b0
         {
             JSONObject presence = presencesArray.getJSONObject(i);
             final long userId = presence.getJSONObject("user").getLong("id");
@@ -388,7 +234,6 @@
 
     private void createGuildChannel(GuildImpl guildObj, JSONObject channelData)
     {
-<<<<<<< HEAD
         final ChannelType channelType = ChannelType.fromId(channelData.getInt("type"));
         switch (channelType)
         {
@@ -403,37 +248,6 @@
             break;
         default:
             throw new IllegalArgumentException("Cannot create channel for type " + channelData.getInt("type"));
-=======
-        for (int i = 0; i < channels.length(); i++)
-        {
-            JSONObject channel = channels.getJSONObject(i);
-            ChannelType type = ChannelType.fromId(channel.getInt("type"));
-            Channel channelObj = null;
-            switch (type)
-            {
-                case TEXT:
-                    channelObj = getJDA().getTextChannelById(channel.getLong("id"));
-                    break;
-                case VOICE:
-                    channelObj = getJDA().getVoiceChannelById(channel.getLong("id"));
-                    break;
-                case CATEGORY:
-                    channelObj = getJDA().getCategoryMap().get(channel.getLong("id"));
-                    break;
-                default:
-                    LOG.error("Received a channel for a guild that isn't a text, voice or category channel (ChannelPass). JSON: {}", channel);
-            }
-
-            if (channelObj != null)
-            {
-                JSONArray permissionOverwrites = channel.getJSONArray("permission_overwrites");
-                createOverridesPass((AbstractChannelImpl<?>) channelObj, permissionOverwrites);
-            }
-            else
-            {
-                LOG.error("Got permission_override for unknown channel with id: {}", channel.getString("id"));
-            }
->>>>>>> 466423b0
         }
     }
 
@@ -740,18 +554,11 @@
         CategoryImpl channel = (CategoryImpl) getJDA().getCategoryMap().get(id);
         if (channel == null)
         {
-<<<<<<< HEAD
             if (guild == null)
-                guild = (GuildImpl) api.getGuildMap().get(guildId);
+                guild = (GuildImpl) getJDA().getGuildMap().get(guildId);
             channel = new CategoryImpl(id, guild);
             guild.getCategoriesMap().put(id, channel);
-            playbackCache = api.getCategoryMap().put(id, channel) == null;
-=======
-            GuildImpl guild = ((GuildImpl) getJDA().getGuildMap().get(guildId));
-            channel = new CategoryImpl(id, guild);
-            guild.getCategoriesMap().put(id, channel);
-            getJDA().getCategoryMap().put(id, channel);
->>>>>>> 466423b0
+            playbackCache = getJDA().getCategoryMap().put(id, channel) == null;
         }
 
         if (!json.isNull("permission_overwrites"))
@@ -781,18 +588,11 @@
         TextChannelImpl channel = (TextChannelImpl) getJDA().getTextChannelMap().get(id);
         if (channel == null)
         {
-<<<<<<< HEAD
             if (guildObj == null)
-                guildObj = (GuildImpl) api.getGuildMap().get(guildId);
+                guildObj = (GuildImpl) getJDA().getGuildMap().get(guildId);
             channel = new TextChannelImpl(id, guildObj);
             guildObj.getTextChannelsMap().put(id, channel);
-            playbackCache = api.getTextChannelMap().put(id, channel) == null;
-=======
-            GuildImpl guild = ((GuildImpl) getJDA().getGuildMap().get(guildId));
-            channel = new TextChannelImpl(id, guild);
-            guild.getTextChannelsMap().put(id, channel);
-            getJDA().getTextChannelMap().put(id, channel);
->>>>>>> 466423b0
+            playbackCache = getJDA().getTextChannelMap().put(id, channel) == null;
         }
 
         if (!json.isNull("permission_overwrites"))
@@ -825,18 +625,11 @@
         VoiceChannelImpl channel = ((VoiceChannelImpl) getJDA().getVoiceChannelMap().get(id));
         if (channel == null)
         {
-<<<<<<< HEAD
             if (guild == null)
-                guild = (GuildImpl) api.getGuildMap().get(guildId);
+                guild = (GuildImpl) getJDA().getGuildMap().get(guildId);
             channel = new VoiceChannelImpl(id, guild);
             guild.getVoiceChannelsMap().put(id, channel);
-            playbackCache = api.getVoiceChannelMap().put(id, channel) == null;
-=======
-            GuildImpl guild = (GuildImpl) getJDA().getGuildMap().get(guildId);
-            channel = new VoiceChannelImpl(id, guild);
-            guild.getVoiceChannelsMap().put(id, channel);
-            getJDA().getVoiceChannelMap().put(id, channel);
->>>>>>> 466423b0
+            playbackCache = getJDA().getVoiceChannelMap().put(id, channel) == null;
         }
 
         if (!json.isNull("permission_overwrites"))
@@ -862,11 +655,7 @@
             privatechat.getJSONArray("recipients").getJSONObject(0) :
             privatechat.getJSONObject("recipient");
         final long userId = recipient.getLong("id");
-<<<<<<< HEAD
-        UserImpl user = (UserImpl) api.getUserMap().get(userId);
-=======
-        UserImpl user = ((UserImpl) getJDA().getUserMap().get(userId));
->>>>>>> 466423b0
+        UserImpl user = (UserImpl) getJDA().getUserMap().get(userId);
         if (user == null)
         {   //The getJDA() can give us private channels connected to Users that we can no longer communicate with.
             // As such, make a fake user and fake private channel.
@@ -884,14 +673,10 @@
             getJDA().getFakePrivateChannelMap().put(channelId, priv);
         }
         else
-<<<<<<< HEAD
-        {
-            api.getPrivateChannelMap().put(channelId, priv);
-            api.getEventCache().playbackCache(EventCache.Type.CHANNEL, channelId);
-        }
-=======
+        {
             getJDA().getPrivateChannelMap().put(channelId, priv);
->>>>>>> 466423b0
+            getJDA().getEventCache().playbackCache(EventCache.Type.CHANNEL, channelId);
+        }
         return priv;
     }
 
@@ -920,14 +705,9 @@
     {
         boolean playbackCache = false;
         final long id = roleJson.getLong("id");
-<<<<<<< HEAD
         if (guild == null)
-            guild = (GuildImpl) api.getGuildMap().get(guildId);
+            guild = (GuildImpl) getJDA().getGuildMap().get(guildId);
         RoleImpl role = (RoleImpl) guild.getRolesMap().get(id);
-=======
-        GuildImpl guild = ((GuildImpl) getJDA().getGuildMap().get(guildId));
-        RoleImpl role = ((RoleImpl) guild.getRolesMap().get(id));
->>>>>>> 466423b0
         if (role == null)
         {
             role = new RoleImpl(id, guild);
@@ -1339,13 +1119,8 @@
         GroupImpl group = (GroupImpl) getJDA().asClient().getGroupById(groupId);
         if (group == null)
         {
-<<<<<<< HEAD
-            group = new GroupImpl(groupId, api);
-            playbackCache = api.asClient().getGroupMap().put(groupId, group) == null;
-=======
             group = new GroupImpl(groupId, getJDA());
-            getJDA().asClient().getGroupMap().put(groupId, group);
->>>>>>> 466423b0
+            playbackCache = getJDA().asClient().getGroupMap().put(groupId, group) == null;
         }
 
         TLongObjectMap<User> groupUsers = group.getUserMap();
