/*
 *     Copyright 2015-2016 Austin Keener & Michael Ritter
 *
 * Licensed under the Apache License, Version 2.0 (the "License");
 * you may not use this file except in compliance with the License.
 * You may obtain a copy of the License at
 *
 *     http://www.apache.org/licenses/LICENSE-2.0
 *
 * Unless required by applicable law or agreed to in writing, software
 * distributed under the License is distributed on an "AS IS" BASIS,
 *  WITHOUT WARRANTIES OR CONDITIONS OF ANY KIND, either express or implied.
 * See the License for the specific language governing permissions and
 *  limitations under the License.
 */

package net.dv8tion.jda.core.entities;

import net.dv8tion.jda.client.entities.Friend;
import net.dv8tion.jda.client.entities.Group;
import net.dv8tion.jda.client.entities.Relationship;
import net.dv8tion.jda.client.entities.RelationshipType;
import net.dv8tion.jda.client.entities.impl.*;
import net.dv8tion.jda.core.AccountType;
import net.dv8tion.jda.core.JDA;
import net.dv8tion.jda.core.OnlineStatus;
import net.dv8tion.jda.core.Region;
import net.dv8tion.jda.core.entities.MessageEmbed.*;
import net.dv8tion.jda.core.entities.impl.*;
import net.dv8tion.jda.core.exceptions.AccountTypeException;
import net.dv8tion.jda.core.handle.GuildMembersChunkHandler;
import net.dv8tion.jda.core.handle.ReadyHandler;
import net.dv8tion.jda.core.requests.GuildLock;
import net.dv8tion.jda.core.requests.WebSocketClient;
import org.json.JSONArray;
import org.json.JSONObject;

import java.awt.*;
import java.time.Instant;
import java.time.OffsetDateTime;
import java.util.*;
import java.util.List;
import java.util.function.Consumer;
import java.util.regex.Matcher;
import java.util.regex.Pattern;

public class EntityBuilder
{
    public static final String MISSING_CHANNEL = "MISSING_CHANNEL";
    public static final String MISSING_USER = "MISSING_USER";

    private static final HashMap<JDA, EntityBuilder> builders = new HashMap<>();
    private static final Pattern channelMentionPattern = Pattern.compile("<#(\\d+)>");

    protected final JDAImpl api;
    protected final HashMap<String, JSONObject> cachedGuildJsons = new HashMap<>();
    protected final HashMap<String, Consumer<Guild>> cachedGuildCallbacks = new HashMap<>();

    public static EntityBuilder get(JDA api)
    {
        EntityBuilder builder = builders.get(api);
        if (builder == null)
        {
            builder = new EntityBuilder(api);
            builders.put(api, builder);
        }
        return builder;
    }

    private EntityBuilder(JDA api)
    {
        this.api = (JDAImpl) api;
    }

    public SelfInfo createSelfInfo(JSONObject self)
    {
        SelfInfoImpl selfInfo = ((SelfInfoImpl) api.getSelfInfo());
        if (selfInfo == null)
        {
            selfInfo = new SelfInfoImpl(self.getString("id"), api);
            api.setSelfInfo(selfInfo);
        }
        if (!api.getUserMap().containsKey(selfInfo.getId()))
        {
            api.getUserMap().put(selfInfo.getId(), selfInfo);
        }
        return (SelfInfo) selfInfo
                .setVerified(self.getBoolean("verified"))
                .setMfaEnabled(self.getBoolean("mfa_enabled"))
                .setEmail(!self.isNull("email") ? self.getString("email") : null)
                .setName(self.getString("username"))
                .setDiscriminator(self.getString("discriminator"))
                .setAvatarId(self.isNull("avatar") ? null : self.getString("avatar"))
                .setBot(self.has("bot") && self.getBoolean("bot"));
    }

    public void createGuildFirstPass(JSONObject guild, Consumer<Guild> secondPassCallback)
    {
        String id = guild.getString("id");
        GuildImpl guildObj = ((GuildImpl) api.getGuildMap().get(id));
        if (guildObj == null)
        {
            guildObj = new GuildImpl(api, id);
            api.getGuildMap().put(id, guildObj);
        }
        if (guild.has("unavailable") && guild.getBoolean("unavailable"))
        {
            guildObj.setAvailable(false);
            //This is used for when GuildCreateHandler receives a guild that is currently unavailable. During normal READY
            // loading for bots (which unavailable is always true) the secondPassCallback parameter will always
            // be null.
            if (secondPassCallback != null)
                secondPassCallback.accept(guildObj);
            GuildLock.get(api).lock(id);
            return;
        }

        //If we make it to here, the Guild is available. This means 1 of 2 things:
        //Either:
        // 1) This is Guild provided during READY for a Client account
        // 2) This is a Guild received from GuildCreateHandler from a GUILD_CREATE event.
        //      This could be triggered by joining a guild or due to discord finally
        //      providing us with Guild information about a previously unavailable guild.
        //      Whether it was unavailable due to Bot READY unavailability or due to an
        //      outage within discord matters now.
        //
        // Either way, we now have enough information to fill in the general information about the Guild.
        // This does NOT necessarily mean that we have all information to complete the guild.
        // For Client accounts, we will also need to use op 12 (GUILD_SYNC) to get all presences of online users because
        // discord only provides Online users that we have an open PM channel with or are friends with for Client accounts.
        // On larger guilds we will still need to request all users using op 8 (GUILD_MEMBERS_CHUNK).
        //
        // The code below takes the information we -do- have and starts to fill in the Guild. It won't create anything
        // that might rely on Users that we don't have due to needing the GUILD_MEMBERS_CHUNK
        // This includes making VoiceStatus and PermissionOverrides

        guildObj.setAvailable(true)
                .setIconId(guild.isNull("icon") ? null : guild.getString("icon"))
                .setSplashId(guild.isNull("splash") ? null : guild.getString("splash"))
                .setRegion(Region.fromKey(guild.getString("region")))
                .setName(guild.getString("name"))
                .setAfkTimeout(guild.getInt("afk_timeout"))
                .setVerificationLevel(Guild.VerificationLevel.fromKey(guild.getInt("verification_level")))
                .setDefaultNotificationLevel(Guild.NotificationLevel.fromKey(guild.getInt("default_message_notifications")))
                .setRequiredMFALevel(Guild.MFALevel.fromKey(guild.getInt("mfa_level")));

        JSONArray roles = guild.getJSONArray("roles");
        for (int i = 0; i < roles.length(); i++)
        {
            Role role = createRole(roles.getJSONObject(i), guildObj.getId());
            guildObj.getRolesMap().put(role.getId(), role);
            if (role.getId().equals(guildObj.getId()))
                guildObj.setPublicRole(role);
        }

        if (guild.has("members"))
        {
            JSONArray members = guild.getJSONArray("members");
            createGuildMemberPass(guildObj, members);
        }

        //This could be null for Client accounts. Will be fixed by GUILD_SYNC
        Member owner = guildObj.getMemberById(guild.getString("owner_id"));
        if (owner != null)
            guildObj.setOwner(owner);

        if (guild.has("presences"))
        {
            JSONArray presences = guild.getJSONArray("presences");
            for (int i = 0; i < presences.length(); i++)
            {
                JSONObject presence = presences.getJSONObject(i);
                MemberImpl member = (MemberImpl) guildObj.getMembersMap().get(presence.getJSONObject("user").getString("id"));

                if (member == null)
                    WebSocketClient.LOG.fatal("Received a Presence for a non-existent Member when dealing with GuildFirstPass!");
                else
                    createPresence(member, presence);
            }
        }

        if (guild.has("channels"))
        {
            JSONArray channels = guild.getJSONArray("channels");

            for (int i = 0; i < channels.length(); i++)
            {
                JSONObject channel = channels.getJSONObject(i);
                ChannelType type = ChannelType.fromId(channel.getInt("type"));
                if (type == ChannelType.TEXT)
                {
                    TextChannel newChannel = createTextChannel(channel, guildObj.getId());
                    if (newChannel.getId().equals(guildObj.getId()))
                        guildObj.setPublicChannel(newChannel);
                }
                else if (type == ChannelType.VOICE)
                {
                    VoiceChannel newChannel = createVoiceChannel(channel, guildObj.getId());
                    if (!guild.isNull("afk_channel_id")
                            && newChannel.getId().equals(guild.getString("afk_channel_id")))
                        guildObj.setAfkChannel(newChannel);
                }
                else
                    WebSocketClient.LOG.fatal("Received a channel for a guild that isn't a text or voice channel. JSON: " + channel);
            }
        }

        //If the members that we were provided with (and loaded above) were not all of the
        //  the members in this guild, then we need to request more users from Discord using
        //  op 9 (GUILD_MEMBERS_CHUNK). To do so, we will cache the guild's JSON so we can properly
        //  load stuff that relies on Users like Channels, PermissionOverrides and VoiceStatuses
        //  after we have the rest of the users. We will request the GUILD_MEMBERS_CHUNK information
        //  which will be sent from discord over the main Websocket and will be handled by
        //  GuildMemberChunkHandler. After the handler has received all users as determined by the
        //  value set using `setExpectedGuildMembers`, it will do one of the following:
        //    1) If this is a Bot account, immediately call EntityBuilder#createGuildSecondPass, thus finishing
        //        the Guild object creation process.
        //    2) If this is a Client account, it will request op 12 (GUILD_SYNC) to make sure we have all information
        //        about online users as GUILD_MEMBERS_CHUNK does not include presence information, and when loading the
        //        members from GUILD_MEMBERS_CHUNK, we assume they are offline. GUILD_SYNC makes sure that we mark them
        //        properly. After GUILD_SYNC is received by GuildSyncHandler, it will call EntityBuilder#createGuildSecondPass
        //
        //If we actually -did- get all of the users needed, then we don't need to Chunk. Furthermore,
        // we don't need to use GUILD_SYNC because we always get presences with users thus we have all information
        // needed to guild the Guild. We will skip
        if (guild.getJSONArray("members").length() != guild.getInt("member_count"))
        {
            cachedGuildJsons.put(id, guild);
            cachedGuildCallbacks.put(id, secondPassCallback);

            GuildMembersChunkHandler handler = api.getClient().getHandler("GUILD_MEMBERS_CHUNK");
            handler.setExpectedGuildMembers(id, guild.getInt("member_count"));

            //If we are already past READY / RESUME, then chunk at runtime. Otherwise, pass back to the ReadyHandler
            // and let it send a burst chunk request.
            if (api.getClient().isReady())
            {
                if (api.getAccountType() == AccountType.CLIENT)
                {
                    JSONObject obj = new JSONObject()
                            .put("op", 12)
                            .put("guild_id", guildObj.getId());
                    api.getClient().send(obj.toString());
                }
                JSONObject obj = new JSONObject()
                        .put("op", 8)
                        .put("d", new JSONObject()
                                .put("guild_id", id)
                                .put("query","")
                                .put("limit", 0)
                        );
                api.getClient().send(obj.toString());
            }
            else
            {
                ReadyHandler readyHandler = api.getClient().getHandler("READY");
                readyHandler.acknowledgeGuild(guildObj, true, true, api.getAccountType() == AccountType.CLIENT);
            }

            GuildLock.get(api).lock(id);
            return;
        }

        //As detailed in the comment above, if we've made it this far then we have all member information needed to
        // create the Guild. Thusly, we fill in the remaining information, unlock the guild, and provide the guild
        // to the callback
        //This should only occur on small user count guilds.

        JSONArray channels = guild.getJSONArray("channels");
        createGuildChannelPass(guildObj, channels); //Actually creates PermissionOverrides

        JSONArray voiceStates = guild.getJSONArray("voice_states");
        createGuildVoiceStatePass(guildObj, voiceStates);

        GuildLock.get(api).unlock(guildObj.getId());
        if (secondPassCallback != null)
            secondPassCallback.accept(guildObj);
    }

    public void createGuildSecondPass(String guildId, List<JSONArray> memberChunks)
    {
        JSONObject guildJson = cachedGuildJsons.remove(guildId);
        Consumer<Guild> secondPassCallback = cachedGuildCallbacks.remove(guildId);
        GuildImpl guildObj = (GuildImpl) api.getGuildMap().get(guildId);

        if (guildObj == null)
            throw new IllegalStateException("Attempted to preform a second pass on an unknown Guild. Guild not in JDA " +
                    "mapping. GuildId: " + guildId);
        if (guildJson == null)
            throw new IllegalStateException("Attempted to preform a second pass on an unknown Guild. No cached Guild " +
                    "for second pass. GuildId: " + guildId);
        if (secondPassCallback == null)
            throw new IllegalArgumentException("No callback provided for the second pass on the Guild!");

        for (JSONArray chunk : memberChunks)
        {
            createGuildMemberPass(guildObj, chunk);
        }

        Member owner = guildObj.getMemberById(guildJson.getString("owner_id"));
        if (owner != null)
            guildObj.setOwner(owner);

        if (guildObj.getOwner() == null)
            WebSocketClient.LOG.fatal("Never set the Owner of the Guild: " + guildObj.getId() + " because we don't have the owner User object! How?!");

        JSONArray channels = guildJson.getJSONArray("channels");
        createGuildChannelPass(guildObj, channels);

        JSONArray voiceStates = guildJson.getJSONArray("voice_states");
        createGuildVoiceStatePass(guildObj, voiceStates);

        secondPassCallback.accept(guildObj);
        GuildLock.get(api).unlock(guildId);
    }

    public void handleGuildSync(GuildImpl guild, JSONArray members, JSONArray presences)
    {
        for (int i = 0; i < members.length(); i++)
        {
            JSONObject memberJson = members.getJSONObject(i);
            Member member = createMember(guild, memberJson);
        }

        for (int i = 0; i < presences.length(); i++)
        {
            JSONObject presenceJson = presences.getJSONObject(i);
            String userId = presenceJson.getJSONObject("user").getString("id");

            MemberImpl member = (MemberImpl) guild.getMembersMap().get(userId);
            if (member == null)
                WebSocketClient.LOG.fatal("Received a Presence for a non-existent Member when dealing with GuildSync!");
            else
                this.createPresence(member, presenceJson);
        }
    }

    private void createGuildMemberPass(GuildImpl guildObj, JSONArray members)
    {
        for (int i = 0; i < members.length(); i++)
        {
            JSONObject memberJson = members.getJSONObject(i);
            Member member = createMember(guildObj, memberJson);
        }
    }

    private void createGuildChannelPass(GuildImpl guildObj, JSONArray channels)
    {
        for (int i = 0; i < channels.length(); i++)
        {
            JSONObject channel = channels.getJSONObject(i);
            ChannelType type = ChannelType.fromId(channel.getInt("type"));
            Channel channelObj = null;
            if (type == ChannelType.TEXT)
            {
                channelObj = api.getTextChannelById(channel.getString("id"));
            }
            else if (type == ChannelType.VOICE)
            {
                channelObj = api.getVoiceChannelById(channel.getString("id"));
            }
            else
                WebSocketClient.LOG.fatal("Received a channel for a guild that isn't a text or voice channel (ChannelPass). JSON: " + channel);

            if (channelObj != null)
            {
                JSONArray permissionOverwrites = channel.getJSONArray("permission_overwrites");
                for (int j = 0; j < permissionOverwrites.length(); j++)
                {
                    try
                    {
                        createPermissionOverride(permissionOverwrites.getJSONObject(j), channelObj);
                    }
                    catch (IllegalArgumentException e)
                    {
                        WebSocketClient.LOG.warn(e.getMessage() + ". Ignoring PermissionOverride.");
                    }
                }
            }
            else
            {
                throw new RuntimeException("Got permission_override for unknown channel with id: " + channel.getString("id"));
            }
        }
    }

    public void createGuildVoiceStatePass(GuildImpl guildObj, JSONArray voiceStates)
    {
        for (int i = 0; i < voiceStates.length(); i++)
        {
            JSONObject voiceStateJson = voiceStates.getJSONObject(i);
            Member member = guildObj.getMembersMap().get(voiceStateJson.getString("user_id"));
            if (member == null)
            {
                WebSocketClient.LOG.fatal("Received a VoiceState for a unknown Member! GuildId: "
                        + guildObj.getId() + " MemberId: " + voiceStateJson.getString("user_id"));
                continue;
            }

            VoiceChannelImpl voiceChannel =
                    (VoiceChannelImpl) guildObj.getVoiceChannelMap().get(voiceStateJson.getString("channel_id"));
            voiceChannel.getConnectedMembersMap().put(member.getUser().getId(), member);

            GuildVoiceStateImpl voiceState = (GuildVoiceStateImpl) member.getVoiceState();
            voiceState.setSelfMuted(voiceStateJson.getBoolean("self_mute"))
                    .setSelfDeafened(voiceStateJson.getBoolean("self_deaf"))
                    .setGuildMuted(voiceStateJson.getBoolean("mute"))
                    .setGuildDeafened(voiceStateJson.getBoolean("deaf"))
                    .setSuppressed(voiceStateJson.getBoolean("suppress"))
                    .setSessionId(voiceStateJson.getString("session_id"))
                    .setConnectedChannel(voiceChannel);
        }
    }

    public User createFakeUser(JSONObject user, boolean modifyCache) { return createUser(user, true, modifyCache); }
    public User createUser(JSONObject user)     { return createUser(user, false, true); }
    private User createUser(JSONObject user, boolean fake, boolean modifyCache)
    {
        String id = user.getString("id");
        UserImpl userObj;

        userObj = (UserImpl) api.getUserMap().get(id);
        if (userObj == null)
        {
            userObj = (UserImpl) api.getFakeUserMap().get(id);
            if (userObj != null)
            {
                if (!fake && modifyCache)
                {
                    api.getFakeUserMap().remove(id);
                    userObj.setFake(false);
                    api.getUserMap().put(userObj.getId(), userObj);
                    if (userObj.hasPrivateChannel())
                    {
                        PrivateChannelImpl priv = (PrivateChannelImpl) userObj.getPrivateChannel();
                        priv.setFake(false);
                        api.getFakePrivateChannelMap().remove(priv.getId());
                        api.getPrivateChannelMap().put(priv.getId(), priv);
                    }
                }
            }
            else
            {
                userObj = new UserImpl(id, api).setFake(fake);
                if (modifyCache)
                {
                    if (fake)
                        api.getFakeUserMap().put(id, userObj);
                    else
                        api.getUserMap().put(id, userObj);
                }
            }
        }

        return userObj
                .setName(user.getString("username"))
                .setDiscriminator(user.get("discriminator").toString())
                .setAvatarId(user.isNull("avatar") ? null : user.getString("avatar"))
                .setBot(user.has("bot") && user.getBoolean("bot"));
    }

    public Member createMember(GuildImpl guild, JSONObject memberJson)
    {
        User user = createUser(memberJson.getJSONObject("user"));
        MemberImpl member = (MemberImpl) guild.getMember(user);
        if (member == null)
        {
            member = new MemberImpl(guild, user);
            guild.getMembersMap().put(user.getId(), member);
        }

        ((GuildVoiceStateImpl) member.getVoiceState())
            .setGuildMuted(memberJson.getBoolean("mute"))
            .setGuildDeafened(memberJson.getBoolean("deaf"));

        member.setJoinDate(OffsetDateTime.parse(memberJson.getString("joined_at")))
            .setNickname(memberJson.has("nickname") && !memberJson.isNull("nickname")
                ? memberJson.getString("nickname")
                : null);

        JSONArray rolesJson = memberJson.getJSONArray("roles");
        for (int k = 0; k < rolesJson.length(); k++)
        {
            String roleId = rolesJson.getString(k);
            Role r = guild.getRolesMap().get(roleId);
            if (r == null)
            {
                WebSocketClient.LOG.fatal("Received a Member with an unknown Role. MemberId: "
                        + member.getUser().getId() + " GuildId: " + guild.getId() + " roleId: " + roleId);
            }
            else
            {
                member.getRoleSet().add(r);
            }
        }

        return member;
    }

    //Effectively the same as createFriendPresence
    public void createPresence(Object memberOrFriend, JSONObject presenceJson)
    {
        if (memberOrFriend == null)
            throw new NullPointerException("Provided memberOrFriend was null!");

        JSONObject gameJson = presenceJson.isNull("game") ? null: presenceJson.getJSONObject("game");
        OnlineStatus onlineStatus = OnlineStatus.fromKey(presenceJson.getString("status"));
        Game game = null;

        if (gameJson != null && !gameJson.isNull("name"))
        {
            String gameName = gameJson.getString("name");
            String url = gameJson.isNull("url")
                    ? null
                    : gameJson.getString("url");
            Game.GameType gameType = gameJson.isNull("type")
                    ? Game.GameType.DEFAULT
                    : Game.GameType.fromKey(gameJson.getInt("type"));

            game = new GameImpl(gameName, url, gameType);
        }
        if (memberOrFriend instanceof Member)
        {
            MemberImpl member = (MemberImpl) memberOrFriend;
            member.setOnlineStatus(onlineStatus);
            member.setGame(game);
        }
        else if (memberOrFriend instanceof Friend)
        {
            FriendImpl friend = (FriendImpl) memberOrFriend;
            friend.setOnlineStatus(onlineStatus);
            friend.setGame(game);

            OffsetDateTime lastModified = OffsetDateTime.ofInstant(
                    Instant.ofEpochMilli(presenceJson.getLong("last_modified")),
                    TimeZone.getTimeZone("GMT").toZoneId());

            friend.setOnlineStatusModifiedTime(lastModified);
        }
        else
            throw new IllegalArgumentException("An object was provided to EntityBuilder#createPresence that wasn't a Member or Friend. JSON: " + presenceJson);
    }

    public TextChannel createTextChannel(JSONObject json, String guildId)
    {
        String id = json.getString("id");
        TextChannelImpl channel = (TextChannelImpl) api.getTextChannelMap().get(id);
        if (channel == null)
        {
            GuildImpl guild = ((GuildImpl) api.getGuildMap().get(guildId));
            channel = new TextChannelImpl(id, guild);
            guild.getTextChannelsMap().put(id, channel);
            api.getTextChannelMap().put(id, channel);
        }

        return channel
                .setName(json.getString("name"))
                .setTopic(json.isNull("topic") ? "" : json.getString("topic"))
                .setRawPosition(json.getInt("position"));
    }

    public VoiceChannel createVoiceChannel(JSONObject json, String guildId)
    {
        String id = json.getString("id");
        VoiceChannelImpl channel = ((VoiceChannelImpl) api.getVoiceChannelMap().get(id));
        if (channel == null)
        {
            GuildImpl guild = (GuildImpl) api.getGuildMap().get(guildId);
            channel = new VoiceChannelImpl(id, guild);
            guild.getVoiceChannelMap().put(id, channel);
            api.getVoiceChannelMap().put(id, channel);
        }

        return channel
                .setName(json.getString("name"))
                .setRawPosition(json.getInt("position"))
                .setUserLimit(json.getInt("user_limit"))
                .setBitrate(json.getInt("bitrate"));
    }

    public PrivateChannel createPrivateChannel(JSONObject privatechat)
    {
        JSONObject recipient = privatechat.getJSONArray("recipients").getJSONObject(0);
        UserImpl user = ((UserImpl) api.getUserMap().get(recipient.getString("id")));
        if (user == null)
        {   //The API can give us private channels connected to Users that we can no longer communicate with.
            // As such, make a fake user and fake private channel.
            user = (UserImpl) createFakeUser(recipient, true);
        }

        PrivateChannelImpl priv = new PrivateChannelImpl(privatechat.getString("id"), user);
        user.setPrivateChannel(priv);

        if (user.isFake())
        {
            priv.setFake(true);
            api.getFakePrivateChannelMap().put(priv.getId(), priv);
        }
        else
            api.getPrivateChannelMap().put(priv.getId(), priv);
        return priv;
    }

    public Role createRole(JSONObject roleJson, String guildId)
    {
        String id = roleJson.getString("id");
        GuildImpl guild = ((GuildImpl) api.getGuildMap().get(guildId));
        RoleImpl role = ((RoleImpl) guild.getRolesMap().get(id));
        if (role == null)
        {
            role = new RoleImpl(id, guild);
            guild.getRolesMap().put(id, role);
        }
        return role.setName(roleJson.getString("name"))
                .setRawPosition(roleJson.getInt("position"))
                .setRawPermissions(roleJson.getInt("permissions"))
                .setManaged(roleJson.getBoolean("managed"))
                .setHoisted(roleJson.getBoolean("hoist"))
                .setColor(roleJson.getInt("color") != 0 ? new Color(roleJson.getInt("color")) : null)
                .setMentionable(roleJson.has("mentionable") && roleJson.getBoolean("mentionable"));
    }

    public Message createMessage(JSONObject jsonObject)
    {
        String id = jsonObject.getString("id");
        String content = jsonObject.getString("content");
        String channelId = jsonObject.getString("channel_id");
        JSONObject author = jsonObject.getJSONObject("author");
        String authorId = author.getString("id");
        boolean fromWebhook = jsonObject.has("webhook_id");
        MessageChannel chan = api.getTextChannelById(channelId);
        if (chan == null)
            chan = api.getPrivateChannelById(channelId);
        if (chan == null)
            chan = api.getFakePrivateChannelMap().get(channelId);
        if (chan == null && api.getAccountType() == AccountType.CLIENT)
            chan = api.asClient().getGroupById(channelId);
        if (chan == null)
            throw new IllegalArgumentException(MISSING_CHANNEL);

        MessageImpl message = new MessageImpl(id, chan, fromWebhook)
                .setContent(content)
                .setTime(OffsetDateTime.parse(jsonObject.getString("timestamp")))
                .setMentionsEveryone(jsonObject.getBoolean("mention_everyone"))
                .setTTS(jsonObject.getBoolean("tts"))
                .setPinned(jsonObject.getBoolean("pinned"));
        if (chan instanceof PrivateChannel)
            message.setAuthor(((PrivateChannel) chan).getUser());
        else if (chan instanceof Group)
        {
            UserImpl user = (UserImpl) api.getUserMap().get(authorId);
            if (user == null)
                user = (UserImpl) api.getFakeUserMap().get(authorId);
            if (user == null && fromWebhook)
                user = (UserImpl) createFakeUser(author, false);
            if (user == null)
                throw new IllegalArgumentException(MISSING_USER);
            message.setAuthor(user);

            //If the message was sent by a cached fake user, lets update it.
            if (user.isFake() && !fromWebhook)
            {
                user.setName(author.getString("username"))
                        .setDiscriminator(author.get("discriminator").toString())
                        .setAvatarId(author.isNull("avatar") ? null : author.getString("avatar"))
                        .setBot(author.has("bot") && author.getBoolean("bot"));
            }
        }
        else
        {
            GuildImpl guild = (GuildImpl) ((TextChannel) chan).getGuild();
            Member member = guild.getMembersMap().get(authorId);
            User user = member != null ? member.getUser() : null;
            if (user != null)
                message.setAuthor(user);
            else if (fromWebhook)
                message.setAuthor(createFakeUser(author, false));
            else
                throw new IllegalArgumentException(MISSING_USER);
        }

        List<Message.Attachment> attachments = new LinkedList<>();
        JSONArray jsonAttachments = jsonObject.getJSONArray("attachments");
        for (int i = 0; i < jsonAttachments.length(); i++)
        {
            JSONObject jsonAttachment = jsonAttachments.getJSONObject(i);
            attachments.add(new Message.Attachment(
                    jsonAttachment.getString("id"),
                    jsonAttachment.getString("url"),
                    jsonAttachment.getString("proxy_url"),
                    jsonAttachment.getString("filename"),
                    jsonAttachment.getInt("size"),
                    jsonAttachment.has("height") ? jsonAttachment.getInt("height") : 0,
                    jsonAttachment.has("width") ? jsonAttachment.getInt("width") : 0,
                    api
            ));
        }
        message.setAttachments(attachments);

        List<MessageEmbed> embeds = new LinkedList<>();
        JSONArray jsonEmbeds = jsonObject.getJSONArray("embeds");
        for (int i = 0; i < jsonEmbeds.length(); i++)
        {
            embeds.add(createMessageEmbed(jsonEmbeds.getJSONObject(i)));
        }
        message.setEmbeds(embeds);

        if (!jsonObject.isNull("edited_timestamp"))
            message.setEditedTime(OffsetDateTime.parse(jsonObject.getString("edited_timestamp")));

        if (message.isFromType(ChannelType.TEXT))
        {
            TextChannel textChannel = message.getTextChannel();
            TreeMap<Integer, User> mentionedUsers = new TreeMap<>();
            JSONArray mentions = jsonObject.getJSONArray("mentions");
            for (int i = 0; i < mentions.length(); i++)
            {
                JSONObject mention = mentions.getJSONObject(i);
                User u = api.getUserMap().get(mention.getString("id"));
                if (u != null)
                {
                    //We do this to properly order the mentions. The array given by discord is out of order sometimes.
                    int index = content.indexOf("<@" + mention.getString("id") + ">");
                    mentionedUsers.put(index, u);
                }
            }
            message.setMentionedUsers(new LinkedList<User>(mentionedUsers.values()));

            TreeMap<Integer, Role> mentionedRoles = new TreeMap<>();
            JSONArray roleMentions = jsonObject.getJSONArray("mention_roles");
            for (int i = 0; i < roleMentions.length(); i++)
            {
                String roleId = roleMentions.getString(i);
                Role r = textChannel.getGuild().getRoleById(roleId);
                if (r != null)
                {
                    int index = content.indexOf("<@&" + roleId + ">");
                    mentionedRoles.put(index, r);
                }
            }
            message.setMentionedRoles(new LinkedList<Role>(mentionedRoles.values()));

            List<TextChannel> mentionedChannels = new LinkedList<>();
            Map<String, TextChannel> chanMap = ((GuildImpl) textChannel.getGuild()).getTextChannelsMap();
            Matcher matcher = channelMentionPattern.matcher(content);
            while (matcher.find())
            {
                TextChannel channel = chanMap.get(matcher.group(1));
                if(channel != null && !mentionedChannels.contains(channel))
                {
                    mentionedChannels.add(channel);
                }
            }
            message.setMentionedChannels(mentionedChannels);
        }
        return message;
    }

    public MessageEmbed createMessageEmbed(JSONObject messageEmbed)
    {
        MessageEmbedImpl embed = new MessageEmbedImpl()
                .setUrl(messageEmbed.getString("url"))
                .setTitle(messageEmbed.isNull("title") ? null : messageEmbed.getString("title"))
                .setDescription(messageEmbed.isNull("description") ? null : messageEmbed.getString("description"))
<<<<<<< HEAD
                .setColor(messageEmbed.isNull("color") ? null : Color.decode(String.valueOf(messageEmbed.getInt("color"))) )
=======
                .setColor(messageEmbed.isNull("color") ? null : Color.decode(String.valueOf(messageEmbed.getInt("color"))))
>>>>>>> 62e55a7f
                .setTimestamp(messageEmbed.isNull("timestamp") ? null : OffsetDateTime.parse(messageEmbed.getString("timestamp")));

        EmbedType type = EmbedType.fromKey(messageEmbed.getString("type"));
//        if (type.equals(EmbedType.UNKNOWN))
//            throw new IllegalArgumentException("Discord provided us an unknown embed type.  Json: " + messageEmbed);
        embed.setType(type);

        if (messageEmbed.has("thumbnail"))
        {
            JSONObject thumbnailJson = messageEmbed.getJSONObject("thumbnail");
            embed.setThumbnail(new Thumbnail(
                    thumbnailJson.getString("url"),
                    thumbnailJson.getString("proxy_url"),
                    thumbnailJson.getInt("width"),
                    thumbnailJson.getInt("height")));
        }
        else embed.setThumbnail(null);

        if (messageEmbed.has("provider"))
        {
            JSONObject providerJson = messageEmbed.getJSONObject("provider");
            embed.setSiteProvider(new Provider(
                    providerJson.isNull("name") ? null : providerJson.getString("name"),
                    providerJson.isNull("url") ? null : providerJson.getString("url")));
        }
        else embed.setSiteProvider(null);

        if (messageEmbed.has("author"))
        {
            JSONObject authorJson = messageEmbed.getJSONObject("author");
            embed.setAuthor(new AuthorInfo(
                    authorJson.isNull("name") ? null : authorJson.getString("name"),
                    authorJson.isNull("url") ? null : authorJson.getString("url"),
                    authorJson.isNull("icon_url") ? null : authorJson.getString("icon_url"),
                    authorJson.isNull("proxy_icon_url") ? null : authorJson.getString("proxy_icon_url")));
        }
        else embed.setAuthor(null);

        if (messageEmbed.has("image"))
        {
            JSONObject imageJson = messageEmbed.getJSONObject("image");
            embed.setImage(new ImageInfo(
                    imageJson.isNull("url") ? null : imageJson.getString("url"),
                    imageJson.isNull("proxy_url") ? null : imageJson.getString("proxy_url"),
                    imageJson.isNull("width") ? -1 : imageJson.getInt("width"),
                    imageJson.isNull("height") ? -1 : imageJson.getInt("height")));
        }
        else embed.setImage(null);
        
        if (messageEmbed.has("footer"))
        {
            JSONObject footerJson = messageEmbed.getJSONObject("footer");
            embed.setFooter(new Footer(
                    footerJson.isNull("text") ? null : footerJson.getString("text"),
                    footerJson.isNull("icon_url") ? null : footerJson.getString("icon_url"),
                    footerJson.isNull("proxy_icon_url") ? null : footerJson.getString("proxy_icon_url")));
        }
        else embed.setFooter(null);
        
        if (messageEmbed.has("fields"))
        {
            JSONArray fieldsJson = messageEmbed.getJSONArray("fields");
            if(fieldsJson.length()>0)
            {
                List<Field> fields = new LinkedList<>();
                for(int index=0; index<fieldsJson.length(); index++)
                {
                    JSONObject fieldJson = fieldsJson.getJSONObject(index);
                    fields.add(new Field(
                            fieldJson.isNull("name") ? null : fieldJson.getString("name"),
                            fieldJson.isNull("value") ? null : fieldJson.getString("value"),
                            fieldJson.isNull("inline") ? false : fieldJson.getBoolean("inline")));
                }
                embed.setFields(fields);
            }
        }
        else embed.setFields(null);
        
        if (messageEmbed.has("video"))
        {
            JSONObject videoJson = messageEmbed.getJSONObject("video");
            embed.setVideoInfo(new MessageEmbed.VideoInfo(
                    videoJson.getString("url"),
                    videoJson.isNull("width") ? -1 : videoJson.getInt("width"),
                    videoJson.isNull("height") ? -1 : videoJson.getInt("height")));
        }
        return embed;
    }

    public PermissionOverride createPermissionOverride(JSONObject override, Channel chan)
    {
        PermissionOverrideImpl permOverride = null;
        String id = override.getString("id");
        int allow = override.getInt("allow");
        int deny = override.getInt("deny");

        switch (override.getString("type"))
        {
            case "member":
                Member member = chan.getGuild().getMemberById(id);
                if (member == null)
                    throw new IllegalArgumentException("Attempted to create a PermissionOverride for a non-existent user. Guild: " + chan.getGuild() + ", Channel: " + chan + ", JSON: " + override);

                permOverride = (PermissionOverrideImpl) chan.getOverrideForMember(member);
                if (permOverride == null)
                {
                    permOverride = new PermissionOverrideImpl(chan, member, null);
                    if (chan instanceof TextChannel)
                        ((TextChannelImpl) chan).getMemberOverrideMap().put(member, permOverride);
                    else
                        ((VoiceChannelImpl) chan).getMemberOverrideMap().put(member, permOverride);
                }
                break;
            case "role":
                Role role = ((GuildImpl) chan.getGuild()).getRolesMap().get(id);
                if (role == null)
                    throw new IllegalArgumentException("Attempted to create a PermissionOverride for a non-existent role! JSON: " + override);

                permOverride = (PermissionOverrideImpl) chan.getOverrideForRole(role);
                if (permOverride == null)
                {
                    permOverride = new PermissionOverrideImpl(chan, null, role);
                    if (chan instanceof TextChannel)
                        ((TextChannelImpl) chan).getRoleOverrideMap().put(role, permOverride);
                    else
                        ((VoiceChannelImpl) chan).getRoleOverrideMap().put(role, permOverride);
                }
                break;
            default:
                throw new IllegalArgumentException("Provided with an unknown PermissionOverride type! JSON: " + override);
        }
        return permOverride.setAllow(allow)
                .setDeny(deny);
    }

    public Relationship createRelationship(JSONObject relationshipJson)
    {
        if (api.getAccountType() != AccountType.CLIENT)
            throw new AccountTypeException(AccountType.CLIENT, "Attempted to create a Relationship but the logged in account is not a CLIENT!");

        RelationshipType type = RelationshipType.fromKey(relationshipJson.getInt("type"));
        User user;
        if (type == RelationshipType.FRIEND)
            user = createUser(relationshipJson.getJSONObject("user"));
        else
            user = createFakeUser(relationshipJson.getJSONObject("user"), true);

        Relationship relationship = api.asClient().getRelationshipById(user.getId(), type);
        if (relationship == null)
        {
            switch (type)
            {
                case FRIEND:
                    relationship = new FriendImpl(user);
                    break;
                case BLOCKED:
                    relationship = new BlockedUserImpl(user);
                    break;
                case INCOMING_FRIEND_REQUEST:
                    relationship = new IncomingFriendRequestImpl(user);
                    break;
                case OUTGOING_FRIEND_REQUEST:
                    relationship = new OutgoingFriendRequestImpl(user);
                    break;
                default:
                    return null;
            }
            ((JDAClientImpl) api.asClient()).getRelationshipMap().put(user.getId(), relationship);
        }
        return relationship;
    }

    public Group createGroup(JSONObject groupJson)
    {
        if (api.getAccountType() != AccountType.CLIENT)
            throw new AccountTypeException(AccountType.CLIENT, "Attempted to create a Group but the logged in account is not a CLIENT!");

        String groupId = groupJson.getString("id");
        JSONArray recipients = groupJson.getJSONArray("recipients");
        String ownerId = groupJson.getString("owner_id");
        String name = !groupJson.isNull("name") ? groupJson.getString("name") : null;
        String iconId = !groupJson.isNull("icon") ? groupJson.getString("icon") : null;

        GroupImpl group = (GroupImpl) api.asClient().getGroupById(groupId);
        if (group == null)
        {
            group = new GroupImpl(groupId, api);
            ((JDAClientImpl) api.asClient()).getGroupMap().put(groupId, group);
        }

        HashMap<String, User> groupUsers = group.getUserMap();
        groupUsers.put(api.getSelfInfo().getId(), api.getSelfInfo());
        for (int i = 0; i < recipients.length(); i++)
        {
            JSONObject groupUser = recipients.getJSONObject(i);
            groupUsers.put(groupUser.getString("id"), createFakeUser(groupUser, true));
        }

        User owner = api.getUserMap().get(ownerId);
        if (owner == null)
            owner = api.getFakeUserMap().get(ownerId);
        if (owner == null)
            throw new IllegalArgumentException("Attempted to build a Group, but could not find user by provided owner id." +
                    "This should not be possible because the owner should be IN the group!");

        return group.setOwner(owner)
                .setName(name)
                .setIconId(iconId);
    }

    public void clearCache()
    {
        cachedGuildJsons.clear();
        cachedGuildCallbacks.clear();
    }
}<|MERGE_RESOLUTION|>--- conflicted
+++ resolved
@@ -762,11 +762,7 @@
                 .setUrl(messageEmbed.getString("url"))
                 .setTitle(messageEmbed.isNull("title") ? null : messageEmbed.getString("title"))
                 .setDescription(messageEmbed.isNull("description") ? null : messageEmbed.getString("description"))
-<<<<<<< HEAD
-                .setColor(messageEmbed.isNull("color") ? null : Color.decode(String.valueOf(messageEmbed.getInt("color"))) )
-=======
                 .setColor(messageEmbed.isNull("color") ? null : Color.decode(String.valueOf(messageEmbed.getInt("color"))))
->>>>>>> 62e55a7f
                 .setTimestamp(messageEmbed.isNull("timestamp") ? null : OffsetDateTime.parse(messageEmbed.getString("timestamp")));
 
         EmbedType type = EmbedType.fromKey(messageEmbed.getString("type"));
