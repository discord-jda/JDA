/*
 *     Copyright 2015-2017 Austin Keener & Michael Ritter & Florian Spieß
 *
 * Licensed under the Apache License, Version 2.0 (the "License");
 * you may not use this file except in compliance with the License.
 * You may obtain a copy of the License at
 *
 *     http://www.apache.org/licenses/LICENSE-2.0
 *
 * Unless required by applicable law or agreed to in writing, software
 * distributed under the License is distributed on an "AS IS" BASIS,
 * WITHOUT WARRANTIES OR CONDITIONS OF ANY KIND, either express or implied.
 * See the License for the specific language governing permissions and
 * limitations under the License.
 */

package net.dv8tion.jda.core.entities;

import gnu.trove.map.TLongObjectMap;
import net.dv8tion.jda.bot.entities.ApplicationInfo;
import net.dv8tion.jda.bot.entities.impl.ApplicationInfoImpl;
import net.dv8tion.jda.client.entities.*;
import net.dv8tion.jda.client.entities.impl.*;
import net.dv8tion.jda.core.*;
import net.dv8tion.jda.core.audit.ActionType;
import net.dv8tion.jda.core.audit.AuditLogChange;
import net.dv8tion.jda.core.audit.AuditLogEntry;
import net.dv8tion.jda.core.entities.MessageEmbed.*;
import net.dv8tion.jda.core.entities.impl.*;
import net.dv8tion.jda.core.exceptions.AccountTypeException;
import net.dv8tion.jda.core.handle.GuildMembersChunkHandler;
import net.dv8tion.jda.core.handle.ReadyHandler;
import net.dv8tion.jda.core.utils.MiscUtil;
import net.dv8tion.jda.core.utils.SimpleLog;
import org.apache.commons.collections4.map.CaseInsensitiveMap;
import org.json.JSONArray;
import org.json.JSONException;
import org.json.JSONObject;

import java.awt.Color;
import java.time.Instant;
import java.time.OffsetDateTime;
import java.util.*;
import java.util.function.Consumer;
import java.util.function.UnaryOperator;
import java.util.stream.Collectors;

public class EntityBuilder
{
    public static final SimpleLog LOG = SimpleLog.getLog(EntityBuilder.class);
    public static final String MISSING_CHANNEL = "MISSING_CHANNEL";
    public static final String MISSING_USER = "MISSING_USER";
    public static final String UNKNOWN_MESSAGE_TYPE = "UNKNOWN_MESSAGE_TYPE";

    protected final JDAImpl api;
    protected final TLongObjectMap<JSONObject> cachedGuildJsons = MiscUtil.newLongMap();
    protected final TLongObjectMap<Consumer<Guild>> cachedGuildCallbacks = MiscUtil.newLongMap();

    public EntityBuilder(JDA api)
    {
        this.api = (JDAImpl) api;
    }

    public SelfUser createSelfUser(JSONObject self)
    {
        SelfUserImpl selfUser = ((SelfUserImpl) api.getSelfUser());
        if (selfUser == null)
        {
            final long id = self.getLong("id");
            selfUser = new SelfUserImpl(id, api);
            api.setSelfUser(selfUser);
        }
        if (!api.getUserMap().containsKey(selfUser.getIdLong()))
        {
            api.getUserMap().put(selfUser.getIdLong(), selfUser);
        }
        return (SelfUser) selfUser
                .setVerified(self.getBoolean("verified"))
                .setMfaEnabled(self.getBoolean("mfa_enabled"))
                .setEmail(!self.isNull("email") ? self.getString("email") : null)
                .setName(self.getString("username"))
                .setDiscriminator(self.getString("discriminator"))
                .setAvatarId(self.isNull("avatar") ? null : self.getString("avatar"))
                .setBot(self.has("bot") && self.getBoolean("bot"));
    }

    public Game createGame(String name, String url, Game.GameType type)
    {
        return new Game(name, url, type);
    }

    public void createGuildFirstPass(JSONObject guild, Consumer<Guild> secondPassCallback)
    {
        final long id = guild.getLong("id");
        GuildImpl guildObj = ((GuildImpl) api.getGuildMap().get(id));
        if (guildObj == null)
        {
            guildObj = new GuildImpl(api, id);
            api.getGuildMap().put(id, guildObj);
        }
        if (guild.has("unavailable") && guild.getBoolean("unavailable"))
        {
            guildObj.setAvailable(false);
            //This is used for when GuildCreateHandler receives a guild that is currently unavailable. During normal READY
            // loading for bots (which unavailable is always true) the secondPassCallback parameter will always
            // be null.
            if (secondPassCallback != null)
                secondPassCallback.accept(guildObj);
            api.getGuildLock().lock(id);
            return;
        }

        //If we make it to here, the Guild is available. This means 1 of 2 things:
        //Either:
        // 1) This is Guild provided during READY for a Client account
        // 2) This is a Guild received from GuildCreateHandler from a GUILD_CREATE event.
        //      This could be triggered by joining a guild or due to discord finally
        //      providing us with Guild information about a previously unavailable guild.
        //      Whether it was unavailable due to Bot READY unavailability or due to an
        //      outage within discord matters now.
        //
        // Either way, we now have enough information to fill in the general information about the Guild.
        // This does NOT necessarily mean that we have all information to complete the guild.
        // For Client accounts, we will also need to use op 12 (GUILD_SYNC) to get all presences of online users because
        // discord only provides Online users that we have an open PM channel with or are friends with for Client accounts.
        // On larger guilds we will still need to request all users using op 8 (GUILD_MEMBERS_CHUNK).
        //
        // The code below takes the information we -do- have and starts to fill in the Guild. It won't create anything
        // that might rely on Users that we don't have due to needing the GUILD_MEMBERS_CHUNK
        // This includes making VoiceStatus and PermissionOverrides

        guildObj.setAvailable(true)
                .setIconId(guild.isNull("icon") ? null : guild.getString("icon"))
                .setSplashId(guild.isNull("splash") ? null : guild.getString("splash"))
                .setRegion(Region.fromKey(guild.getString("region")))
                .setName(guild.getString("name"))
                .setAfkTimeout(Guild.Timeout.fromKey(guild.getInt("afk_timeout")))
                .setVerificationLevel(Guild.VerificationLevel.fromKey(guild.getInt("verification_level")))
                .setDefaultNotificationLevel(Guild.NotificationLevel.fromKey(guild.getInt("default_message_notifications")))
                .setRequiredMFALevel(Guild.MFALevel.fromKey(guild.getInt("mfa_level")))
                .setExplicitContentLevel(Guild.ExplicitContentLevel.fromKey(guild.getInt("explicit_content_filter")));

        JSONArray roles = guild.getJSONArray("roles");
        for (int i = 0; i < roles.length(); i++)
        {
            Role role = createRole(roles.getJSONObject(i), guildObj.getIdLong());
            guildObj.getRolesMap().put(role.getIdLong(), role);
            if (role.getIdLong() == guildObj.getIdLong())
                guildObj.setPublicRole(role);
        }

        if (!guild.isNull("emojis"))
        {
            JSONArray array = guild.getJSONArray("emojis");
            TLongObjectMap<Emote> emoteMap = guildObj.getEmoteMap();
            for (int i = 0; i < array.length(); i++)
            {
                JSONObject object = array.getJSONObject(i);
                if (object.isNull("id"))
                {
                    LOG.fatal("Received GUILD_CREATE with an emoji with a null ID. JSON: " + object);
                    continue;
                }
                JSONArray emoteRoles = object.isNull("roles") ? new JSONArray() : object.getJSONArray("roles");
                final long emoteId = object.getLong("id");

                EmoteImpl emoteObj = new EmoteImpl(emoteId, guildObj);
                Set<Role> roleSet = emoteObj.getRoleSet();

                for (int j = 0; j < emoteRoles.length(); j++)
                    roleSet.add(guildObj.getRoleById(emoteRoles.getString(j)));
                final String name = object.isNull("name") ? "" : object.getString("name");
                final boolean managed = !object.isNull("managed") && object.getBoolean("managed");
                emoteMap.put(emoteId, emoteObj
                            .setName(name)
                            .setManaged(managed));
            }
        }

        if (guild.has("members"))
        {
            JSONArray members = guild.getJSONArray("members");
            createGuildMemberPass(guildObj, members);
        }

        //This could be null for Client accounts. Will be fixed by GUILD_SYNC
        Member owner = guildObj.getMemberById(guild.getLong("owner_id"));
        if (owner != null)
            guildObj.setOwner(owner);

        if (guild.has("presences"))
        {
            JSONArray presences = guild.getJSONArray("presences");
            for (int i = 0; i < presences.length(); i++)
            {
                JSONObject presence = presences.getJSONObject(i);
                final long userId = presence.getJSONObject("user").getLong("id");
                MemberImpl member = (MemberImpl) guildObj.getMembersMap().get(userId);

                if (member == null)
                    LOG.debug("Received a ghost presence in GuildFirstPass! Guild: " + guildObj + " UserId: " + userId);
                else
                    createPresence(member, presence);
            }
        }

        if (guild.has("channels"))
        {
            JSONArray channels = guild.getJSONArray("channels");

            for (int i = 0; i < channels.length(); i++)
            {
                JSONObject channel = channels.getJSONObject(i);
                ChannelType type = ChannelType.fromId(channel.getInt("type"));
                switch (type)
                {
                    case TEXT:
                        createTextChannel(channel, guildObj.getIdLong(), false);
                        break;
                    case VOICE:
                        createVoiceChannel(channel, guildObj.getIdLong(), false);
                        break;
                    case CATEGORY:
                        createCategory(channel, guildObj.getIdLong(), false);
                        break;
                    default:
                        LOG.fatal("Received a channel for a guild that isn't a text, voice or category channel. JSON: " + channel);
                }
            }
        }

        if (!guild.isNull("system_channel_id"))
            guildObj.setSystemChannel(guildObj.getTextChannelsMap().get(guild.getLong("system_channel_id")));

        if (!guild.isNull("afk_channel_id"))
            guildObj.setAfkChannel(guildObj.getVoiceChannelsMap().get(guild.getLong("afk_channel_id")));

        //If the members that we were provided with (and loaded above) were not all of the
        //  the members in this guild, then we need to request more users from Discord using
        //  op 9 (GUILD_MEMBERS_CHUNK). To do so, we will cache the guild's JSON so we can properly
        //  load stuff that relies on Users like Channels, PermissionOverrides and VoiceStatuses
        //  after we have the rest of the users. We will request the GUILD_MEMBERS_CHUNK information
        //  which will be sent from discord over the main Websocket and will be handled by
        //  GuildMemberChunkHandler. After the handler has received all users as determined by the
        //  value set using `setExpectedGuildMembers`, it will do one of the following:
        //    1) If this is a Bot account, immediately call EntityBuilder#createGuildSecondPass, thus finishing
        //        the Guild object creation process.
        //    2) If this is a Client account, it will request op 12 (GUILD_SYNC) to make sure we have all information
        //        about online users as GUILD_MEMBERS_CHUNK does not include presence information, and when loading the
        //        members from GUILD_MEMBERS_CHUNK, we assume they are offline. GUILD_SYNC makes sure that we mark them
        //        properly. After GUILD_SYNC is received by GuildSyncHandler, it will call EntityBuilder#createGuildSecondPass
        //
        //If we actually -did- get all of the users needed, then we don't need to Chunk. Furthermore,
        // we don't need to use GUILD_SYNC because we always get presences with users thus we have all information
        // needed to guild the Guild. We will skip
        if (guild.getJSONArray("members").length() != guild.getInt("member_count"))
        {
            cachedGuildJsons.put(id, guild);
            cachedGuildCallbacks.put(id, secondPassCallback);

            GuildMembersChunkHandler handler = api.getClient().getHandler("GUILD_MEMBERS_CHUNK");
            handler.setExpectedGuildMembers(id, guild.getInt("member_count"));

            //If we are already past READY / RESUME, then chunk at runtime. Otherwise, pass back to the ReadyHandler
            // and let it send a burst chunk request.
            if (api.getClient().isReady())
            {
                if (api.getAccountType() == AccountType.CLIENT)
                {
                    JSONObject obj = new JSONObject()
                            .put("op", WebSocketCode.GUILD_SYNC)
                            .put("guild_id", guildObj.getId());
                    api.getClient().chunkOrSyncRequest(obj);
                }
                JSONObject obj = new JSONObject()
                        .put("op", WebSocketCode.MEMBER_CHUNK_REQUEST)
                        .put("d", new JSONObject()
                            .put("guild_id", id)
                            .put("query","")
                            .put("limit", 0)
                        );
                api.getClient().chunkOrSyncRequest(obj);
            }
            else
            {
                ReadyHandler readyHandler = api.getClient().getHandler("READY");
                readyHandler.acknowledgeGuild(guildObj, true, true, api.getAccountType() == AccountType.CLIENT);
            }

            api.getGuildLock().lock(id);
            return;
        }

        //As detailed in the comment above, if we've made it this far then we have all member information needed to
        // create the Guild. Thus, we fill in the remaining information, unlock the guild, and provide the guild
        // to the callback
        //This should only occur on small user count guilds.

        JSONArray channels = guild.getJSONArray("channels");
        createGuildChannelPass(guildObj, channels); //Actually creates PermissionOverrides

        JSONArray voiceStates = guild.getJSONArray("voice_states");
        createGuildVoiceStatePass(guildObj, voiceStates);

        api.getGuildLock().unlock(guildObj.getIdLong());
        if (secondPassCallback != null)
            secondPassCallback.accept(guildObj);
    }

    public void createGuildSecondPass(long guildId, List<JSONArray> memberChunks)
    {
        JSONObject guildJson = cachedGuildJsons.remove(guildId);
        Consumer<Guild> secondPassCallback = cachedGuildCallbacks.remove(guildId);
        GuildImpl guildObj = (GuildImpl) api.getGuildMap().get(guildId);

        if (guildObj == null)
            throw new IllegalStateException("Attempted to perform a second pass on an unknown Guild. Guild not in JDA " +
                    "mapping. GuildId: " + guildId);
        if (guildJson == null)
            throw new IllegalStateException("Attempted to perform a second pass on an unknown Guild. No cached Guild " +
                    "for second pass. GuildId: " + guildId);
        if (secondPassCallback == null)
            throw new IllegalArgumentException("No callback provided for the second pass on the Guild!");

        for (JSONArray chunk : memberChunks)
            createGuildMemberPass(guildObj, chunk);

        Member owner = guildObj.getMemberById(guildJson.getLong("owner_id"));
        if (owner != null)
            guildObj.setOwner(owner);

        if (guildObj.getOwner() == null)
            LOG.fatal("Never set the Owner of the Guild: " + guildObj.getId() + " because we don't have the owner User object! How?!");

        JSONArray channels = guildJson.getJSONArray("channels");
        createGuildChannelPass(guildObj, channels);

        JSONArray voiceStates = guildJson.getJSONArray("voice_states");
        createGuildVoiceStatePass(guildObj, voiceStates);

        secondPassCallback.accept(guildObj);
        api.getGuildLock().unlock(guildId);
    }

    public void handleGuildSync(GuildImpl guild, JSONArray members, JSONArray presences)
    {
        for (int i = 0; i < members.length(); i++)
        {
            JSONObject memberJson = members.getJSONObject(i);
            createMember(guild, memberJson);
        }

        for (int i = 0; i < presences.length(); i++)
        {
            JSONObject presenceJson = presences.getJSONObject(i);
            final long userId = presenceJson.getJSONObject("user").getLong("id");

            MemberImpl member = (MemberImpl) guild.getMembersMap().get(userId);
            if (member == null)
                LOG.fatal("Received a Presence for a non-existent Member when dealing with GuildSync!");
            else
                this.createPresence(member, presenceJson);
        }
    }

    private void createGuildMemberPass(GuildImpl guildObj, JSONArray members)
    {
        for (int i = 0; i < members.length(); i++)
        {
            JSONObject memberJson = members.getJSONObject(i);
            createMember(guildObj, memberJson);
        }
    }

    private void createGuildChannelPass(GuildImpl guildObj, JSONArray channels)
    {
        for (int i = 0; i < channels.length(); i++)
        {
            JSONObject channel = channels.getJSONObject(i);
            ChannelType type = ChannelType.fromId(channel.getInt("type"));
            Channel channelObj = null;
            switch (type)
            {
                case TEXT:
                    channelObj = api.getTextChannelById(channel.getLong("id"));
                    break;
                case VOICE:
                    channelObj = api.getVoiceChannelById(channel.getLong("id"));
                    break;
                case CATEGORY:
                    channelObj = api.getCategoryMap().get(channel.getLong("id"));
                    break;
                default:
                    LOG.fatal("Received a channel for a guild that isn't a text, voice or category channel (ChannelPass). JSON: " + channel);
            }

            if (channelObj != null)
            {
                JSONArray permissionOverwrites = channel.getJSONArray("permission_overwrites");
                createOverridesPass((AbstractChannelImpl<?>) channelObj, permissionOverwrites);
            }
            else
            {
                LOG.fatal("Got permission_override for unknown channel with id: " + channel.getString("id"));
            }
        }
    }

    public void createGuildVoiceStatePass(GuildImpl guildObj, JSONArray voiceStates)
    {
        for (int i = 0; i < voiceStates.length(); i++)
        {
            JSONObject voiceStateJson = voiceStates.getJSONObject(i);
            final long userId = voiceStateJson.getLong("user_id");
            Member member = guildObj.getMembersMap().get(userId);
            if (member == null)
            {
                LOG.fatal("Received a VoiceState for a unknown Member! GuildId: "
                        + guildObj.getId() + " MemberId: " + voiceStateJson.getString("user_id"));
                continue;
            }

            final long channelId = voiceStateJson.getLong("channel_id");
            VoiceChannelImpl voiceChannel =
                    (VoiceChannelImpl) guildObj.getVoiceChannelsMap().get(channelId);
            if (voiceChannel != null)
                voiceChannel.getConnectedMembersMap().put(member.getUser().getIdLong(), member);
            else
                LOG.fatal("Received a GuildVoiceState with a channel ID for a non-existent channel! " +
                    "ChannelId: " + channelId + " GuildId: " + guildObj.getId() + " UserId:" + userId);

            // VoiceState is considered volatile so we don't expect anything to actually exist
            GuildVoiceStateImpl voiceState = (GuildVoiceStateImpl) member.getVoiceState();
            voiceState.setSelfMuted(!voiceStateJson.isNull("self_mute") && voiceStateJson.getBoolean("self_mute"))
                      .setSelfDeafened(!voiceStateJson.isNull("self_deaf") && voiceStateJson.getBoolean("self_deaf"))
                      .setGuildMuted(!voiceStateJson.isNull("mute") && voiceStateJson.getBoolean("mute"))
                      .setGuildDeafened(!voiceStateJson.isNull("deaf") && voiceStateJson.getBoolean("deaf"))
                      .setSuppressed(!voiceStateJson.isNull("suppress") && voiceStateJson.getBoolean("suppress"))
                      .setSessionId(voiceStateJson.isNull("session_id") ? "" : voiceStateJson.getString("session_id"))
                      .setConnectedChannel(voiceChannel);
        }
    }

    public User createFakeUser(JSONObject user, boolean modifyCache) { return createUser(user, true, modifyCache); }
    public User createUser(JSONObject user)     { return createUser(user, false, true); }
    private User createUser(JSONObject user, boolean fake, boolean modifyCache)
    {
        final long id = user.getLong("id");
        UserImpl userObj;

        userObj = (UserImpl) api.getUserMap().get(id);
        if (userObj == null)
        {
            userObj = (UserImpl) api.getFakeUserMap().get(id);
            if (userObj != null)
            {
                if (!fake && modifyCache)
                {
                    api.getFakeUserMap().remove(id);
                    userObj.setFake(false);
                    api.getUserMap().put(userObj.getIdLong(), userObj);
                    if (userObj.hasPrivateChannel())
                    {
                        PrivateChannelImpl priv = (PrivateChannelImpl) userObj.getPrivateChannel();
                        priv.setFake(false);
                        api.getFakePrivateChannelMap().remove(priv.getIdLong());
                        api.getPrivateChannelMap().put(priv.getIdLong(), priv);
                    }
                }
            }
            else
            {
                userObj = new UserImpl(id, api).setFake(fake);
                if (modifyCache)
                {
                    if (fake)
                        api.getFakeUserMap().put(id, userObj);
                    else
                        api.getUserMap().put(id, userObj);
                }
            }
        }

        return userObj
                .setName(user.getString("username"))
                .setDiscriminator(user.get("discriminator").toString())
                .setAvatarId(user.isNull("avatar") ? null : user.getString("avatar"))
                .setBot(user.has("bot") && user.getBoolean("bot"));
    }

    public Member createMember(GuildImpl guild, JSONObject memberJson)
    {
        User user = createUser(memberJson.getJSONObject("user"));
        MemberImpl member = (MemberImpl) guild.getMember(user);
        if (member == null)
        {
            member = new MemberImpl(guild, user);
            guild.getMembersMap().put(user.getIdLong(), member);
        }

        ((GuildVoiceStateImpl) member.getVoiceState())
            .setGuildMuted(memberJson.getBoolean("mute"))
            .setGuildDeafened(memberJson.getBoolean("deaf"));

        member.setJoinDate(OffsetDateTime.parse(memberJson.getString("joined_at")))
              .setNickname(memberJson.isNull("nick") ? null : memberJson.getString("nick"));

        JSONArray rolesJson = memberJson.getJSONArray("roles");
        for (int k = 0; k < rolesJson.length(); k++)
        {
            final long roleId = rolesJson.getLong(k);
            Role r = guild.getRolesMap().get(roleId);
            if (r == null)
            {
                LOG.debug("Received a Member with an unknown Role. MemberId: "
                        + member.getUser().getId() + " GuildId: " + guild.getId() + " roleId: " + roleId);
            }
            else
            {
                member.getRoleSet().add(r);
            }
        }

        return member;
    }

    //Effectively the same as createFriendPresence
    public void createPresence(Object memberOrFriend, JSONObject presenceJson)
    {
        if (memberOrFriend == null)
            throw new NullPointerException("Provided memberOrFriend was null!");

        JSONObject gameJson = presenceJson.isNull("game") ? null : presenceJson.getJSONObject("game");
        OnlineStatus onlineStatus = OnlineStatus.fromKey(presenceJson.getString("status"));
        Game game = null;

        if (gameJson != null && !gameJson.isNull("name"))
        {
            String gameName = gameJson.get("name").toString();
            String url = gameJson.isNull("url") ? null : gameJson.get("url").toString();

            Game.GameType gameType;
            try
            {
                gameType = gameJson.isNull("type")
                           ? Game.GameType.DEFAULT
                           : Game.GameType.fromKey(Integer.parseInt(gameJson.get("type").toString()));
            }
            catch (NumberFormatException e)
            {
                gameType = Game.GameType.DEFAULT;
            }

            game = createGame(gameName, url, gameType);
        }
        if (memberOrFriend instanceof Member)
        {
            MemberImpl member = (MemberImpl) memberOrFriend;
            member.setOnlineStatus(onlineStatus);
            member.setGame(game);
        }
        else if (memberOrFriend instanceof Friend)
        {
            FriendImpl friend = (FriendImpl) memberOrFriend;
            friend.setOnlineStatus(onlineStatus);
            friend.setGame(game);

            OffsetDateTime lastModified = OffsetDateTime.ofInstant(
                    Instant.ofEpochMilli(presenceJson.getLong("last_modified")),
                    TimeZone.getTimeZone("GMT").toZoneId());

            friend.setOnlineStatusModifiedTime(lastModified);
        }
        else
            throw new IllegalArgumentException("An object was provided to EntityBuilder#createPresence that wasn't a Member or Friend. JSON: " + presenceJson);
    }

    public Category createCategory(JSONObject json, long guildId)
    {
        return createCategory(json, guildId, true);
    }

    public Category createCategory(JSONObject json, long guildId, boolean guildIsLoaded)
    {
        final long id = json.getLong("id");
        CategoryImpl channel = (CategoryImpl) api.getCategoryMap().get(id);
        if (channel == null)
        {
            GuildImpl guild = ((GuildImpl) api.getGuildMap().get(guildId));
            channel = new CategoryImpl(id, guild);
            guild.getCategoriesMap().put(id, channel);
            api.getCategoryMap().put(id, channel);
        }

        if (!json.isNull("permission_overwrites") && guildIsLoaded)
        {
            JSONArray overrides = json.getJSONArray("permission_overwrites");
            createOverridesPass(channel, overrides);
        }

        return channel
                .setName(json.getString("name"))
                .setRawPosition(json.getInt("position"));
    }

    public TextChannel createTextChannel(JSONObject json, long guildId)
    {
        return createTextChannel(json, guildId, true);

    }

    public TextChannel createTextChannel(JSONObject json, long guildId, boolean guildIsLoaded)
    {
        final long id = json.getLong("id");
        TextChannelImpl channel = (TextChannelImpl) api.getTextChannelMap().get(id);
        if (channel == null)
        {
            GuildImpl guild = ((GuildImpl) api.getGuildMap().get(guildId));
            channel = new TextChannelImpl(id, guild);
            guild.getTextChannelsMap().put(id, channel);
            api.getTextChannelMap().put(id, channel);
        }

        if (!json.isNull("permission_overwrites") && guildIsLoaded)
        {
            JSONArray overrides = json.getJSONArray("permission_overwrites");
            createOverridesPass(channel, overrides);
        }

        return channel
                .setParent(json.isNull("parent_id") ? 0 : json.getLong("parent_id"))
                .setLastMessageId(json.isNull("last_message_id") ? 0 : json.getLong("last_message_id"))
                .setName(json.getString("name"))
                .setTopic(json.isNull("topic") ? "" : json.getString("topic"))
                .setRawPosition(json.getInt("position"))
                .setNSFW(!json.isNull("nsfw") && json.getBoolean("nsfw"));
    }

    public VoiceChannel createVoiceChannel(JSONObject json, long guildId)
    {
        return createVoiceChannel(json, guildId, true);
    }

    public VoiceChannel createVoiceChannel(JSONObject json, long guildId, boolean guildIsLoaded)
    {
        final long id = json.getLong("id");
        VoiceChannelImpl channel = ((VoiceChannelImpl) api.getVoiceChannelMap().get(id));
        if (channel == null)
        {
            GuildImpl guild = (GuildImpl) api.getGuildMap().get(guildId);
            channel = new VoiceChannelImpl(id, guild);
            guild.getVoiceChannelsMap().put(id, channel);
            api.getVoiceChannelMap().put(id, channel);
        }

        if (!json.isNull("permission_overwrites") && guildIsLoaded)
        {
            JSONArray overrides = json.getJSONArray("permission_overwrites");
            createOverridesPass(channel, overrides);
        }

        return channel
                .setParent(json.isNull("parent_id") ? 0 : json.getLong("parent_id"))
                .setName(json.getString("name"))
                .setRawPosition(json.getInt("position"))
                .setUserLimit(json.getInt("user_limit"))
                .setBitrate(json.getInt("bitrate"));
    }

    public PrivateChannel createPrivateChannel(JSONObject privatechat)
    {
        JSONObject recipient = privatechat.has("recipients") ?
            privatechat.getJSONArray("recipients").getJSONObject(0) :
            privatechat.getJSONObject("recipient");
        final long userId = recipient.getLong("id");
        UserImpl user = ((UserImpl) api.getUserMap().get(userId));
        if (user == null)
        {   //The API can give us private channels connected to Users that we can no longer communicate with.
            // As such, make a fake user and fake private channel.
            user = (UserImpl) createFakeUser(recipient, true);
        }

        final long channelId = privatechat.getLong("id");
        PrivateChannelImpl priv = new PrivateChannelImpl(channelId, user)
                .setLastMessageId(privatechat.isNull("last_message_id") ? -1 : privatechat.getLong("last_message_id"));
        user.setPrivateChannel(priv);

        if (user.isFake())
        {
            priv.setFake(true);
            api.getFakePrivateChannelMap().put(channelId, priv);
        }
        else
            api.getPrivateChannelMap().put(channelId, priv);
        return priv;
    }

    public void createOverridesPass(AbstractChannelImpl<?> channel, JSONArray overrides)
    {
        for (int i = 0; i < overrides.length(); i++)
        {
            try
            {
                createPermissionOverride(overrides.getJSONObject(i), channel);
            }
            catch (NoSuchElementException e)
            {
                //Caused by Discord not properly clearing PermissionOverrides when a Member leaves a Guild.
                LOG.debug(e.getMessage() + ". Ignoring PermissionOverride.");
            }
            catch (IllegalArgumentException e)
            {
                //Missing handling for a type
                LOG.warn(e.getMessage() + ". Ignoring PermissionOverride.");
            }
        }
    }

    public Role createRole(JSONObject roleJson, long guildId)
    {
        final long id = roleJson.getLong("id");
        GuildImpl guild = ((GuildImpl) api.getGuildMap().get(guildId));
        RoleImpl role = ((RoleImpl) guild.getRolesMap().get(id));
        if (role == null)
        {
            role = new RoleImpl(id, guild);
            guild.getRolesMap().put(id, role);
        }
        return role.setName(roleJson.getString("name"))
                .setRawPosition(roleJson.getInt("position"))
                .setRawPermissions(roleJson.getLong("permissions"))
                .setManaged(roleJson.getBoolean("managed"))
                .setHoisted(roleJson.getBoolean("hoist"))
                .setColor(roleJson.getInt("color") != 0 ? new Color(roleJson.getInt("color")) : null)
                .setMentionable(roleJson.has("mentionable") && roleJson.getBoolean("mentionable"));
    }

    public Message createMessage(JSONObject jsonObject) { return createMessage(jsonObject, false); }
    public Message createMessage(JSONObject jsonObject, boolean exceptionOnMissingUser)
    {
        final long channelId = jsonObject.getLong("channel_id");

        MessageChannel chan = api.getTextChannelById(channelId);
        if (chan == null)
            chan = api.getPrivateChannelById(channelId);
        if (chan == null)
            chan = api.getFakePrivateChannelMap().get(channelId);
        if (chan == null && api.getAccountType() == AccountType.CLIENT)
            chan = api.asClient().getGroupById(channelId);
        if (chan == null)
            throw new IllegalArgumentException(MISSING_CHANNEL);

        return createMessage(jsonObject, chan, exceptionOnMissingUser);
    }
    public Message createMessage(JSONObject jsonObject, MessageChannel chan, boolean exceptionOnMissingUser)
    {
        final long id = jsonObject.getLong("id");
        String content = jsonObject.isNull("content") ? "" : jsonObject.getString("content");

        JSONObject author = jsonObject.getJSONObject("author");
        final long authorId = author.getLong("id");
        final boolean fromWebhook = jsonObject.has("webhook_id");
        final boolean pinned = !jsonObject.isNull("pinned") && jsonObject.getBoolean("pinned");
        final boolean tts = !jsonObject.isNull("tts") && jsonObject.getBoolean("tts");
        final boolean mentionsEveryone = !jsonObject.isNull("mention_everyone") && jsonObject.getBoolean("mention_everyone");
        final OffsetDateTime editTime = jsonObject.isNull("edited_timestamp") ? null : OffsetDateTime.parse(jsonObject.getString("edited_timestamp"));
        final String nonce = jsonObject.isNull("nonce") ? null : jsonObject.get("nonce").toString();

        User user;
        switch (chan.getType())
        {
            case PRIVATE:
                if (authorId == api.getSelfUser().getIdLong())
                    user = api.getSelfUser();
                else
                    user = ((PrivateChannel) chan).getUser();
                break;
            case GROUP:
                user = api.getUserById(authorId);
                if (user == null)
                    user = api.getFakeUserMap().get(authorId);
                if (user == null && fromWebhook)
                    user = createFakeUser(author, false);
                if (user == null)
                {
                    if (exceptionOnMissingUser)
                        throw new IllegalArgumentException(MISSING_USER); // Specifically for MESSAGE_CREATE
                    else
                        user = createFakeUser(author, false); // Any other message creation
                }
                break;
            case TEXT:
                Guild guild = ((TextChannel) chan).getGuild();
                Member member = guild.getMemberById(authorId);
                user = member != null ? member.getUser() : null;
                if (user == null)
                {
                    if (fromWebhook || !exceptionOnMissingUser)
                        user = createFakeUser(author, false);
                    else
                        throw new IllegalArgumentException(MISSING_USER); // Specifically for MESSAGE_CREATE
                }
                break;
            default: throw new IllegalArgumentException("Invalid Channel for creating a Message [" + chan.getType() + ']');
        }

        final List<Message.Attachment> attachments;
        if (!jsonObject.isNull("attachments"))
        {
            JSONArray arr = jsonObject.getJSONArray("attachments");
            attachments = new ArrayList<>(arr.length());
            for (int i = 0; i < arr.length(); i++)
            {
                JSONObject obj = arr.getJSONObject(i);
                attachments.add(createMessageAttachment(obj));
            }
        }
        else
        {
            attachments = Collections.emptyList();
        }

        final List<MessageEmbed> embeds;
        if (!jsonObject.isNull("embeds"))
        {
            JSONArray arr = jsonObject.getJSONArray("embeds");
            embeds = new ArrayList<>(arr.length());
            for (int i = 0; i < arr.length(); i++)
            {
                JSONObject obj = arr.getJSONObject(i);
                embeds.add(createMessageEmbed(obj));
            }
        }
        else
        {
            embeds = Collections.emptyList();
        }

        List<MessageReaction> reactions;
        if (!jsonObject.isNull("reactions"))
        {
            JSONArray arr = jsonObject.getJSONArray("reactions");
            reactions = new ArrayList<>(arr.length());
            for (int i = 0; i < arr.length(); i++)
            {
                JSONObject obj = arr.getJSONObject(i);
                final MessageReaction reaction = createMessageReaction(chan, id, obj);
                reactions.add(reaction);
            }
        }
        else
        {
            reactions = Collections.emptyList();
        }

        MessageType type = MessageType.fromId(jsonObject.getInt("type"));
        switch (type)
        {
            case DEFAULT:
                return new ReceivedMessage(id, chan, type,
                    fromWebhook, mentionsEveryone, tts, pinned,
                    content, nonce, user, editTime, reactions, attachments, embeds);
            case UNKNOWN:
                throw new IllegalArgumentException(UNKNOWN_MESSAGE_TYPE);
            default:
                return new SystemMessage(id, chan, type,
                    fromWebhook, mentionsEveryone, tts, pinned,
                    content, nonce, user, editTime, reactions, attachments, embeds);
        }

    }

    public MessageReaction createMessageReaction(MessageChannel chan, long id, JSONObject obj)
    {
        JSONObject emoji = obj.getJSONObject("emoji");
        final Long emojiID = emoji.isNull("id") ? null : emoji.getLong("id");
        final String name = emoji.isNull("name") ? null : emoji.getString("name");
        final int count = obj.getInt("count");
        final boolean me = !obj.isNull("me") && obj.getBoolean("me");

        final MessageReaction.ReactionEmote reactionEmote;
        if (emojiID != null)
        {
            Emote emote = api.getEmoteById(emojiID);
            // creates fake emoji because no guild has this emoji id
            if (emote == null)
                emote = new EmoteImpl(emojiID, api).setName(name);
            reactionEmote = new MessageReaction.ReactionEmote(emote);
        }
        else
        {
            reactionEmote = new MessageReaction.ReactionEmote(name, null, api);
        }

        return new MessageReaction(chan, reactionEmote, id, me, count);
    }

<<<<<<< HEAD
    public Message.Attachment createMessageAttachment(JSONObject jsonObject)
    {
        final int width = jsonObject.isNull("width") ? 0 : jsonObject.getInt("width");
        final int height = jsonObject.isNull("height") ? 0 : jsonObject.getInt("height");
        final int size = jsonObject.getInt("size");
        final String url = jsonObject.isNull("url") ? null : jsonObject.getString("url");
        final String proxyUrl = jsonObject.isNull("proxy_url") ? null : jsonObject.getString("proxy_url");
        final String filename = jsonObject.getString("filename");
        final long id = jsonObject.getLong("id");
        return new Message.Attachment(id, url, proxyUrl, filename, size, height, width, api);
    }

    public MessageEmbed createMessageEmbed(JSONObject content)
    {
        if (content.isNull("type"))
            throw new JSONException("Encountered embed object with missing/null type field for Json: " + content);
        EmbedType type = EmbedType.fromKey(content.getString("type"));
        final String url = content.isNull("url") ? null : content.getString("url");
        final String title = content.isNull("title") ? null : content.getString("title");
        final String description = content.isNull("description") ? null : content.getString("description");
        final OffsetDateTime timestamp = content.isNull("timestamp")
                ? null : OffsetDateTime.parse(content.getString("timestamp"));
        final int rgb = content.isNull("color") ? 0 : content.getInt("color");
        final Color color = rgb == 0 ? null : new Color(rgb);

        final Thumbnail thumbnail;
        if (content.isNull("thumbnail"))
        {
            thumbnail = null;
        }
        else
        {
            JSONObject obj = content.getJSONObject("thumbnail");
            final String tUrl = obj.getString("url");
            final String proxyUrl = obj.getString("proxy_url");
            final int width = obj.getInt("width");
            final int height = obj.getInt("height");
            thumbnail = new Thumbnail(tUrl, proxyUrl, width, height);
=======
                boolean self = obj.has("me") && obj.getBoolean("me");
                int count = obj.getInt("count");
                Emote emote = null;
                if (emojiId != null)
                {
                    emote = api.getEmoteById(emojiId);
                    if (emote == null)
                        emote = new EmoteImpl(emojiId, api).setName(emojiName);
                }
                MessageReaction.ReactionEmote reactionEmote;
                if (emote == null)
                    reactionEmote = new MessageReaction.ReactionEmote(emojiName, null, api);
                else
                    reactionEmote = new MessageReaction.ReactionEmote(emote);
                list.add(new MessageReaction(chan, reactionEmote, message.getIdLong(), self, count));
            }
            message.setReactions(list);
>>>>>>> d5c8679a
        }

        final Provider provider;
        if (content.isNull("provider"))
        {
            provider = null;
        }
        else
        {
            JSONObject obj = content.getJSONObject("provider");
            final String name = obj.isNull("name") ? null : obj.getString("name");
            final String providerUrl = obj.isNull("url") ? null : obj.getString("url");
            provider = new Provider(name, providerUrl);
        }

        final AuthorInfo author;
        if (content.isNull("author"))
        {
            author = null;
        }
        else
        {
            JSONObject obj = content.getJSONObject("author");
            final String name = obj.isNull("name") ? null : obj.getString("name");
            final String authorUrl = obj.isNull("url") ? null : obj.getString("url");
            final String iconUrl = obj.isNull("icon_url") ? null : obj.getString("icon_url");
            final String proxyUrl = obj.isNull("proxy_icon_url") ? null : obj.getString("proxy_icon_url");
            author = new AuthorInfo(name, authorUrl, iconUrl, proxyUrl);
        }

        final VideoInfo video;
        if (content.isNull("video"))
        {
            video = null;
        }
        else
        {
            JSONObject obj = content.getJSONObject("video");
            final String videoUrl = obj.getString("url");
            final int width = obj.isNull("width") ? -1 : obj.getInt("width");
            final int height = obj.isNull("height") ? -1 : obj.getInt("height");
            video = new VideoInfo(videoUrl, width, height);
        }

        final Footer footer;
        if (content.isNull("footer"))
        {
            footer = null;
        }
        else
        {
            JSONObject obj = content.getJSONObject("footer");
            final String text = obj.isNull("text") ? null : obj.getString("text");
            final String iconUrl = obj.isNull("icon_url") ? null : obj.getString("icon_url");
            final String proxyUrl = obj.isNull("proxy_icon_url") ? null : obj.getString("proxy_icon_url");
            footer = new Footer(text, iconUrl, proxyUrl);
        }

        final ImageInfo image;
        if (content.isNull("image"))
        {
            image = null;
        }
        else
        {
            JSONObject obj = content.getJSONObject("image");
            final String imageUrl = obj.isNull("url") ? null : obj.getString("url");
            final String proxyUrl = obj.isNull("proxy_url") ? null : obj.getString("proxy_url");
            final int width = obj.isNull("width") ? -1 : obj.getInt("width");
            final int height = obj.isNull("height") ? -1 : obj.getInt("height");
            image = new ImageInfo(imageUrl, proxyUrl, width, height);
        }

        final List<Field> fields;
        if (content.isNull("fields"))
        {
            fields = Collections.emptyList();
        }
        else
        {
            JSONArray arr = content.getJSONArray("fields");
            fields = new ArrayList<>(arr.length());
            for (int i = 0; i < arr.length(); i++)
            {
<<<<<<< HEAD
                JSONObject obj = arr.getJSONObject(i);
                final String fieldName = obj.isNull("name") ? null : obj.getString("name");
                final String fieldValue = obj.isNull("value") ? null : obj.getString("value");
                final boolean inline = !obj.isNull("inline") && obj.getBoolean("inline");
                fields.add(new Field(fieldName, fieldValue, inline, false));
=======
                try
                {
                    TextChannel channel = chanMap.get(Long.parseUnsignedLong(matcher.group(1)));
                    if (channel != null && !mentionedChannels.contains(channel))
                    {
                        mentionedChannels.add(channel);
                    }
                } catch (NumberFormatException ignored) {
                }
>>>>>>> d5c8679a
            }
        }

        return createMessageEmbed(url, title, description, type, timestamp,
                color, thumbnail, provider, author, video, footer, image, fields);
    }

    public static MessageEmbed createMessageEmbed(String url, String title, String description, EmbedType type, OffsetDateTime timestamp,
                                           Color color, Thumbnail thumbnail, Provider siteProvider, AuthorInfo author,
                                           VideoInfo videoInfo, Footer footer, ImageInfo image, List<Field> fields)
    {
        return new MessageEmbed(url, title, description, type, timestamp,
            color, thumbnail, siteProvider, author, videoInfo, footer, image, fields);
    }

    public PermissionOverride createPermissionOverride(JSONObject override, Channel chan)
    {
        PermissionOverrideImpl permOverride;
        final long id = override.getLong("id");
        long allow = override.getLong("allow");
        long deny = override.getLong("deny");

        //Throwing NoSuchElementException for common issues with overrides that are not cleared properly by discord
        // when a member leaves or a role is deleted
        switch (override.getString("type"))
        {
            case "member":
                Member member = chan.getGuild().getMemberById(id);
                if (member == null)
                    throw new NoSuchElementException("Attempted to create a PermissionOverride for a non-existent user. Guild: " + chan.getGuild() + ", Channel: " + chan + ", JSON: " + override);

                permOverride = (PermissionOverrideImpl) chan.getPermissionOverride(member);
                if (permOverride == null)
                {
                    permOverride = new PermissionOverrideImpl(chan, member.getUser().getIdLong(), member);
                    ((AbstractChannelImpl<?>) chan).getOverrideMap().put(member.getUser().getIdLong(), permOverride);
                }
                break;
            case "role":
                Role role = ((GuildImpl) chan.getGuild()).getRolesMap().get(id);
                if (role == null)
                    throw new NoSuchElementException("Attempted to create a PermissionOverride for a non-existent role! JSON: " + override);

                permOverride = (PermissionOverrideImpl) chan.getPermissionOverride(role);
                if (permOverride == null)
                {
                    permOverride = new PermissionOverrideImpl(chan, role.getIdLong(), role);
                    ((AbstractChannelImpl<?>) chan).getOverrideMap().put(role.getIdLong(), permOverride);
                }
                break;
            default:
                throw new IllegalArgumentException("Provided with an unknown PermissionOverride type! JSON: " + override);
        }
        return permOverride.setAllow(allow).setDeny(deny);
    }

    public Webhook createWebhook(JSONObject object)
    {
        final long id = object.getLong("id");
        final long guildId = object.getLong("guild_id");
        final long channelId = object.getLong("channel_id");
        String token = !object.isNull("token") ? object.getString("token") : null;

        TextChannel channel = api.getTextChannelById(channelId);
        if (channel == null)
            throw new NullPointerException(String.format("Tried to create Webhook for an un-cached TextChannel! WebhookId: %s ChannelId: %s GuildId: %s",
                    id, channelId, guildId));

        Object name = !object.isNull("name") ? object.get("name") : JSONObject.NULL;
        Object avatar = !object.isNull("avatar") ? object.get("avatar") : JSONObject.NULL;

        JSONObject fakeUser = new JSONObject()
                    .put("username", name)
                    .put("discriminator", "0000")
                    .put("id", id)
                    .put("avatar", avatar);
        User defaultUser = createFakeUser(fakeUser, false);

        JSONObject ownerJson = object.getJSONObject("user");
        final long userId = ownerJson.getLong("id");

        User owner = api.getUserById(userId);
        if (owner == null)
        {
            ownerJson.put("id", userId);
            owner = createFakeUser(ownerJson, false);
        }

        return new WebhookImpl(channel, id).setToken(token).setOwner(channel.getGuild().getMember(owner)).setUser(defaultUser);
    }

    public Relationship createRelationship(JSONObject relationshipJson)
    {
        if (api.getAccountType() != AccountType.CLIENT)
            throw new AccountTypeException(AccountType.CLIENT, "Attempted to create a Relationship but the logged in account is not a CLIENT!");

        RelationshipType type = RelationshipType.fromKey(relationshipJson.getInt("type"));
        User user;
        if (type == RelationshipType.FRIEND)
            user = createUser(relationshipJson.getJSONObject("user"));
        else
            user = createFakeUser(relationshipJson.getJSONObject("user"), true);

        Relationship relationship = api.asClient().getRelationshipById(user.getIdLong(), type);
        if (relationship == null)
        {
            switch (type)
            {
                case FRIEND:
                    relationship = new FriendImpl(user);
                    break;
                case BLOCKED:
                    relationship = new BlockedUserImpl(user);
                    break;
                case INCOMING_FRIEND_REQUEST:
                    relationship = new IncomingFriendRequestImpl(user);
                    break;
                case OUTGOING_FRIEND_REQUEST:
                    relationship = new OutgoingFriendRequestImpl(user);
                    break;
                default:
                    return null;
            }
            ((JDAClientImpl) api.asClient()).getRelationshipMap().put(user.getIdLong(), relationship);
        }
        return relationship;
    }

    public Group createGroup(JSONObject groupJson)
    {
        if (api.getAccountType() != AccountType.CLIENT)
            throw new AccountTypeException(AccountType.CLIENT, "Attempted to create a Group but the logged in account is not a CLIENT!");

        final long groupId = groupJson.getLong("id");
        JSONArray recipients = groupJson.getJSONArray("recipients");
        final long ownerId = groupJson.getLong("owner_id");
        String name = !groupJson.isNull("name") ? groupJson.getString("name") : null;
        String iconId = !groupJson.isNull("icon") ? groupJson.getString("icon") : null;
        long lastMessage = !groupJson.isNull("last_message_id") ? groupJson.getLong("last_message_id") : -1;

        GroupImpl group = (GroupImpl) api.asClient().getGroupById(groupId);
        if (group == null)
        {
            group = new GroupImpl(groupId, api);
            ((JDAClientImpl) api.asClient()).getGroupMap().put(groupId, group);
        }

        TLongObjectMap<User> groupUsers = group.getUserMap();
        groupUsers.put(api.getSelfUser().getIdLong(), api.getSelfUser());
        for (int i = 0; i < recipients.length(); i++)
        {
            JSONObject groupUser = recipients.getJSONObject(i);
            groupUsers.put(groupUser.getLong("id"), createFakeUser(groupUser, true));
        }

        User owner = api.getUserMap().get(ownerId);
        if (owner == null)
            owner = api.getFakeUserMap().get(ownerId);
        if (owner == null)
            throw new IllegalArgumentException("Attempted to build a Group, but could not find user by provided owner id." +
                    "This should not be possible because the owner should be IN the group!");

        return group
                .setOwner(owner)
                .setLastMessageId(lastMessage)
                .setName(name)
                .setIconId(iconId);
    }

    public Invite createInvite(JSONObject object)
    {
        final String code = object.getString("code");

        final User inviter = object.has("inviter") ? this.createFakeUser(object.getJSONObject("inviter"), false) : null;

        final JSONObject channelObject = object.getJSONObject("channel");

        final ChannelType channelType = ChannelType.fromId(channelObject.getInt("type"));
        final long channelId = channelObject.getLong("id");
        final String channelName = channelObject.getString("name");

        final Invite.Channel channel = new InviteImpl.ChannelImpl(channelId, channelName, channelType);

        final JSONObject guildObject = object.getJSONObject("guild");

        final String guildIconId = guildObject.isNull("icon") ? null : guildObject.getString("icon");
        final long guildId = guildObject.getLong("id");
        final String guildName = guildObject.getString("name");
        final String guildSplashId = guildObject.isNull("splash") ? null : guildObject.getString("splash");

        final Invite.Guild guild = new InviteImpl.GuildImpl(guildId, guildIconId, guildName, guildSplashId);

        final int maxAge;
        final int maxUses;
        final boolean temporary;
        final OffsetDateTime timeCreated;
        final int uses;
        final boolean expanded;

        if (object.has("max_uses"))
        {
            expanded = true;
            maxAge = object.getInt("max_age");
            maxUses = object.getInt("max_uses");
            uses = object.getInt("uses");
            temporary = object.getBoolean("temporary");
            timeCreated = OffsetDateTime.parse(object.getString("created_at"));
        }
        else
        {
            expanded = false;
            maxAge = -1;
            maxUses = -1;
            uses = -1;
            temporary = false;
            timeCreated = null;
        }

        return new InviteImpl(api, code, expanded, inviter, maxAge, maxUses, temporary, timeCreated, uses, channel, guild);
    }

    public void clearCache()
    {
        cachedGuildJsons.clear();
        cachedGuildCallbacks.clear();
    }

    public ApplicationInfo createApplicationInfo(JSONObject object)
    {
        final String description = object.getString("description");
        final boolean doesBotRequireCodeGrant = object.getBoolean("bot_require_code_grant");
        final String iconId = !object.isNull("icon") ? object.getString("icon") : null;
        final long id = object.getLong("id");
        final String name = object.getString("name");
        final boolean isBotPublic = object.getBoolean("bot_public");
        final User owner = createFakeUser(object.getJSONObject("owner"), false);

        return new ApplicationInfoImpl(api, description, doesBotRequireCodeGrant, iconId, id, isBotPublic, name, owner);
    }

    public Application createApplication(JSONObject object)
    {
        return new ApplicationImpl(api, object);
    }

    public AuthorizedApplication createAuthorizedApplication(JSONObject object)
    {
        final long authId = object.getLong("id");

        JSONArray scopeArray = object.getJSONArray("scopes");
        List<String> scopes = new ArrayList<>(scopeArray.length());
        for (int i = 0; i < scopeArray.length(); i++)
        {
            scopes.add(scopeArray.getString(i));
        }
        JSONObject application = object.getJSONObject("application");

        final String description = application.getString("description");
        final String iconId = application.has("icon") ? application.getString("icon") : null;
        final long id = application.getLong("id");
        final String name = application.getString("name");

        return new AuthorizedApplicationImpl(api, authId, description, iconId, id, name, scopes);
    }

    public AuditLogEntry createAuditLogEntry(GuildImpl guild, JSONObject entryJson, JSONObject userJson)
    {
        final long targetId = entryJson.isNull("target_id") ? 0 : entryJson.getLong("target_id");
        final long id = entryJson.getLong("id");
        final int typeKey = entryJson.getInt("action_type");
        final JSONArray changes = entryJson.isNull("changes") ? null : entryJson.getJSONArray("changes");
        final JSONObject options = entryJson.isNull("options") ? null : entryJson.getJSONObject("options");
        final String reason = entryJson.isNull("reason") ? null : entryJson.getString("reason");

        final UserImpl user = (UserImpl) createFakeUser(userJson, false);
        final Set<AuditLogChange> changesList;
        final ActionType type = ActionType.from(typeKey);

        if (changes != null)
        {
            changesList = new HashSet<>(changes.length());
            for (int i = 0; i < changes.length(); i++)
            {
                final JSONObject object = changes.getJSONObject(i);
                AuditLogChange change = createAuditLogChange(object);
                changesList.add(change);
            }
        }
        else
        {
            changesList = Collections.emptySet();
        }

        CaseInsensitiveMap<String, AuditLogChange> changeMap = new CaseInsensitiveMap<>(changeToMap(changesList));
        CaseInsensitiveMap<String, Object> optionMap = options != null
                ? new CaseInsensitiveMap<>(options.toMap()) : null;

        return new AuditLogEntry(type, id, targetId, guild, user, reason, changeMap, optionMap);
    }

    public AuditLogChange createAuditLogChange(JSONObject change)
    {
        final String key = change.getString("key");
        Object oldValue = change.isNull("old_value") ? null : change.get("old_value");
        Object newValue = change.isNull("new_value") ? null : change.get("new_value");

        // Don't confront users with JSON
        if (oldValue instanceof JSONArray || newValue instanceof JSONArray)
        {
            oldValue = oldValue instanceof JSONArray ? ((JSONArray) oldValue).toList() : oldValue;
            newValue = newValue instanceof JSONArray ? ((JSONArray) newValue).toList() : newValue;
        }
        else if (oldValue instanceof JSONObject || newValue instanceof JSONObject)
        {
            oldValue = oldValue instanceof JSONObject ? ((JSONObject) oldValue).toMap() : oldValue;
            newValue = newValue instanceof JSONObject ? ((JSONObject) newValue).toMap() : newValue;
        }

        return new AuditLogChange(oldValue, newValue, key);
    }

    private Map<String, AuditLogChange> changeToMap(Set<AuditLogChange> changesList)
    {
        return changesList.stream().collect(Collectors.toMap(AuditLogChange::getKey, UnaryOperator.identity()));
    }
}<|MERGE_RESOLUTION|>--- conflicted
+++ resolved
@@ -875,7 +875,7 @@
         JSONObject emoji = obj.getJSONObject("emoji");
         final Long emojiID = emoji.isNull("id") ? null : emoji.getLong("id");
         final String name = emoji.isNull("name") ? null : emoji.getString("name");
-        final int count = obj.getInt("count");
+        final int count = !obj.isNull("count") ? obj.getInt("count") : -1;
         final boolean me = !obj.isNull("me") && obj.getBoolean("me");
 
         final MessageReaction.ReactionEmote reactionEmote;
@@ -895,7 +895,6 @@
         return new MessageReaction(chan, reactionEmote, id, me, count);
     }
 
-<<<<<<< HEAD
     public Message.Attachment createMessageAttachment(JSONObject jsonObject)
     {
         final int width = jsonObject.isNull("width") ? 0 : jsonObject.getInt("width");
@@ -934,25 +933,6 @@
             final int width = obj.getInt("width");
             final int height = obj.getInt("height");
             thumbnail = new Thumbnail(tUrl, proxyUrl, width, height);
-=======
-                boolean self = obj.has("me") && obj.getBoolean("me");
-                int count = obj.getInt("count");
-                Emote emote = null;
-                if (emojiId != null)
-                {
-                    emote = api.getEmoteById(emojiId);
-                    if (emote == null)
-                        emote = new EmoteImpl(emojiId, api).setName(emojiName);
-                }
-                MessageReaction.ReactionEmote reactionEmote;
-                if (emote == null)
-                    reactionEmote = new MessageReaction.ReactionEmote(emojiName, null, api);
-                else
-                    reactionEmote = new MessageReaction.ReactionEmote(emote);
-                list.add(new MessageReaction(chan, reactionEmote, message.getIdLong(), self, count));
-            }
-            message.setReactions(list);
->>>>>>> d5c8679a
         }
 
         final Provider provider;
@@ -1037,23 +1017,11 @@
             fields = new ArrayList<>(arr.length());
             for (int i = 0; i < arr.length(); i++)
             {
-<<<<<<< HEAD
                 JSONObject obj = arr.getJSONObject(i);
                 final String fieldName = obj.isNull("name") ? null : obj.getString("name");
                 final String fieldValue = obj.isNull("value") ? null : obj.getString("value");
                 final boolean inline = !obj.isNull("inline") && obj.getBoolean("inline");
                 fields.add(new Field(fieldName, fieldValue, inline, false));
-=======
-                try
-                {
-                    TextChannel channel = chanMap.get(Long.parseUnsignedLong(matcher.group(1)));
-                    if (channel != null && !mentionedChannels.contains(channel))
-                    {
-                        mentionedChannels.add(channel);
-                    }
-                } catch (NumberFormatException ignored) {
-                }
->>>>>>> d5c8679a
             }
         }
 
