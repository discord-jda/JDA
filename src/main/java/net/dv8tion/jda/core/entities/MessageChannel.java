--- conflicted
+++ resolved
@@ -699,14 +699,8 @@
         Checks.notNull(file, "file");
         Checks.check(file.exists() && file.canRead(),
             "Provided file is either null, doesn't exist or is not readable!");
-<<<<<<< HEAD
-        Checks.check(file.length() <= Message.MAX_FILE_SIZE,// TODO: deal with Discord Nitro allowing 50MB files.
-            "File is to big! Max file-size is 8MB");
-=======
         Checks.check(file.length() <= getJDA().getSelfUser().getAllowedFileSize(),
             "File is to big! Max file-size is 8 MiB for normal and 50 MiB for nitro users");
-
->>>>>>> 72d5a746
         Checks.notNull(fileName, "fileName");
 
         try
@@ -837,45 +831,9 @@
     {
         Checks.notNull(data, "data");
         Checks.notNull(fileName, "fileName");
-<<<<<<< HEAD
         Checks.check(data.length <= Message.MAX_FILE_SIZE,
             "File is to big! Max file-size is 8MB");
         return sendFile(new ByteArrayInputStream(data), fileName, message);
-=======
-        Checks.check(data.length <= getJDA().getSelfUser().getAllowedFileSize(),
-                "Provided data is too large! Max file-size is 8 MiB for normal and 50 MiB for nitro users");
-
-        Route.CompiledRoute route = Route.Messages.SEND_MESSAGE.compile(getId());
-        MultipartBody.Builder builder = new okhttp3.MultipartBody.Builder()
-                .setType(MultipartBody.FORM)
-                .addFormDataPart("file", fileName, RequestBody.create(MediaType.parse("application/octet-stream"), data));
-
-        if (message != null)
-        {
-            if (!message.getEmbeds().isEmpty())
-            {
-                AccountType type = getJDA().getAccountType();
-                MessageEmbed embed = message.getEmbeds().get(0);
-                Checks.check(embed.isSendable(type),
-                        "Provided Message contains an embed with a length greater than %d characters, which is the max for %s accounts!",
-                        type == AccountType.BOT ? MessageEmbed.EMBED_MAX_LENGTH_BOT : MessageEmbed.EMBED_MAX_LENGTH_CLIENT, type);
-            }
-
-            builder.addFormDataPart("payload_json", ((MessageImpl) message).toJSONObject().toString());
-        }
-
-        return new RestAction<Message>(getJDA(), route, builder.build())
-        {
-            @Override
-            protected void handleResponse(Response response, Request<Message> request)
-            {
-                if (response.isOk())
-                    request.onSuccess(api.getEntityBuilder().createMessage(response.getObject(), MessageChannel.this, false));
-                else
-                    request.onFailure(response);
-            }
-        };
->>>>>>> 72d5a746
     }
 
     /**
@@ -1281,38 +1239,7 @@
     @CheckReturnValue
     default MessageHistory.MessageRetrieveAction getHistoryAround(long messageId, int limit)
     {
-<<<<<<< HEAD
-        Checks.notEmpty(messageId, "Provided messageId");
-        Checks.check(limit >= 1 && limit <= 100, "Provided limit was out of bounds. Minimum: 1, Max: 100. Provided: %d", limit);
-
-        Route.CompiledRoute route = Route.Messages.GET_MESSAGE_HISTORY.compile(this.getId()).withQueryParams("limit", Integer.toString(limit), "around", messageId);
-        return new RestAction<MessageHistory>(getJDA(), route)
-        {
-            @Override
-            protected void handleResponse(Response response, Request<MessageHistory> request)
-            {
-                if (!response.isOk())
-                {
-                    request.onFailure(response);
-                    return;
-                }
-
-                MessageHistory mHistory = new MessageHistory(MessageChannel.this);
-
-                EntityBuilder builder = api.getEntityBuilder();;
-                LinkedList<Message> msgs  = new LinkedList<>();
-                JSONArray historyJson = response.getArray();
-
-                for (int i = 0; i < historyJson.length(); i++)
-                    msgs.add(builder.createMessage(historyJson.getJSONObject(i), MessageChannel.this, false));
-
-                msgs.forEach(msg -> mHistory.history.put(msg.getIdLong(), msg));
-                request.onSuccess(mHistory);
-            }
-        };
-=======
-        return getHistoryAround(Long.toUnsignedString(messageId), limit);
->>>>>>> 72d5a746
+        return getHistoryAround(Long.toUnsignedString(messageId), limit );
     }
 
     /**
