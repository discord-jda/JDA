/*
 *     Copyright 2015-2018 Austin Keener & Michael Ritter & Florian Spieß
 *
 * Licensed under the Apache License, Version 2.0 (the "License");
 * you may not use this file except in compliance with the License.
 * You may obtain a copy of the License at
 *
 *     http://www.apache.org/licenses/LICENSE-2.0
 *
 * Unless required by applicable law or agreed to in writing, software
 * distributed under the License is distributed on an "AS IS" BASIS,
 * WITHOUT WARRANTIES OR CONDITIONS OF ANY KIND, either express or implied.
 * See the License for the specific language governing permissions and
 * limitations under the License.
 */

package net.dv8tion.jda.core.handle;

import net.dv8tion.jda.client.events.group.GroupJoinEvent;
import net.dv8tion.jda.core.entities.ChannelType;
import net.dv8tion.jda.core.entities.impl.JDAImpl;
import net.dv8tion.jda.core.events.channel.category.CategoryCreateEvent;
import net.dv8tion.jda.core.events.channel.priv.PrivateChannelCreateEvent;
import net.dv8tion.jda.core.events.channel.text.TextChannelCreateEvent;
import net.dv8tion.jda.core.events.channel.voice.VoiceChannelCreateEvent;
import org.json.JSONObject;

public class ChannelCreateHandler extends SocketHandler
{
    public ChannelCreateHandler(JDAImpl api)
    {
        super(api);
    }

    @Override
    protected Long handleInternally(JSONObject content)
    {
        ChannelType type = ChannelType.fromId(content.getInt("type"));

        long guildId = 0;
        if (type.isGuild())
        {
            guildId = content.getLong("guild_id");
<<<<<<< HEAD
            if (api.getGuildSetupController().isLocked(guildId))
=======
            if (getJDA().getGuildLock().isLocked(guildId))
>>>>>>> 466423b0
                return guildId;
        }

        switch (type)
        {
            case TEXT:
            {
                getJDA().getEventManager().handle(
                    new TextChannelCreateEvent(
                        getJDA(), responseNumber,
                        getJDA().getEntityBuilder().createTextChannel(content, guildId)));
                break;
            }
            case VOICE:
            {
                getJDA().getEventManager().handle(
                    new VoiceChannelCreateEvent(
                        getJDA(), responseNumber,
                        getJDA().getEntityBuilder().createVoiceChannel(content, guildId)));
                break;
            }
            case CATEGORY:
            {
                getJDA().getEventManager().handle(
                    new CategoryCreateEvent(
                        getJDA(), responseNumber,
                        getJDA().getEntityBuilder().createCategory(content, guildId)));
                break;
            }
            case PRIVATE:
            {
                getJDA().getEventManager().handle(
                    new PrivateChannelCreateEvent(
                        getJDA(), responseNumber,
                        getJDA().getEntityBuilder().createPrivateChannel(content)));
                break;
            }
            case GROUP:
            {
                getJDA().getEventManager().handle(
                    new GroupJoinEvent(
                        getJDA(), responseNumber,
                        getJDA().getEntityBuilder().createGroup(content)));
                break;
            }
            default:
                throw new IllegalArgumentException("Discord provided an CREATE_CHANNEL event with an unknown channel type! JSON: " + content);
        }
<<<<<<< HEAD
=======
        getJDA().getEventCache().playbackCache(EventCache.Type.CHANNEL, content.getLong("id"));
>>>>>>> 466423b0
        return null;
    }
}<|MERGE_RESOLUTION|>--- conflicted
+++ resolved
@@ -41,11 +41,7 @@
         if (type.isGuild())
         {
             guildId = content.getLong("guild_id");
-<<<<<<< HEAD
-            if (api.getGuildSetupController().isLocked(guildId))
-=======
-            if (getJDA().getGuildLock().isLocked(guildId))
->>>>>>> 466423b0
+            if (getJDA().getGuildSetupController().isLocked(guildId))
                 return guildId;
         }
 
@@ -94,10 +90,6 @@
             default:
                 throw new IllegalArgumentException("Discord provided an CREATE_CHANNEL event with an unknown channel type! JSON: " + content);
         }
-<<<<<<< HEAD
-=======
-        getJDA().getEventCache().playbackCache(EventCache.Type.CHANNEL, content.getLong("id"));
->>>>>>> 466423b0
         return null;
     }
 }