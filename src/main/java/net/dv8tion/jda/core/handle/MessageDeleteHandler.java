--- conflicted
+++ resolved
@@ -58,11 +58,7 @@
         }
         if (channel == null)
         {
-<<<<<<< HEAD
-            api.getEventCache().cache(EventCache.Type.CHANNEL, channelId, responseNumber, allContent, this::handle);
-=======
-            getJDA().getEventCache().cache(EventCache.Type.CHANNEL, channelId, () -> handle(responseNumber, allContent));
->>>>>>> 466423b0
+            getJDA().getEventCache().cache(EventCache.Type.CHANNEL, channelId, responseNumber, allContent, this::handle);
             EventCache.LOG.debug("Got message delete for a channel/group that is not yet cached. ChannelId: {}", channelId);
             return null;
         }
@@ -70,12 +66,7 @@
         if (channel instanceof TextChannel)
         {
             TextChannelImpl tChan = (TextChannelImpl) channel;
-<<<<<<< HEAD
-            if (api.getGuildSetupController().isLocked(tChan.getGuild().getIdLong()))
-=======
-            if (getJDA().getGuildLock().isLocked(tChan.getGuild().getIdLong()))
-            {
->>>>>>> 466423b0
+            if (getJDA().getGuildSetupController().isLocked(tChan.getGuild().getIdLong()))
                 return tChan.getGuild().getIdLong();
             if (tChan.hasLatestMessage() && messageId == channel.getLatestMessageIdLong())
                 tChan.setLastMessageId(0); // Reset latest message id as it was deleted.
