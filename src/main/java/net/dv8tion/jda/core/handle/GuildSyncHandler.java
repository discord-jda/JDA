/*
 *     Copyright 2015-2018 Austin Keener & Michael Ritter & Florian Spieß
 *
 * Licensed under the Apache License, Version 2.0 (the "License");
 * you may not use this file except in compliance with the License.
 * You may obtain a copy of the License at
 *
 *     http://www.apache.org/licenses/LICENSE-2.0
 *
 * Unless required by applicable law or agreed to in writing, software
 * distributed under the License is distributed on an "AS IS" BASIS,
 * WITHOUT WARRANTIES OR CONDITIONS OF ANY KIND, either express or implied.
 * See the License for the specific language governing permissions and
 * limitations under the License.
 */

package net.dv8tion.jda.core.handle;

import net.dv8tion.jda.core.entities.impl.JDAImpl;
import org.json.JSONObject;

public class GuildSyncHandler extends SocketHandler
{
    public GuildSyncHandler(JDAImpl api)
    {
        super(api);
    }

    @Override
    protected Long handleInternally(JSONObject content)
    {
        final long guildId = content.getLong("id");
<<<<<<< HEAD
        api.getGuildSetupController().onSync(guildId, content);
=======
        if (!getJDA().getGuildMap().containsKey(guildId))
        {
            JDAImpl.LOG.error("Received a GUILD_SYNC for a Guild that does not yet exist in JDA's guild cache. This is a BAD ERROR FOR CLIENTS!");
            return null;
        }

        GuildImpl guild = (GuildImpl) getJDA().getGuildMap().get(guildId);
        JSONArray members = content.getJSONArray("members");
        JSONArray presences = content.getJSONArray("presences");
        getJDA().getEntityBuilder().handleGuildSync(guild, members, presences);

>>>>>>> 466423b0
        return null;
    }
}<|MERGE_RESOLUTION|>--- conflicted
+++ resolved
@@ -30,21 +30,7 @@
     protected Long handleInternally(JSONObject content)
     {
         final long guildId = content.getLong("id");
-<<<<<<< HEAD
-        api.getGuildSetupController().onSync(guildId, content);
-=======
-        if (!getJDA().getGuildMap().containsKey(guildId))
-        {
-            JDAImpl.LOG.error("Received a GUILD_SYNC for a Guild that does not yet exist in JDA's guild cache. This is a BAD ERROR FOR CLIENTS!");
-            return null;
-        }
-
-        GuildImpl guild = (GuildImpl) getJDA().getGuildMap().get(guildId);
-        JSONArray members = content.getJSONArray("members");
-        JSONArray presences = content.getJSONArray("presences");
-        getJDA().getEntityBuilder().handleGuildSync(guild, members, presences);
-
->>>>>>> 466423b0
+        getJDA().getGuildSetupController().onSync(guildId, content);
         return null;
     }
 }