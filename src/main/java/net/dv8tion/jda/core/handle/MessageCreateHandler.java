/*
 *     Copyright 2015-2017 Austin Keener & Michael Ritter
 *
 * Licensed under the Apache License, Version 2.0 (the "License");
 * you may not use this file except in compliance with the License.
 * You may obtain a copy of the License at
 *
 *     http://www.apache.org/licenses/LICENSE-2.0
 *
 * Unless required by applicable law or agreed to in writing, software
 * distributed under the License is distributed on an "AS IS" BASIS,
 * WITHOUT WARRANTIES OR CONDITIONS OF ANY KIND, either express or implied.
 * See the License for the specific language governing permissions and
 * limitations under the License.
 */
package net.dv8tion.jda.core.handle;

import net.dv8tion.jda.client.entities.impl.GroupImpl;
import net.dv8tion.jda.client.events.message.group.GroupMessageReceivedEvent;
import net.dv8tion.jda.core.entities.EntityBuilder;
import net.dv8tion.jda.core.entities.Message;
import net.dv8tion.jda.core.entities.MessageType;
import net.dv8tion.jda.core.entities.impl.JDAImpl;
import net.dv8tion.jda.core.entities.impl.PrivateChannelImpl;
import net.dv8tion.jda.core.entities.impl.TextChannelImpl;
import net.dv8tion.jda.core.events.message.MessageReceivedEvent;
import net.dv8tion.jda.core.events.message.guild.GuildMessageReceivedEvent;
import net.dv8tion.jda.core.events.message.priv.PrivateMessageReceivedEvent;
import net.dv8tion.jda.core.requests.GuildLock;
import net.dv8tion.jda.core.requests.WebSocketClient;
import org.json.JSONObject;

public class MessageCreateHandler extends SocketHandler
{
    //private static final Pattern invitePattern = Pattern.compile("\\bhttps://(?:www\\.)?discord(?:\\.gg|app\\.com/invite)/([a-zA-Z0-9-]+)\\b");

    public MessageCreateHandler(JDAImpl api)
    {
        super(api);
    }

    @Override
    protected Long handleInternally(JSONObject content)
    {
        MessageType type = MessageType.fromId(content.getInt("type"));

        switch (type)
        {
            case DEFAULT:
                return handleDefaultMessage(content);
            default:
                WebSocketClient.LOG.debug("JDA received a message of unknown type. Type: " + type + "  JSON: " + content);
        }
        return null;
    }

    private Long handleDefaultMessage(JSONObject content)
    {
        Message message;
        try
        {
            message = EntityBuilder.get(api).createMessage(content, true);
        }
        catch (IllegalArgumentException e)
        {
            switch (e.getMessage())
            {
                case EntityBuilder.MISSING_CHANNEL:
                {
                    final long channelId = content.getLong("channel_id");
                    EventCache.get(api).cache(EventCache.Type.CHANNEL, channelId, () -> handle(responseNumber, allContent));
                    EventCache.LOG.debug("Received a message for a channel that JDA does not currently have cached");
                    return null;
                }
                case EntityBuilder.MISSING_USER:
                {
                    final long authorId = content.getJSONObject("author").getLong("id");
                    EventCache.get(api).cache(EventCache.Type.USER, authorId, () -> handle(responseNumber, allContent));
                    EventCache.LOG.debug("Received a message for a user that JDA does not currently have cached");
                    return null;
                }
                default:
                    throw e;
            }
        }

        switch (message.getChannelType())
        {
            case TEXT:
            {
<<<<<<< HEAD
                TextChannel channel = message.getTextChannel();
                if (GuildLock.get(api).isLocked(channel.getGuild().getIdLong()))
=======
                TextChannelImpl channel = (TextChannelImpl) message.getTextChannel();
                if (GuildLock.get(api).isLocked(channel.getGuild().getId()))
>>>>>>> 8a19c275
                {
                    return channel.getGuild().getIdLong();
                }
                channel.setLastMessageId(message.getId());
                api.getEventManager().handle(
                        new GuildMessageReceivedEvent(
                                api, responseNumber,
                                message));
                break;
            }
            case PRIVATE:
            {
                PrivateChannelImpl channel = (PrivateChannelImpl) message.getPrivateChannel();
                channel.setLastMessageId(message.getId());
                api.getEventManager().handle(
                        new PrivateMessageReceivedEvent(
                                api, responseNumber,
                                message));
                break;
            }
            case GROUP:
            {
                GroupImpl channel = (GroupImpl) message.getGroup();
                channel.setLastMessageId(message.getId());
                api.getEventManager().handle(
                        new GroupMessageReceivedEvent(
                                api, responseNumber,
                                message));
                break;
            }
            default:
                WebSocketClient.LOG.warn("Received a MESSAGE_CREATE with a unknown MessageChannel ChannelType. JSON: " + content);
                return null;
        }

        //Combo event
        api.getEventManager().handle(
                new MessageReceivedEvent(
                        api, responseNumber,
                        message));

//        //searching for invites
//        Matcher matcher = invitePattern.matcher(message.getContent());
//        while (matcher.find())
//        {
//            InviteUtil.Invite invite = InviteUtil.resolve(matcher.group(1));
//            if (invite != null)
//            {
//                api.getEventManager().handle(
//                        new InviteReceivedEvent(
//                                api, responseNumber,
//                                message,invite));
//            }
//        }
        return null;
    }
}<|MERGE_RESOLUTION|>--- conflicted
+++ resolved
@@ -88,13 +88,8 @@
         {
             case TEXT:
             {
-<<<<<<< HEAD
-                TextChannel channel = message.getTextChannel();
+                TextChannelImpl channel = (TextChannelImpl) message.getTextChannel();
                 if (GuildLock.get(api).isLocked(channel.getGuild().getIdLong()))
-=======
-                TextChannelImpl channel = (TextChannelImpl) message.getTextChannel();
-                if (GuildLock.get(api).isLocked(channel.getGuild().getId()))
->>>>>>> 8a19c275
                 {
                     return channel.getGuild().getIdLong();
                 }
