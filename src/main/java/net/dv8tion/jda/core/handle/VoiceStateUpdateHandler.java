--- conflicted
+++ resolved
@@ -47,13 +47,8 @@
     @Override
     protected Long handleInternally(JSONObject content)
     {
-<<<<<<< HEAD
         final Long guildId = content.isNull("guild_id") ? null : content.getLong("guild_id");
-        if (guildId != null && api.getGuildSetupController().isLocked(guildId))
-=======
-        final Long guildId = content.has("guild_id") ? content.getLong("guild_id") : null;
-        if (guildId != null && getJDA().getGuildLock().isLocked(guildId))
->>>>>>> 466423b0
+        if (guildId != null && getJDA().getGuildSetupController().isLocked(guildId))
             return guildId;
 
         if (guildId != null)
@@ -78,11 +73,7 @@
         Guild guild = getJDA().getGuildById(guildId);
         if (guild == null)
         {
-<<<<<<< HEAD
-            api.getEventCache().cache(EventCache.Type.GUILD, guildId, responseNumber, allContent, this::handle);
-=======
-            getJDA().getEventCache().cache(EventCache.Type.GUILD, guildId, () -> handle(responseNumber, allContent));
->>>>>>> 466423b0
+            getJDA().getEventCache().cache(EventCache.Type.GUILD, guildId, responseNumber, allContent, this::handle);
             EventCache.LOG.debug("Received a VOICE_STATE_UPDATE for a Guild that has yet to be cached. JSON: {}", content);
             return;
         }
@@ -90,11 +81,7 @@
         VoiceChannelImpl channel = channelId != null ? (VoiceChannelImpl) guild.getVoiceChannelById(channelId) : null;
         if (channel == null && channelId != null)
         {
-<<<<<<< HEAD
-            api.getEventCache().cache(EventCache.Type.CHANNEL, channelId, responseNumber, allContent, this::handle);
-=======
-            getJDA().getEventCache().cache(EventCache.Type.CHANNEL, channelId, () -> handle(responseNumber, allContent));
->>>>>>> 466423b0
+            getJDA().getEventCache().cache(EventCache.Type.CHANNEL, channelId, responseNumber, allContent, this::handle);
             EventCache.LOG.debug("Received VOICE_STATE_UPDATE for a VoiceChannel that has yet to be cached. JSON: {}", content);
             return;
         }
@@ -112,14 +99,9 @@
             // in fact the issue was that the VOICE_STATE_UPDATE was sent after they had left, however, by caching
             // it we will preserve the integrity of the cache in the event that it was actually a mis-ordering of
             // GUILD_MEMBER_ADD and VOICE_STATE_UPDATE. I'll take some bad-data events over an invalid cache.
-<<<<<<< HEAD
             long idHash = guildId ^ userId;
-            api.getEventCache().cache(EventCache.Type.MEMBER, idHash, responseNumber, allContent, this::handle);
+            getJDA().getEventCache().cache(EventCache.Type.MEMBER, idHash, responseNumber, allContent, this::handle);
             EventCache.LOG.debug("Received VOICE_STATE_UPDATE for a Member that has yet to be cached. HASH_ID: {} JSON: {}", idHash, content);
-=======
-            getJDA().getEventCache().cache(EventCache.Type.USER, userId, () -> handle(responseNumber, allContent));
-            EventCache.LOG.debug("Received VOICE_STATE_UPDATE for a Member that has yet to be cached. JSON: {}", content);
->>>>>>> 466423b0
             return;
         }
 
@@ -234,11 +216,7 @@
 
             if (channel == null)
             {
-<<<<<<< HEAD
-                api.getEventCache().cache(EventCache.Type.CHANNEL, channelId, responseNumber, allContent, this::handle);
-=======
-                getJDA().getEventCache().cache(EventCache.Type.CHANNEL, channelId, () -> handle(responseNumber, allContent));
->>>>>>> 466423b0
+                getJDA().getEventCache().cache(EventCache.Type.CHANNEL, channelId, responseNumber, allContent, this::handle);
                 EventCache.LOG.debug("Received a VOICE_STATE_UPDATE for a Group/PrivateChannel that was not yet cached! JSON: {}", content);
                 return;
             }
@@ -246,11 +224,7 @@
             CallImpl call = (CallImpl) channel.getCurrentCall();
             if (call == null)
             {
-<<<<<<< HEAD
-                api.getEventCache().cache(EventCache.Type.CALL, channelId, responseNumber, allContent, this::handle);
-=======
-                getJDA().getEventCache().cache(EventCache.Type.CALL, channelId, () -> handle(responseNumber, allContent));
->>>>>>> 466423b0
+                getJDA().getEventCache().cache(EventCache.Type.CALL, channelId, responseNumber, allContent, this::handle);
                 EventCache.LOG.debug("Received a VOICE_STATE_UPDATE for a Call that is not yet cached. JSON: {}", content);
                 return;
             }
@@ -265,11 +239,7 @@
             cUser = call.getCallUserMap().get(userId);
             if (cUser == null)
             {
-<<<<<<< HEAD
-                api.getEventCache().cache(EventCache.Type.USER, userId, responseNumber, allContent, this::handle);
-=======
-                getJDA().getEventCache().cache(EventCache.Type.USER, userId, () -> handle(responseNumber, allContent));
->>>>>>> 466423b0
+                getJDA().getEventCache().cache(EventCache.Type.USER, userId, responseNumber, allContent, this::handle);
                 EventCache.LOG.debug("Received a VOICE_STATE_UPDATE for a user that is not yet a a cached CallUser for the call. (groups only). JSON: {}", content);
                 return;
             }
@@ -289,11 +259,7 @@
             CallUser cUser = getJDA().asClient().getCallUserMap().remove(userId);
             if (cUser == null)
             {
-<<<<<<< HEAD
-                api.getEventCache().cache(EventCache.Type.USER, userId, responseNumber, allContent, this::handle);
-=======
-                getJDA().getEventCache().cache(EventCache.Type.USER, userId, () -> handle(responseNumber, allContent));
->>>>>>> 466423b0
+                getJDA().getEventCache().cache(EventCache.Type.USER, userId, responseNumber, allContent, this::handle);
                 EventCache.LOG.debug("Received a VOICE_STATE_UPDATE for a User leaving a Call, but the Call was not yet cached! JSON: {}", content);
                 return;
             }
