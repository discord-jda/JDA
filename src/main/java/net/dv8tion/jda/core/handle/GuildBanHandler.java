/*
 *     Copyright 2015-2018 Austin Keener & Michael Ritter & Florian Spieß
 *
 * Licensed under the Apache License, Version 2.0 (the "License");
 * you may not use this file except in compliance with the License.
 * You may obtain a copy of the License at
 *
 *     http://www.apache.org/licenses/LICENSE-2.0
 *
 * Unless required by applicable law or agreed to in writing, software
 * distributed under the License is distributed on an "AS IS" BASIS,
 * WITHOUT WARRANTIES OR CONDITIONS OF ANY KIND, either express or implied.
 * See the License for the specific language governing permissions and
 * limitations under the License.
 */
package net.dv8tion.jda.core.handle;

import net.dv8tion.jda.core.entities.User;
import net.dv8tion.jda.core.entities.impl.GuildImpl;
import net.dv8tion.jda.core.entities.impl.JDAImpl;
import net.dv8tion.jda.core.events.guild.GuildBanEvent;
import net.dv8tion.jda.core.events.guild.GuildUnbanEvent;
import net.dv8tion.jda.core.utils.JDALogger;
import org.json.JSONObject;

public class GuildBanHandler extends SocketHandler
{
    private final boolean banned;

    public GuildBanHandler(JDAImpl api, boolean banned)
    {
        super(api);
        this.banned = banned;
    }

    @Override
    protected Long handleInternally(JSONObject content)
    {
        final long id = content.getLong("guild_id");
<<<<<<< HEAD
        if (api.getGuildSetupController().isLocked(id))
=======
        if (getJDA().getGuildLock().isLocked(id))
>>>>>>> 466423b0
            return id;

        JSONObject userJson = content.getJSONObject("user");
        GuildImpl guild = (GuildImpl) getJDA().getGuildMap().get(id);
        if (guild == null)
        {
<<<<<<< HEAD
            api.getEventCache().cache(EventCache.Type.GUILD, id, responseNumber, allContent, this::handle);
=======
            getJDA().getEventCache().cache(EventCache.Type.GUILD, id, () -> handle(responseNumber, allContent));
>>>>>>> 466423b0
            EventCache.LOG.debug("Received Guild Member {} event for a Guild not yet cached.", JDALogger.getLazyString(() -> banned ? "Ban" : "Unban"));
            return null;
        }

        User user = getJDA().getEntityBuilder().createFakeUser(userJson, false);

        if (banned)
        {
            getJDA().getEventManager().handle(
                    new GuildBanEvent(
                            getJDA(), responseNumber,
                            guild, user));
        }
        else
        {
            getJDA().getEventManager().handle(
                    new GuildUnbanEvent(
                            getJDA(), responseNumber,
                            guild, user));
        }
        return null;
    }
}<|MERGE_RESOLUTION|>--- conflicted
+++ resolved
@@ -37,22 +37,14 @@
     protected Long handleInternally(JSONObject content)
     {
         final long id = content.getLong("guild_id");
-<<<<<<< HEAD
-        if (api.getGuildSetupController().isLocked(id))
-=======
-        if (getJDA().getGuildLock().isLocked(id))
->>>>>>> 466423b0
+        if (getJDA().getGuildSetupController().isLocked(id))
             return id;
 
         JSONObject userJson = content.getJSONObject("user");
         GuildImpl guild = (GuildImpl) getJDA().getGuildMap().get(id);
         if (guild == null)
         {
-<<<<<<< HEAD
-            api.getEventCache().cache(EventCache.Type.GUILD, id, responseNumber, allContent, this::handle);
-=======
-            getJDA().getEventCache().cache(EventCache.Type.GUILD, id, () -> handle(responseNumber, allContent));
->>>>>>> 466423b0
+            getJDA().getEventCache().cache(EventCache.Type.GUILD, id, responseNumber, allContent, this::handle);
             EventCache.LOG.debug("Received Guild Member {} event for a Guild not yet cached.", JDALogger.getLazyString(() -> banned ? "Ban" : "Unban"));
             return null;
         }
