/*
 *     Copyright 2015-2018 Austin Keener & Michael Ritter & Florian Spieß
 *
 * Licensed under the Apache License, Version 2.0 (the "License");
 * you may not use this file except in compliance with the License.
 * You may obtain a copy of the License at
 *
 *     http://www.apache.org/licenses/LICENSE-2.0
 *
 * Unless required by applicable law or agreed to in writing, software
 * distributed under the License is distributed on an "AS IS" BASIS,
 * WITHOUT WARRANTIES OR CONDITIONS OF ANY KIND, either express or implied.
 * See the License for the specific language governing permissions and
 * limitations under the License.
 */
package net.dv8tion.jda.core.handle;

import net.dv8tion.jda.client.entities.Group;
import net.dv8tion.jda.client.events.message.group.GroupMessageEmbedEvent;
import net.dv8tion.jda.client.events.message.group.GroupMessageUpdateEvent;
import net.dv8tion.jda.core.AccountType;
import net.dv8tion.jda.core.entities.*;
import net.dv8tion.jda.core.entities.impl.JDAImpl;
import net.dv8tion.jda.core.events.message.MessageEmbedEvent;
import net.dv8tion.jda.core.events.message.MessageUpdateEvent;
import net.dv8tion.jda.core.events.message.guild.GuildMessageEmbedEvent;
import net.dv8tion.jda.core.events.message.guild.GuildMessageUpdateEvent;
import net.dv8tion.jda.core.events.message.priv.PrivateMessageEmbedEvent;
import net.dv8tion.jda.core.events.message.priv.PrivateMessageUpdateEvent;
import net.dv8tion.jda.core.requests.WebSocketClient;
import org.json.JSONArray;
import org.json.JSONObject;

import java.util.LinkedList;

public class MessageUpdateHandler extends SocketHandler
{

    public MessageUpdateHandler(JDAImpl api)
    {
        super(api);
    }

    @Override
    protected Long handleInternally(JSONObject content)
    {
        if (!content.isNull("guild_id"))
        {
            long guildId = content.getLong("guild_id");
            if (api.getGuildSetupController().isLocked(guildId))
                return guildId;
        }

        if (content.has("author"))
        {
            if (content.has("type"))
            {
                MessageType type = MessageType.fromId(content.getInt("type"));
                switch (type)
                {
                    case DEFAULT:
                        return handleMessage(content);
                    default:
                        WebSocketClient.LOG.debug("JDA received a message of unknown type. Type: {} JSON: {}", type, content);
                        return null;
                }
            }
            else
            {
                //Received update with no "type" field which means its an update for a rich embed message
                handleMessageEmbed(content);
                return null;
            }
        }
        else if (content.has("call"))
        {
            handleCallMessage(content);
            return null;
        }
        else
            return handleMessageEmbed(content);
    }

    private Long handleMessage(JSONObject content)
    {
        Message message;
        try
        {
            message = getJDA().getEntityBuilder().createMessage(content);
        }
        catch (IllegalArgumentException e)
        {
            switch (e.getMessage())
            {
                case EntityBuilder.MISSING_CHANNEL:
                {
                    final long channelId = content.getLong("channel_id");
<<<<<<< HEAD
                    api.getEventCache().cache(EventCache.Type.CHANNEL, channelId, responseNumber, allContent, this::handle);
=======
                    getJDA().getEventCache().cache(EventCache.Type.CHANNEL, channelId, () -> handle(responseNumber, allContent));
>>>>>>> 466423b0
                    EventCache.LOG.debug("Received a message update for a channel that JDA does not currently have cached");
                    return null;
                }
                case EntityBuilder.MISSING_USER:
                {
                    final long authorId = content.getJSONObject("author").getLong("id");
<<<<<<< HEAD
                    api.getEventCache().cache(EventCache.Type.USER, authorId, responseNumber, allContent, this::handle);
=======
                    getJDA().getEventCache().cache(EventCache.Type.USER, authorId, () -> handle(responseNumber, allContent));
>>>>>>> 466423b0
                    EventCache.LOG.debug("Received a message update for a user that JDA does not currently have cached");
                    return null;
                }
                default:
                    throw e;
            }
        }

        switch (message.getChannelType())
        {
            case TEXT:
            {
                TextChannel channel = message.getTextChannel();
<<<<<<< HEAD
                if (api.getGuildSetupController().isLocked(channel.getGuild().getIdLong()))
                    return channel.getGuild().getIdLong();
                api.getEventManager().handle(
=======
                if (getJDA().getGuildLock().isLocked(channel.getGuild().getIdLong()))
                {
                    return channel.getGuild().getIdLong();
                }
                getJDA().getEventManager().handle(
>>>>>>> 466423b0
                        new GuildMessageUpdateEvent(
                                getJDA(), responseNumber,
                                message));
                break;
            }
            case PRIVATE:
            {
                getJDA().getEventManager().handle(
                        new PrivateMessageUpdateEvent(
                                getJDA(), responseNumber,
                                message));
                break;
            }
            case GROUP:
            {
                getJDA().getEventManager().handle(
                        new GroupMessageUpdateEvent(
                                getJDA(), responseNumber,
                                message));
                break;
            }

            default:
                WebSocketClient.LOG.warn("Received a MESSAGE_UPDATE with a unknown MessageChannel ChannelType. JSON: {}", content);
                return null;
        }

        //Combo event
        getJDA().getEventManager().handle(
                new MessageUpdateEvent(
                        getJDA(), responseNumber,
                        message));
        return null;
    }

    private Long handleMessageEmbed(JSONObject content)
    {
        EntityBuilder builder = getJDA().getEntityBuilder();
        final long messageId = content.getLong("id");
        final long channelId = content.getLong("channel_id");
        LinkedList<MessageEmbed> embeds = new LinkedList<>();
        MessageChannel channel = getJDA().getTextChannelMap().get(channelId);
        if (channel == null)
            channel = getJDA().getPrivateChannelMap().get(channelId);
        if (channel == null)
            channel = getJDA().getFakePrivateChannelMap().get(channelId);
        if (channel == null && getJDA().getAccountType() == AccountType.CLIENT)
            channel = getJDA().asClient().getGroupById(channelId);
        if (channel == null)
        {
<<<<<<< HEAD
            api.getEventCache().cache(EventCache.Type.CHANNEL, channelId, responseNumber, allContent, this::handle);
=======
            getJDA().getEventCache().cache(EventCache.Type.CHANNEL, channelId, () -> handle(responseNumber, allContent));
>>>>>>> 466423b0
            EventCache.LOG.debug("Received message update for embeds for a channel/group that JDA does not have cached yet.");
            return null;
        }

        JSONArray embedsJson = content.getJSONArray("embeds");
        for (int i = 0; i < embedsJson.length(); i++)
        {
            embeds.add(builder.createMessageEmbed(embedsJson.getJSONObject(i)));
        }

        if (channel instanceof TextChannel)
        {
            TextChannel tChannel = (TextChannel) channel;
<<<<<<< HEAD
            if (api.getGuildSetupController().isLocked(tChannel.getGuild().getIdLong()))
=======
            if (getJDA().getGuildLock().isLocked(tChannel.getGuild().getIdLong()))
>>>>>>> 466423b0
                return tChannel.getGuild().getIdLong();
            getJDA().getEventManager().handle(
                    new GuildMessageEmbedEvent(
                            getJDA(), responseNumber,
                            messageId, tChannel, embeds));
        }
        else if (channel instanceof PrivateChannel)
        {
            getJDA().getEventManager().handle(
                    new PrivateMessageEmbedEvent(
                            getJDA(), responseNumber,
                            messageId, (PrivateChannel) channel, embeds));
        }
        else
        {
            getJDA().getEventManager().handle(
                    new GroupMessageEmbedEvent(
                            getJDA(), responseNumber,
                            messageId, (Group) channel, embeds));
        }
        //Combo event
        getJDA().getEventManager().handle(
                new MessageEmbedEvent(
                        getJDA(), responseNumber,
                        messageId, channel, embeds));
        return null;
    }

    public void handleCallMessage(JSONObject content)
    {
        WebSocketClient.LOG.debug("Received a MESSAGE_UPDATE of type CALL: {}", content);
        //Called when someone joins call for first time.
        //  It is not called when they leave or rejoin. That is all dictated by VOICE_STATE_UPDATE.
        //  Probably can ignore the above due to VOICE_STATE_UPDATE
        // Could have a mapping of all users who were participants at one point or another during the call
        //  in comparison to the currently participants.
        // and when the call is ended. Ending defined by ended_timestamp != null
    }
}<|MERGE_RESOLUTION|>--- conflicted
+++ resolved
@@ -95,22 +95,14 @@
                 case EntityBuilder.MISSING_CHANNEL:
                 {
                     final long channelId = content.getLong("channel_id");
-<<<<<<< HEAD
-                    api.getEventCache().cache(EventCache.Type.CHANNEL, channelId, responseNumber, allContent, this::handle);
-=======
-                    getJDA().getEventCache().cache(EventCache.Type.CHANNEL, channelId, () -> handle(responseNumber, allContent));
->>>>>>> 466423b0
+                    getJDA().getEventCache().cache(EventCache.Type.CHANNEL, channelId, responseNumber, allContent, this::handle);
                     EventCache.LOG.debug("Received a message update for a channel that JDA does not currently have cached");
                     return null;
                 }
                 case EntityBuilder.MISSING_USER:
                 {
                     final long authorId = content.getJSONObject("author").getLong("id");
-<<<<<<< HEAD
-                    api.getEventCache().cache(EventCache.Type.USER, authorId, responseNumber, allContent, this::handle);
-=======
-                    getJDA().getEventCache().cache(EventCache.Type.USER, authorId, () -> handle(responseNumber, allContent));
->>>>>>> 466423b0
+                    getJDA().getEventCache().cache(EventCache.Type.USER, authorId, responseNumber, allContent, this::handle);
                     EventCache.LOG.debug("Received a message update for a user that JDA does not currently have cached");
                     return null;
                 }
@@ -124,17 +116,9 @@
             case TEXT:
             {
                 TextChannel channel = message.getTextChannel();
-<<<<<<< HEAD
-                if (api.getGuildSetupController().isLocked(channel.getGuild().getIdLong()))
+                if (getJDA().getGuildSetupController().isLocked(channel.getGuild().getIdLong()))
                     return channel.getGuild().getIdLong();
-                api.getEventManager().handle(
-=======
-                if (getJDA().getGuildLock().isLocked(channel.getGuild().getIdLong()))
-                {
-                    return channel.getGuild().getIdLong();
-                }
                 getJDA().getEventManager().handle(
->>>>>>> 466423b0
                         new GuildMessageUpdateEvent(
                                 getJDA(), responseNumber,
                                 message));
@@ -185,11 +169,7 @@
             channel = getJDA().asClient().getGroupById(channelId);
         if (channel == null)
         {
-<<<<<<< HEAD
-            api.getEventCache().cache(EventCache.Type.CHANNEL, channelId, responseNumber, allContent, this::handle);
-=======
-            getJDA().getEventCache().cache(EventCache.Type.CHANNEL, channelId, () -> handle(responseNumber, allContent));
->>>>>>> 466423b0
+            getJDA().getEventCache().cache(EventCache.Type.CHANNEL, channelId, responseNumber, allContent, this::handle);
             EventCache.LOG.debug("Received message update for embeds for a channel/group that JDA does not have cached yet.");
             return null;
         }
@@ -203,11 +183,7 @@
         if (channel instanceof TextChannel)
         {
             TextChannel tChannel = (TextChannel) channel;
-<<<<<<< HEAD
-            if (api.getGuildSetupController().isLocked(tChannel.getGuild().getIdLong()))
-=======
-            if (getJDA().getGuildLock().isLocked(tChannel.getGuild().getIdLong()))
->>>>>>> 466423b0
+            if (getJDA().getGuildSetupController().isLocked(tChannel.getGuild().getIdLong()))
                 return tChannel.getGuild().getIdLong();
             getJDA().getEventManager().handle(
                     new GuildMessageEmbedEvent(
