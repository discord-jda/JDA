/*
 *     Copyright 2015-2017 Austin Keener & Michael Ritter & Florian Spieß
 *
 * Licensed under the Apache License, Version 2.0 (the "License");
 * you may not use this file except in compliance with the License.
 * You may obtain a copy of the License at
 *
 *     http://www.apache.org/licenses/LICENSE-2.0
 *
 * Unless required by applicable law or agreed to in writing, software
 * distributed under the License is distributed on an "AS IS" BASIS,
 * WITHOUT WARRANTIES OR CONDITIONS OF ANY KIND, either express or implied.
 * See the License for the specific language governing permissions and
 * limitations under the License.
 */

package net.dv8tion.jda.core.handle;

import gnu.trove.iterator.TLongIterator;
import gnu.trove.set.TLongSet;
import gnu.trove.set.hash.TLongHashSet;
import net.dv8tion.jda.client.entities.Relationship;
import net.dv8tion.jda.client.entities.impl.FriendImpl;
import net.dv8tion.jda.client.entities.impl.UserSettingsImpl;
import net.dv8tion.jda.core.AccountType;
import net.dv8tion.jda.core.OnlineStatus;
import net.dv8tion.jda.core.WebSocketCode;
import net.dv8tion.jda.core.entities.ChannelType;
import net.dv8tion.jda.core.entities.EntityBuilder;
import net.dv8tion.jda.core.entities.Guild;
import net.dv8tion.jda.core.entities.impl.JDAImpl;
import net.dv8tion.jda.core.managers.impl.PresenceImpl;
import net.dv8tion.jda.core.requests.WebSocketClient;
import org.json.JSONArray;
import org.json.JSONObject;

<<<<<<< HEAD
=======
import java.util.HashSet;
import java.util.List;
import java.util.Set;

>>>>>>> 0460f675
public class ReadyHandler extends SocketHandler
{
    private final TLongSet incompleteGuilds = new TLongHashSet();
    private final TLongSet acknowledgedGuilds = new TLongHashSet();
    private final TLongSet unavailableGuilds = new TLongHashSet();
    private final TLongSet guildsRequiringChunking = new TLongHashSet();
    private final TLongSet guildsRequiringSyncing = new TLongHashSet();

    public ReadyHandler(JDAImpl api)
    {
        super(api);
    }

    @Override
    protected Long handleInternally(JSONObject content)
    {
        EntityBuilder builder = api.getEntityBuilder();

        if (!content.isNull("_trace"))
        {
            final JSONArray arr = content.getJSONArray("_trace");
            WebSocketClient.LOG.debug("Received a _trace for READY (OP: " + WebSocketCode.DISPATCH + ") with " + arr);
            final List<String> traces = api.getClient().getTraces();
            for (Object o : arr)
                traces.add(String.valueOf(o));
        }
        //Core
        JSONArray guilds = content.getJSONArray("guilds");
        JSONObject selfJson = content.getJSONObject("user");

        builder.createSelfUser(selfJson);

        if (api.getAccountType() == AccountType.CLIENT && !content.isNull("user_settings"))
        {
            // handle user settings
            JSONObject userSettingsJson = content.getJSONObject("user_settings");
            UserSettingsImpl userSettingsObj = (UserSettingsImpl) api.asClient().getSettings();
            userSettingsObj
                    // TODO: set all information and handle updates
                    .setStatus(userSettingsJson.isNull("status") ? OnlineStatus.ONLINE : OnlineStatus.fromKey(userSettingsJson.getString("status")));
            // update presence information unless the status is ONLINE
            if (userSettingsObj.getStatus() != OnlineStatus.ONLINE)
                ((PresenceImpl) api.getPresence()).setCacheStatus(userSettingsObj.getStatus());
        }

        //Keep a list of all guilds in incompleteGuilds that need to be setup (GuildMemberChunk / GuildSync)
        //Send all guilds to the EntityBuilder's first pass to setup caching for when GUILD_CREATE comes
        // or, for Client accounts, to start the setup process (since we already have guild info)
        //Callback points to guildSetupComplete so that when MemberChunking and GuildSync processes are done, we can
        // "check off" the completed guild from the set of guilds in incompleteGuilds.

        for (int i = 0; i < guilds.length(); i++)
        {
            JSONObject guild = guilds.getJSONObject(i);
            incompleteGuilds.add(guild.getLong("id"));
        }

        //We use two different for-loops here so that we cache all of the ids before sending them off to the EntityBuilder
        //  due to the checks in checkIfReadyToSendRequests and guildSetupComplete triggering too soon otherwise.
        // Specifically: incompleteGuilds.size() == acknowledgedGuilds.size() and
        //  incompleteGuilds.size() == unavailableGuilds.size() respectively.

        for (int i = 0; i < guilds.length(); i++)
        {
            JSONObject guild = guilds.getJSONObject(i);

            //If a Guild isn't unavailable, then it is possible that we were given all information
            // needed to fully load the guild. In this case, we provide the method `guildSetupComplete`
            // as the secondPassCallback so it can immediately be called to signify that the provided guild
            // is loaded and ready to go.
            //If a Guild is unavailable it won't have the information needed, so we pass null as the secondPassCallback
            // for now and wait for the GUILD_CREATE event to give us the required information.
            if (guild.has("unavailable") && guild.getBoolean("unavailable"))
                builder.createGuildFirstPass(guild, null);
            else
                builder.createGuildFirstPass(guild, this::guildSetupComplete);
        }

        if (guilds.length() == 0)
            guildLoadComplete(content);

        return null;
    }

    public void guildLoadComplete(JSONObject content)
    {
        api.getClient().setChunkingAndSyncing(false);
        EntityBuilder builder = api.getEntityBuilder();
        JSONArray privateChannels = content.getJSONArray("private_channels");

        if (api.getAccountType() == AccountType.CLIENT)
        {
            JSONArray relationships = content.getJSONArray("relationships");
            JSONArray presences = content.getJSONArray("presences");
            JSONObject notes = content.getJSONObject("notes");
            JSONArray readstates = content.has("read_state") ? content.getJSONArray("read_state") : null;
            JSONArray guildSettings = content.has("user_guild_settings") ? content.getJSONArray("user_guild_settings") : null;

            for (int i = 0; i < relationships.length(); i++)
            {
                JSONObject relationship = relationships.getJSONObject(i);
                Relationship r = builder.createRelationship(relationship);
                if (r == null)
                    JDAImpl.LOG.fatal("Provided relationship in READY with an unknown type! JSON: " + relationship.toString());
            }

            for (int i = 0; i < presences.length(); i++)
            {
                JSONObject presence = presences.getJSONObject(i);
                String userId = presence.getJSONObject("user").getString("id");
                FriendImpl friend = (FriendImpl) api.asClient().getFriendById(userId);
                if (friend == null)
                    WebSocketClient.LOG.warn("Received a presence in the Presences array in READY that did not correspond to a cached Friend! JSON: " + presence);
                else
                    builder.createPresence(friend, presence);
            }
        }

        for (int i = 0; i < privateChannels.length(); i++)
        {
            JSONObject chan = privateChannels.getJSONObject(i);
            ChannelType type = ChannelType.fromId(chan.getInt("type"));

            switch (type)
            {
                case PRIVATE:
                    builder.createPrivateChannel(chan);
                    break;
                case GROUP:
                    builder.createGroup(chan);
                    break;
                default:
                    WebSocketClient.LOG.warn("Received a Channel in the priv_channels array in READY of an unknown type! JSON: " + type);
            }

        }

        api.getClient().ready();
    }

    public void acknowledgeGuild(Guild guild, boolean available, boolean requiresChunking, boolean requiresSync)
    {
        acknowledgedGuilds.add(guild.getIdLong());
        if (available)
        {
            //We remove from unavailable guilds because it is possible that we were told it was unavailable, but
            // during a long READY load it could have become available and was sent to us.
            unavailableGuilds.remove(guild.getIdLong());
            if (requiresChunking)
                guildsRequiringChunking.add(guild.getIdLong());
            if (requiresSync)
                guildsRequiringSyncing.add(guild.getIdLong());
        }
        else
            unavailableGuilds.add(guild.getIdLong());

        checkIfReadyToSendRequests();
    }

    public void guildSetupComplete(Guild guild)
    {
        if (!incompleteGuilds.contains(guild.getIdLong()))
            WebSocketClient.LOG.fatal("Completed the setup for Guild: " + guild + " without matching id in ReadyHandler cache");
        incompleteGuilds.remove(guild.getIdLong());
        if (incompleteGuilds.size() == unavailableGuilds.size())
            guildLoadComplete(allContent.getJSONObject("d"));
        else
            checkIfReadyToSendRequests();
    }


    public void clearCache()
    {
        incompleteGuilds.clear();
        acknowledgedGuilds.clear();
        unavailableGuilds.clear();
        guildsRequiringChunking.clear();
        guildsRequiringSyncing.clear();
    }

    private void checkIfReadyToSendRequests()
    {
        if (acknowledgedGuilds.size() == incompleteGuilds.size())
        {
            api.getClient().setChunkingAndSyncing(true);
            if (api.getAccountType() == AccountType.CLIENT)
                sendGuildSyncRequests();
            sendMemberChunkRequests();
        }
    }

    private void sendGuildSyncRequests()
    {
        if (guildsRequiringSyncing.isEmpty())
            return;

        JSONArray guildIds = new JSONArray();

        for (TLongIterator it = guildsRequiringSyncing.iterator(); it.hasNext(); )
        {
            guildIds.put(it.next());

            //We can only request 50 guilds in a single request, so after we've reached 50, send them
            // and reset the
            if (guildIds.length() == 50)
            {
                api.getClient().chunkOrSyncRequest(new JSONObject()
                        .put("op", WebSocketCode.GUILD_SYNC)
                        .put("d", guildIds));
                guildIds = new JSONArray();
            }
        }

        //Send the remaining guilds that need to be sent
        if (guildIds.length() > 0)
        {
            api.getClient().chunkOrSyncRequest(new JSONObject()
                    .put("op", WebSocketCode.GUILD_SYNC)
                    .put("d", guildIds));
        }
        guildsRequiringSyncing.clear();
    }

    private void sendMemberChunkRequests()
    {
        if (guildsRequiringChunking.isEmpty())
            return;

        JSONArray guildIds = new JSONArray();
        for (TLongIterator it = guildsRequiringChunking.iterator(); it.hasNext(); )
        {
            guildIds.put(it.next());

            //We can only request 50 guilds in a single request, so after we've reached 50, send them
            // and reset the
            if (guildIds.length() == 50)
            {
                api.getClient().chunkOrSyncRequest(new JSONObject()
                    .put("op", 8)
                    .put("d", new JSONObject()
                        .put("guild_id", guildIds)
                        .put("query", "")
                        .put("limit", 0)
                    ));
                guildIds = new JSONArray();
            }
        }

        //Send the remaining guilds that need to be sent
        if (guildIds.length() > 0)
        {
            api.getClient().chunkOrSyncRequest(new JSONObject()
                .put("op", 8)
                .put("d", new JSONObject()
                        .put("guild_id", guildIds)
                        .put("query", "")
                        .put("limit", 0)
                ));
        }
        guildsRequiringChunking.clear();
    }
}<|MERGE_RESOLUTION|>--- conflicted
+++ resolved
@@ -34,13 +34,8 @@
 import org.json.JSONArray;
 import org.json.JSONObject;
 
-<<<<<<< HEAD
-=======
-import java.util.HashSet;
 import java.util.List;
-import java.util.Set;
-
->>>>>>> 0460f675
+
 public class ReadyHandler extends SocketHandler
 {
     private final TLongSet incompleteGuilds = new TLongHashSet();
