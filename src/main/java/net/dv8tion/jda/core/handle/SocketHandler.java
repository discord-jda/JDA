/*
 *     Copyright 2015-2018 Austin Keener & Michael Ritter & Florian Spieß
 *
 * Licensed under the Apache License, Version 2.0 (the "License");
 * you may not use this file except in compliance with the License.
 * You may obtain a copy of the License at
 *
 *     http://www.apache.org/licenses/LICENSE-2.0
 *
 * Unless required by applicable law or agreed to in writing, software
 * distributed under the License is distributed on an "AS IS" BASIS,
 * WITHOUT WARRANTIES OR CONDITIONS OF ANY KIND, either express or implied.
 * See the License for the specific language governing permissions and
 * limitations under the License.
 */
package net.dv8tion.jda.core.handle;

import net.dv8tion.jda.core.entities.impl.JDAImpl;
import net.dv8tion.jda.core.utils.cache.UpstreamReference;
import org.json.JSONObject;

public abstract class SocketHandler
{
    protected final UpstreamReference<JDAImpl> api;
    protected long responseNumber;
    protected JSONObject allContent;

    public SocketHandler(JDAImpl api)
    {
        this.api = new UpstreamReference<>(api);
    }

    public final synchronized void handle(long responseTotal, JSONObject o)
    {
        this.allContent = o;
        this.responseNumber = responseTotal;
        final Long guildId = handleInternally(o.getJSONObject("d"));
        if (guildId != null)
<<<<<<< HEAD
            api.getGuildSetupController().cacheEvent(guildId, o);
        this.allContent = null;
=======
            getJDA().getGuildLock().queue(guildId, o);
    }

    protected JDAImpl getJDA()
    {
        return api.get();
>>>>>>> 466423b0
    }

    /**
     * Handles a given data-json of the Event handled by this Handler.
     * @param content
     *      the content of the event to handle
     * @return
     *      Guild-id if that guild has a lock, or null if successful
     */
    protected abstract Long handleInternally(JSONObject content);

    public static class NOPHandler extends SocketHandler
    {
        public NOPHandler(JDAImpl api)
        {
            super(api);
        }

        @Override
        protected Long handleInternally(JSONObject content)
        {
            return null;
        }
    }
}<|MERGE_RESOLUTION|>--- conflicted
+++ resolved
@@ -36,17 +36,13 @@
         this.responseNumber = responseTotal;
         final Long guildId = handleInternally(o.getJSONObject("d"));
         if (guildId != null)
-<<<<<<< HEAD
-            api.getGuildSetupController().cacheEvent(guildId, o);
+            getJDA().getGuildSetupController().cacheEvent(guildId, o);
         this.allContent = null;
-=======
-            getJDA().getGuildLock().queue(guildId, o);
     }
 
     protected JDAImpl getJDA()
     {
         return api.get();
->>>>>>> 466423b0
     }
 
     /**
