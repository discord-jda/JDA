--- conflicted
+++ resolved
@@ -42,15 +42,12 @@
         Boolean verified = content.has("verified") ? content.getBoolean("verified") : null;
         Boolean mfaEnabled = content.has("mfa_enabled") ? content.getBoolean("mfa_enabled") : null;
 
-<<<<<<< HEAD
-=======
         //Client only
         String email = !content.isNull("email") ? content.getString("email") : null;
-        Boolean mobile = content.has("mobile") ? content.getBoolean("mobile") : null; // mobile device 
+        Boolean mobile = content.has("mobile") ? content.getBoolean("mobile") : null; // mobile device
         Boolean nitro = content.has("premium") ? content.getBoolean("premium") : null; // nitro
         String phoneNumber = !content.isNull("phone") ? content.getString("phone") : null; // verified phone number (verification level !)
 
->>>>>>> 72d5a746
         if (!Objects.equals(name, self.getName()) || !Objects.equals(discriminator, self.getDiscriminator()))
         {
             String oldName = self.getName();
@@ -92,17 +89,6 @@
                     api, responseNumber,
                     wasMfaEnabled));
         }
-<<<<<<< HEAD
-        if (api.getAccountType() == AccountType.CLIENT)
-        {
-            //Client only
-            String email = content.isNull("email") ? null : content.getString("email");
-            if (Objects.equals(email, self.getEmail()))
-                return null;
-            String oldEmail = self.getEmail();
-            self.setEmail(email);
-            api.getEventManager().handle(
-=======
 
         if (api.getAccountType() == AccountType.CLIENT)
         {
@@ -111,7 +97,6 @@
                 String oldEmail = self.getEmail();
                 self.setEmail(email);
                 api.getEventManager().handle(
->>>>>>> 72d5a746
                     new SelfUpdateEmailEvent(
                         api, responseNumber,
                         oldEmail));
