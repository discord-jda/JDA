--- conflicted
+++ resolved
@@ -34,11 +34,10 @@
     protected Long handleInternally(JSONObject content)
     {
         final long id = content.getLong("id");
-<<<<<<< HEAD
-        GuildImpl guild = (GuildImpl) api.getGuildMap().get(id);
+        GuildImpl guild = (GuildImpl) getJDA().getGuildMap().get(id);
         if (guild == null)
         {
-            api.getGuildSetupController().onCreate(id, content);
+            getJDA().getGuildSetupController().onCreate(id, content);
             return null;
         }
 
@@ -46,79 +45,22 @@
         if (guild.isAvailable() && unavailable)
         {
             guild.setAvailable(false);
-            api.getEventManager().handle(
+            getJDA().getEventManager().handle(
                 new GuildUnavailableEvent(
-                    api, responseNumber,
+                    getJDA(), responseNumber,
                     guild));
         }
         else if (!guild.isAvailable() && !unavailable)
         {
             guild.setAvailable(true);
-            api.getEventManager().handle(
+            getJDA().getEventManager().handle(
                 new GuildAvailableEvent(
-                    api, responseNumber,
+                    getJDA(), responseNumber,
                     guild));
             // I'm not sure if this is actually needed, but if discord sends us an updated field here
             //  we can just use the same logic we use for GUILD_UPDATE in order to update it and fire events
-            api.getClient().<GuildUpdateHandler>getHandler("GUILD_UPDATE").handle(responseNumber, allContent);
+            getJDA().getClient().<GuildUpdateHandler>getHandler("GUILD_UPDATE").handle(responseNumber, allContent);
         }
         return null;
-=======
-        Guild g = getJDA().getGuildById(id);
-        Boolean wasAvail = (g == null || g.getName() == null) ? null : g.isAvailable();
-        getJDA().getEntityBuilder().createGuildFirstPass(content, guild ->
-        {
-            if (guild.isAvailable())
-            {
-                if (!getJDA().getClient().isReady())
-                {
-                    getReadyHandler().guildSetupComplete(guild);
-                }
-                else
-                {
-                    if (wasAvail == null) //didn't exist
-                    {
-                        getJDA().getEventManager().handle(
-                            new GuildJoinEvent(
-                                getJDA(), responseNumber,
-                                guild));
-                        getJDA().getEventCache().playbackCache(EventCache.Type.GUILD, guild.getIdLong());
-                    }
-                    else if (!wasAvail) //was previously unavailable
-                    {
-                        getJDA().getEventManager().handle(
-                            new GuildAvailableEvent(
-                                getJDA(), responseNumber,
-                                guild));
-                    }
-                    else
-                    {
-                        throw new IllegalStateException("Got a GuildCreateEvent for a guild that already existed! ID: " + id);
-                    }
-                }
-            }
-            else
-            {
-                if (!getJDA().getClient().isReady())
-                {
-                    getReadyHandler().acknowledgeGuild(guild, false, false, false);
-                }
-                else
-                {
-                    //Proper GuildJoinedEvent is fired when guild was populated
-                    getJDA().getEventManager().handle(
-                        new UnavailableGuildJoinedEvent(
-                            getJDA(), responseNumber,
-                            guild.getIdLong()));
-                }
-            }
-        });
-        return null;
-    }
-
-    private ReadyHandler getReadyHandler()
-    {
-        return getJDA().getClient().getHandler("READY");
->>>>>>> 466423b0
     }
 }