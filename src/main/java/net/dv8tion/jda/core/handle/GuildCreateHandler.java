/*
 *     Copyright 2015-2018 Austin Keener & Michael Ritter & Florian Spieß
 *
 * Licensed under the Apache License, Version 2.0 (the "License");
 * you may not use this file except in compliance with the License.
 * You may obtain a copy of the License at
 *
 *     http://www.apache.org/licenses/LICENSE-2.0
 *
 * Unless required by applicable law or agreed to in writing, software
 * distributed under the License is distributed on an "AS IS" BASIS,
 * WITHOUT WARRANTIES OR CONDITIONS OF ANY KIND, either express or implied.
 * See the License for the specific language governing permissions and
 * limitations under the License.
 */
package net.dv8tion.jda.core.handle;

import net.dv8tion.jda.core.entities.impl.GuildImpl;
import net.dv8tion.jda.core.entities.impl.JDAImpl;
import net.dv8tion.jda.core.events.guild.GuildAvailableEvent;
import net.dv8tion.jda.core.events.guild.GuildJoinEvent;
import net.dv8tion.jda.core.events.guild.UnavailableGuildJoinedEvent;
import org.json.JSONObject;

public class GuildCreateHandler extends SocketHandler
{

    public GuildCreateHandler(JDAImpl api)
    {
        super(api);
    }

    @Override
    protected Long handleInternally(JSONObject content)
    {
<<<<<<< HEAD
        GuildImpl g = (GuildImpl) api.getGuildById(content.getLong("id"));
        Boolean wasAvail = (g == null || g.name == null) ? null : g.isAvailable();
=======
        final long id = content.getLong("id");
        Guild g = api.getGuildById(id);
        Boolean wasAvail = (g == null || g.getName() == null) ? null : g.isAvailable();
>>>>>>> 8d2877e5
        api.getEntityBuilder().createGuildFirstPass(content, guild ->
        {
            if (guild.isAvailable())
            {
                if (!api.getClient().isReady())
                {
                    getReadyHandler().guildSetupComplete(guild);
                }
                else
                {
                    if (wasAvail == null) //didn't exist
                    {
                        api.getEventManager().handle(
                            new GuildJoinEvent(
                                api, responseNumber,
                                guild));
                        api.getEventCache().playbackCache(EventCache.Type.GUILD, guild.getIdLong());
                    }
                    else if (!wasAvail) //was previously unavailable
                    {
                        api.getEventManager().handle(
                            new GuildAvailableEvent(
                                api, responseNumber,
                                guild));
                    }
                    else
                    {
                        throw new IllegalStateException("Got a GuildCreateEvent for a guild that already existed! ID: " + id);
                    }
                }
            }
            else
            {
                if (!api.getClient().isReady())
                {
                    getReadyHandler().acknowledgeGuild(guild, false, false, false);
                }
                else
                {
                    //Proper GuildJoinedEvent is fired when guild was populated
                    api.getEventManager().handle(
                        new UnavailableGuildJoinedEvent(
                            api, responseNumber,
                            guild.getIdLong()));
                }
            }
        });
        return null;
    }

    private ReadyHandler getReadyHandler()
    {
        return api.getClient().getHandler("READY");
    }
}<|MERGE_RESOLUTION|>--- conflicted
+++ resolved
@@ -33,14 +33,9 @@
     @Override
     protected Long handleInternally(JSONObject content)
     {
-<<<<<<< HEAD
-        GuildImpl g = (GuildImpl) api.getGuildById(content.getLong("id"));
+        final long id = content.getLong("id");
+        GuildImpl g = (GuildImpl) api.getGuildById(id);
         Boolean wasAvail = (g == null || g.name == null) ? null : g.isAvailable();
-=======
-        final long id = content.getLong("id");
-        Guild g = api.getGuildById(id);
-        Boolean wasAvail = (g == null || g.getName() == null) ? null : g.isAvailable();
->>>>>>> 8d2877e5
         api.getEntityBuilder().createGuildFirstPass(content, guild ->
         {
             if (guild.isAvailable())
