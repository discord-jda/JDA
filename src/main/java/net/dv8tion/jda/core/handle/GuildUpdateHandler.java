/*
 *     Copyright 2015-2017 Austin Keener & Michael Ritter & Florian Spieß
 *
 * Licensed under the Apache License, Version 2.0 (the "License");
 * you may not use this file except in compliance with the License.
 * You may obtain a copy of the License at
 *
 *     http://www.apache.org/licenses/LICENSE-2.0
 *
 * Unless required by applicable law or agreed to in writing, software
 * distributed under the License is distributed on an "AS IS" BASIS,
 * WITHOUT WARRANTIES OR CONDITIONS OF ANY KIND, either express or implied.
 * See the License for the specific language governing permissions and
 * limitations under the License.
 */
package net.dv8tion.jda.core.handle;

import net.dv8tion.jda.core.entities.Guild;
import net.dv8tion.jda.core.entities.Member;
import net.dv8tion.jda.core.entities.TextChannel;
import net.dv8tion.jda.core.entities.VoiceChannel;
import net.dv8tion.jda.core.entities.impl.GuildImpl;
import net.dv8tion.jda.core.entities.impl.JDAImpl;
import net.dv8tion.jda.core.events.guild.update.*;
import org.json.JSONArray;
import org.json.JSONObject;

import java.util.Collections;
import java.util.Objects;
import java.util.Set;
import java.util.stream.Collectors;
import java.util.stream.StreamSupport;

public class GuildUpdateHandler extends SocketHandler
{

    public GuildUpdateHandler(JDAImpl api)
    {
        super(api);
    }

    @Override
    protected Long handleInternally(JSONObject content)
    {
        final long id = content.getLong("id");
        if (api.getGuildLock().isLocked(id))
            return id;

        GuildImpl guild = (GuildImpl) api.getGuildMap().get(id);
        Member owner = guild.getMembersMap().get(content.getLong("owner_id"));
        String name = content.getString("name");
        String iconId = content.optString("icon", null);
        String splashId = content.optString("splash", null);
        String region = content.getString("region");
        Guild.VerificationLevel verificationLevel = Guild.VerificationLevel.fromKey(content.getInt("verification_level"));
        Guild.NotificationLevel notificationLevel = Guild.NotificationLevel.fromKey(content.getInt("default_message_notifications"));
        Guild.MFALevel mfaLevel = Guild.MFALevel.fromKey(content.getInt("mfa_level"));
        Guild.ExplicitContentLevel explicitContentLevel = Guild.ExplicitContentLevel.fromKey(content.getInt("explicit_content_filter"));
        Guild.Timeout afkTimeout = Guild.Timeout.fromKey(content.getInt("afk_timeout"));
<<<<<<< HEAD
        VoiceChannel afkChannel = content.isNull("afk_channel_id")
                ? null : guild.getVoiceChannelsMap().get(content.getLong("afk_channel_id"));
        TextChannel systemChannel = content.isNull("system_channel_id")
                ? null : guild.getTextChannelsMap().get(content.getLong("system_channel_id"));
=======
        VoiceChannel afkChannel = !content.isNull("afk_channel_id")
                ? guild.getVoiceChannelsMap().get(content.getLong("afk_channel_id"))
                : null;
        TextChannel systemChannel = !content.isNull("system_channel_id")
                ? guild.getTextChannelsMap().get(content.getLong("system_channel_id"))
                : null;
        Set<String> features;
        if(!content.isNull("features"))
        {
            JSONArray featureArr = content.getJSONArray("features");
            features = StreamSupport.stream(featureArr.spliterator(), false).map(String::valueOf).collect(Collectors.toSet());
        }
        else
        {
            features = Collections.emptySet();
        }
>>>>>>> 244ca1db

        if (!Objects.equals(owner, guild.getOwner()))
        {
            Member oldOwner = guild.getOwner();
            guild.setOwner(owner);
            api.getEventManager().handle(
                    new GuildUpdateOwnerEvent(
                        api, responseNumber,
                        guild, oldOwner));
        }
        if (!Objects.equals(name, guild.getName()))
        {
            String oldName = guild.getName();
            guild.setName(name);
            api.getEventManager().handle(
                    new GuildUpdateNameEvent(
                            api, responseNumber,
                            guild, oldName));
        }
        if (!Objects.equals(iconId, guild.getIconId()))
        {
            String oldIconId = guild.getIconId();
            guild.setIconId(iconId);
            api.getEventManager().handle(
                    new GuildUpdateIconEvent(
                            api, responseNumber,
                            guild, oldIconId));
        }
        if(!features.equals(guild.getFeatures()))
        {
            Set<String> oldFeatures = guild.getFeatures();
            guild.setFeatures(features);
            api.getEventManager().handle(
                    new GuildUpdateFeaturesEvent(
                            api, responseNumber, guild, oldFeatures
                    )
            );
        }
        if (!Objects.equals(splashId, guild.getSplashId()))
        {
            String oldSplashId = guild.getSplashId();
            guild.setSplashId(splashId);
            api.getEventManager().handle(
                    new GuildUpdateSplashEvent(
                            api, responseNumber,
                            guild, oldSplashId));
        }
        if (!Objects.equals(region, guild.getRegionRaw()))
        {
            String oldRegion = guild.getRegionRaw();
            guild.setRegion(region);
            api.getEventManager().handle(
                    new GuildUpdateRegionEvent(
                            api, responseNumber,
                            guild, oldRegion, region));
        }
        if (!Objects.equals(verificationLevel, guild.getVerificationLevel()))
        {
            Guild.VerificationLevel oldVerificationLevel = guild.getVerificationLevel();
            guild.setVerificationLevel(verificationLevel);
            api.getEventManager().handle(
                    new GuildUpdateVerificationLevelEvent(
                            api, responseNumber,
                            guild, oldVerificationLevel));
        }
        if (!Objects.equals(notificationLevel, guild.getDefaultNotificationLevel()))
        {
            Guild.NotificationLevel oldNotificationLevel = guild.getDefaultNotificationLevel();
            guild.setDefaultNotificationLevel(notificationLevel);
            api.getEventManager().handle(
                    new GuildUpdateNotificationLevelEvent(
                            api, responseNumber,
                            guild, oldNotificationLevel));
        }
        if (!Objects.equals(mfaLevel, guild.getRequiredMFALevel()))
        {
            Guild.MFALevel oldMfaLevel = guild.getRequiredMFALevel();
            guild.setRequiredMFALevel(mfaLevel);
            api.getEventManager().handle(
                    new GuildUpdateMFALevelEvent(
                            api, responseNumber,
                            guild, oldMfaLevel));
        }
        if (!Objects.equals(explicitContentLevel, guild.getExplicitContentLevel()))
        {
            Guild.ExplicitContentLevel oldExplicitContentLevel = guild.getExplicitContentLevel();
            guild.setExplicitContentLevel(explicitContentLevel);
            api.getEventManager().handle(
                    new GuildUpdateExplicitContentLevelEvent(
                            api, responseNumber,
                            guild, oldExplicitContentLevel));
        }
        if (!Objects.equals(afkTimeout, guild.getAfkTimeout()))
        {
            Guild.Timeout oldAfkTimeout = guild.getAfkTimeout();
            guild.setAfkTimeout(afkTimeout);
            api.getEventManager().handle(
                    new GuildUpdateAfkTimeoutEvent(
                            api, responseNumber,
                            guild, oldAfkTimeout));
        }
        if (!Objects.equals(afkChannel, guild.getAfkChannel()))
        {
            VoiceChannel oldAfkChannel = guild.getAfkChannel();
            guild.setAfkChannel(afkChannel);
            api.getEventManager().handle(
                    new GuildUpdateAfkChannelEvent(
                            api, responseNumber,
                            guild, oldAfkChannel));
        }
        if (!Objects.equals(systemChannel, guild.getSystemChannel()))
        {
            TextChannel oldSystemChannel = guild.getSystemChannel();
            guild.setSystemChannel(systemChannel);
            api.getEventManager().handle(
                    new GuildUpdateSystemChannelEvent(
                            api, responseNumber,
                            guild, oldSystemChannel));
        }
        return null;
    }
}<|MERGE_RESOLUTION|>--- conflicted
+++ resolved
@@ -57,18 +57,10 @@
         Guild.MFALevel mfaLevel = Guild.MFALevel.fromKey(content.getInt("mfa_level"));
         Guild.ExplicitContentLevel explicitContentLevel = Guild.ExplicitContentLevel.fromKey(content.getInt("explicit_content_filter"));
         Guild.Timeout afkTimeout = Guild.Timeout.fromKey(content.getInt("afk_timeout"));
-<<<<<<< HEAD
         VoiceChannel afkChannel = content.isNull("afk_channel_id")
                 ? null : guild.getVoiceChannelsMap().get(content.getLong("afk_channel_id"));
         TextChannel systemChannel = content.isNull("system_channel_id")
                 ? null : guild.getTextChannelsMap().get(content.getLong("system_channel_id"));
-=======
-        VoiceChannel afkChannel = !content.isNull("afk_channel_id")
-                ? guild.getVoiceChannelsMap().get(content.getLong("afk_channel_id"))
-                : null;
-        TextChannel systemChannel = !content.isNull("system_channel_id")
-                ? guild.getTextChannelsMap().get(content.getLong("system_channel_id"))
-                : null;
         Set<String> features;
         if(!content.isNull("features"))
         {
@@ -79,7 +71,6 @@
         {
             features = Collections.emptySet();
         }
->>>>>>> 244ca1db
 
         if (!Objects.equals(owner, guild.getOwner()))
         {
@@ -108,15 +99,14 @@
                             api, responseNumber,
                             guild, oldIconId));
         }
-        if(!features.equals(guild.getFeatures()))
+        if (!features.equals(guild.getFeatures()))
         {
             Set<String> oldFeatures = guild.getFeatures();
             guild.setFeatures(features);
             api.getEventManager().handle(
                     new GuildUpdateFeaturesEvent(
-                            api, responseNumber, guild, oldFeatures
-                    )
-            );
+                            api, responseNumber,
+                            guild, oldFeatures));
         }
         if (!Objects.equals(splashId, guild.getSplashId()))
         {
