--- conflicted
+++ resolved
@@ -73,11 +73,7 @@
                 TextChannelImpl textChannel = (TextChannelImpl) getJDA().getTextChannelMap().get(channelId);
                 if (textChannel == null)
                 {
-<<<<<<< HEAD
-                    api.getEventCache().cache(EventCache.Type.CHANNEL, channelId, responseNumber, allContent, this::handle);
-=======
-                    getJDA().getEventCache().cache(EventCache.Type.CHANNEL, channelId, () -> handle(responseNumber, allContent));
->>>>>>> 466423b0
+                    getJDA().getEventCache().cache(EventCache.Type.CHANNEL, channelId, responseNumber, allContent, this::handle);
                     EventCache.LOG.debug("CHANNEL_UPDATE attempted to update a TextChannel that does not exist. JSON: {}", content);
                     return null;
                 }
@@ -150,11 +146,7 @@
                 int bitrate = content.getInt("bitrate");
                 if (voiceChannel == null)
                 {
-<<<<<<< HEAD
-                    api.getEventCache().cache(EventCache.Type.CHANNEL, channelId, responseNumber, allContent, this::handle);
-=======
-                    getJDA().getEventCache().cache(EventCache.Type.CHANNEL, channelId, () -> handle(responseNumber, allContent));
->>>>>>> 466423b0
+                    getJDA().getEventCache().cache(EventCache.Type.CHANNEL, channelId, responseNumber, allContent, this::handle);
                     EventCache.LOG.debug("CHANNEL_UPDATE attempted to update a VoiceChannel that does not exist. JSON: {}", content);
                     return null;
                 }
@@ -223,11 +215,7 @@
                 CategoryImpl category = (CategoryImpl) getJDA().getCategoryById(channelId);
                 if (category == null)
                 {
-<<<<<<< HEAD
-                    api.getEventCache().cache(EventCache.Type.CHANNEL, channelId, responseNumber, allContent, this::handle);
-=======
-                    getJDA().getEventCache().cache(EventCache.Type.CHANNEL, channelId, () -> handle(responseNumber, allContent));
->>>>>>> 466423b0
+                    getJDA().getEventCache().cache(EventCache.Type.CHANNEL, channelId, responseNumber, allContent, this::handle);
                     EventCache.LOG.debug("CHANNEL_UPDATE attempted to update a Category that does not exist. JSON: {}", content);
                     return null;
                 }
@@ -333,11 +321,7 @@
 
                 if (permHolder == null)
                 {
-<<<<<<< HEAD
-                    api.getEventCache().cache(EventCache.Type.ROLE, id, responseNumber, allContent, (a, b) ->
-=======
-                    getJDA().getEventCache().cache(EventCache.Type.ROLE, id, () ->
->>>>>>> 466423b0
+                    getJDA().getEventCache().cache(EventCache.Type.ROLE, id, responseNumber, allContent, (a, b) ->
                             handlePermissionOverride(override, channel, content, changedPermHolders, containedPermHolders));
                     EventCache.LOG.debug("CHANNEL_UPDATE attempted to create or update a PermissionOverride for a Role that doesn't exist! RoleId: {} JSON: {}", id, content);
                     return;
@@ -349,11 +333,7 @@
                 permHolder = channel.getGuild().getMemberById(id);
                 if (permHolder == null)
                 {
-<<<<<<< HEAD
-                    api.getEventCache().cache(EventCache.Type.USER, id, responseNumber, allContent, (a, b) ->
-=======
-                    getJDA().getEventCache().cache(EventCache.Type.USER, id, () ->
->>>>>>> 466423b0
+                    getJDA().getEventCache().cache(EventCache.Type.USER, id, responseNumber, allContent, (a, b) ->
                             handlePermissionOverride(override, channel, content, changedPermHolders, containedPermHolders));
                     EventCache.LOG.debug("CHANNEL_UPDATE attempted to create or update a PermissionOverride for Member that doesn't exist in this Guild! MemberId: {} JSON: {}", id, content);
                     return;
@@ -390,11 +370,7 @@
         GroupImpl group = (GroupImpl) getJDA().asClient().getGroupById(groupId);
         if (group == null)
         {
-<<<<<<< HEAD
-            api.getEventCache().cache(EventCache.Type.CHANNEL, groupId, responseNumber, allContent, this::handle);
-=======
-            getJDA().getEventCache().cache(EventCache.Type.CHANNEL, groupId, () -> handle(responseNumber, allContent));
->>>>>>> 466423b0
+            getJDA().getEventCache().cache(EventCache.Type.CHANNEL, groupId, responseNumber, allContent, this::handle);
             EventCache.LOG.debug("Received CHANNEL_UPDATE for a group that was not yet cached. JSON: {}", content);
             return;
         }
