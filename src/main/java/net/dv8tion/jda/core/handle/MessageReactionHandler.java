/*
 *     Copyright 2015-2018 Austin Keener & Michael Ritter & Florian Spieß
 *
 * Licensed under the Apache License, Version 2.0 (the "License");
 * you may not use this file except in compliance with the License.
 * You may obtain a copy of the License at
 *
 *     http://www.apache.org/licenses/LICENSE-2.0
 *
 * Unless required by applicable law or agreed to in writing, software
 * distributed under the License is distributed on an "AS IS" BASIS,
 * WITHOUT WARRANTIES OR CONDITIONS OF ANY KIND, either express or implied.
 * See the License for the specific language governing permissions and
 * limitations under the License.
 */

package net.dv8tion.jda.core.handle;

import net.dv8tion.jda.client.events.message.group.react.GroupMessageReactionAddEvent;
import net.dv8tion.jda.client.events.message.group.react.GroupMessageReactionRemoveEvent;
import net.dv8tion.jda.core.AccountType;
import net.dv8tion.jda.core.entities.Emote;
import net.dv8tion.jda.core.entities.MessageChannel;
import net.dv8tion.jda.core.entities.MessageReaction;
import net.dv8tion.jda.core.entities.User;
import net.dv8tion.jda.core.entities.impl.EmoteImpl;
import net.dv8tion.jda.core.entities.impl.JDAImpl;
import net.dv8tion.jda.core.events.message.guild.react.GuildMessageReactionAddEvent;
import net.dv8tion.jda.core.events.message.guild.react.GuildMessageReactionRemoveEvent;
import net.dv8tion.jda.core.events.message.priv.react.PrivateMessageReactionAddEvent;
import net.dv8tion.jda.core.events.message.priv.react.PrivateMessageReactionRemoveEvent;
import net.dv8tion.jda.core.events.message.react.MessageReactionAddEvent;
import net.dv8tion.jda.core.events.message.react.MessageReactionRemoveEvent;
import net.dv8tion.jda.core.hooks.IEventManager;
import net.dv8tion.jda.core.requests.WebSocketClient;
import net.dv8tion.jda.core.utils.JDALogger;
import org.json.JSONObject;

public class MessageReactionHandler extends SocketHandler
{

    private final boolean add;

    public MessageReactionHandler(JDAImpl api, boolean add)
    {
        super(api);
        this.add = add;
    }

    @Override
    protected Long handleInternally(JSONObject content)
    {
        if (!content.isNull("guild_id"))
        {
            long guildId = content.getLong("guild_id");
            if (api.getGuildSetupController().isLocked(guildId))
                return guildId;
        }

        JSONObject emoji = content.getJSONObject("emoji");

        final long userId    = content.getLong("user_id");
        final long messageId = content.getLong("message_id");
        final long channelId = content.getLong("channel_id");

        final Long emojiId = emoji.isNull("id") ? null : emoji.getLong("id");
        String emojiName = emoji.optString("name", null);
        final boolean emojiAnimated = emoji.optBoolean("animated");

        if (emojiId == null && emojiName == null)
        {
            WebSocketClient.LOG.debug("Received a reaction {} with no name nor id. json: {}",
                JDALogger.getLazyString(() -> add ? "add" : "remove"), content);
            return null;
        }

        User user = getJDA().getUserById(userId);
        if (user == null)
            user = getJDA().getFakeUserMap().get(userId);
        if (user == null)
        {
<<<<<<< HEAD
            if (!add)
            {
                //This can be caused by a ban, we should just drop it in that case
                return null;
            }
            api.getEventCache().cache(EventCache.Type.USER, userId, responseNumber, allContent, this::handle);
            EventCache.LOG.debug("Received a reaction for a user that JDA does not currently have cached. " +
                                 "UserID: {} ChannelId: {} MessageId: {}", userId, channelId, messageId);
=======
            getJDA().getEventCache().cache(EventCache.Type.USER, userId, () -> handle(responseNumber, allContent));
            EventCache.LOG.debug("Received a reaction for a user that JDA does not currently have cached");
>>>>>>> 466423b0
            return null;
        }

        MessageChannel channel = getJDA().getTextChannelById(channelId);
        if (channel == null)
        {
            channel = getJDA().getPrivateChannelById(channelId);
        }
        if (channel == null)
        {
            channel = getJDA().getFakePrivateChannelMap().get(channelId);
        }
        if (channel == null && getJDA().getAccountType() == AccountType.CLIENT)
        {
            channel = getJDA().asClient().getGroupById(channelId);
        }
        if (channel == null)
        {
<<<<<<< HEAD
            api.getEventCache().cache(EventCache.Type.CHANNEL, channelId, responseNumber, allContent, this::handle);
=======
            getJDA().getEventCache().cache(EventCache.Type.CHANNEL, channelId, () -> handle(responseNumber, allContent));
>>>>>>> 466423b0
            EventCache.LOG.debug("Received a reaction for a channel that JDA does not currently have cached");
            return null;
        }

        MessageReaction.ReactionEmote rEmote;
        if (emojiId != null)
        {
            Emote emote = getJDA().getEmoteById(emojiId);
            if (emote == null)
            {
                if (emojiName != null)
                {
                    emote = new EmoteImpl(emojiId, getJDA()).setAnimated(emojiAnimated).setName(emojiName);
                }
                else
                {
                    WebSocketClient.LOG.debug("Received a reaction {} with a null name. json: {}",
                        JDALogger.getLazyString(() -> add ? "add" : "remove"), content);
                    return null;
                }
            }
            rEmote = new MessageReaction.ReactionEmote(emote);
        }
        else
        {
            rEmote = new MessageReaction.ReactionEmote(emojiName, null, getJDA());
        }
        MessageReaction reaction = new MessageReaction(channel, rEmote, messageId, user.equals(getJDA().getSelfUser()), -1);

        if (add)
            onAdd(reaction, user);
        else
            onRemove(reaction, user);
        return null;
    }

    private void onAdd(MessageReaction reaction, User user)
    {
        IEventManager manager = getJDA().getEventManager();
        switch (reaction.getChannelType())
        {
            case TEXT:
                manager.handle(
                    new GuildMessageReactionAddEvent(
                            getJDA(), responseNumber,
                            user, reaction));
                break;
            case GROUP:
                manager.handle(
                    new GroupMessageReactionAddEvent(
                            getJDA(), responseNumber,
                            user, reaction));
                break;
            case PRIVATE:
                manager.handle(
                    new PrivateMessageReactionAddEvent(
                            getJDA(), responseNumber,
                            user, reaction));
        }

        manager.handle(
            new MessageReactionAddEvent(
                    getJDA(), responseNumber,
                    user, reaction));
    }

    private void onRemove(MessageReaction reaction, User user)
    {
        IEventManager manager = getJDA().getEventManager();
        switch (reaction.getChannelType())
        {
            case TEXT:
                manager.handle(
                    new GuildMessageReactionRemoveEvent(
                            getJDA(), responseNumber,
                            user, reaction));
                break;
            case GROUP:
                manager.handle(
                    new GroupMessageReactionRemoveEvent(
                            getJDA(), responseNumber,
                            user, reaction));
                break;
            case PRIVATE:
                manager.handle(
                    new PrivateMessageReactionRemoveEvent(
                            getJDA(), responseNumber,
                            user, reaction));
        }

        manager.handle(
            new MessageReactionRemoveEvent(
                    getJDA(), responseNumber,
                    user, reaction));
    }
}<|MERGE_RESOLUTION|>--- conflicted
+++ resolved
@@ -79,19 +79,14 @@
             user = getJDA().getFakeUserMap().get(userId);
         if (user == null)
         {
-<<<<<<< HEAD
             if (!add)
             {
                 //This can be caused by a ban, we should just drop it in that case
                 return null;
             }
-            api.getEventCache().cache(EventCache.Type.USER, userId, responseNumber, allContent, this::handle);
+            getJDA().getEventCache().cache(EventCache.Type.USER, userId, responseNumber, allContent, this::handle);
             EventCache.LOG.debug("Received a reaction for a user that JDA does not currently have cached. " +
                                  "UserID: {} ChannelId: {} MessageId: {}", userId, channelId, messageId);
-=======
-            getJDA().getEventCache().cache(EventCache.Type.USER, userId, () -> handle(responseNumber, allContent));
-            EventCache.LOG.debug("Received a reaction for a user that JDA does not currently have cached");
->>>>>>> 466423b0
             return null;
         }
 
@@ -110,11 +105,7 @@
         }
         if (channel == null)
         {
-<<<<<<< HEAD
-            api.getEventCache().cache(EventCache.Type.CHANNEL, channelId, responseNumber, allContent, this::handle);
-=======
-            getJDA().getEventCache().cache(EventCache.Type.CHANNEL, channelId, () -> handle(responseNumber, allContent));
->>>>>>> 466423b0
+            getJDA().getEventCache().cache(EventCache.Type.CHANNEL, channelId, responseNumber, allContent, this::handle);
             EventCache.LOG.debug("Received a reaction for a channel that JDA does not currently have cached");
             return null;
         }
