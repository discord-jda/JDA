/*
 *     Copyright 2015-2018 Austin Keener & Michael Ritter & Florian Spieß
 *
 * Licensed under the Apache License, Version 2.0 (the "License");
 * you may not use this file except in compliance with the License.
 * You may obtain a copy of the License at
 *
 *     http://www.apache.org/licenses/LICENSE-2.0
 *
 * Unless required by applicable law or agreed to in writing, software
 * distributed under the License is distributed on an "AS IS" BASIS,
 * WITHOUT WARRANTIES OR CONDITIONS OF ANY KIND, either express or implied.
 * See the License for the specific language governing permissions and
 * limitations under the License.
 */
package net.dv8tion.jda.core.handle;

import net.dv8tion.jda.client.entities.Group;
import net.dv8tion.jda.core.AccountType;
import net.dv8tion.jda.core.entities.VoiceChannel;
import net.dv8tion.jda.core.entities.impl.*;
import net.dv8tion.jda.core.events.guild.member.GuildMemberLeaveEvent;
import net.dv8tion.jda.core.events.guild.voice.GuildVoiceLeaveEvent;
import net.dv8tion.jda.core.requests.WebSocketClient;
import org.json.JSONObject;

public class GuildMemberRemoveHandler extends SocketHandler
{

    public GuildMemberRemoveHandler(JDAImpl api)
    {
        super(api);
    }

    @Override
    protected Long handleInternally(JSONObject content)
    {
        final long id = content.getLong("guild_id");
<<<<<<< HEAD
        boolean setup = api.getGuildSetupController().onRemoveMember(id, content);
        if (setup)
            return null;

        GuildImpl guild = (GuildImpl) api.getGuildMap().get(id);
        if (guild == null)
=======
        if (getJDA().getGuildLock().isLocked(id))
            return id;

        GuildImpl guild = (GuildImpl) getJDA().getGuildMap().get(id);
        if(guild == null)
>>>>>>> 466423b0
        {
            //We probably just left the guild and this event is trying to remove us from the guild, therefore ignore
            return null;
        }

        final long userId = content.getJSONObject("user").getLong("id");
        if (userId == getJDA().getSelfUser().getIdLong())
        {
            //We probably just left the guild and this event is trying to remove us from the guild, therefore ignore
            return null;
        }
        MemberImpl member = (MemberImpl) guild.getMembersMap().remove(userId);

        if (member == null)
        {
            WebSocketClient.LOG.debug("Received GUILD_MEMBER_REMOVE for a Member that does not exist in the specified Guild.");
            return null;
        }

        GuildVoiceStateImpl voiceState = (GuildVoiceStateImpl) member.getVoiceState();
        if (voiceState != null && voiceState.inVoiceChannel())//If this user was in a VoiceChannel, fire VoiceLeaveEvent.
        {
            VoiceChannel channel = voiceState.getChannel();
            voiceState.setConnectedChannel(null);
            ((VoiceChannelImpl) channel).getConnectedMembersMap().remove(member.getUser().getIdLong());
            getJDA().getEventManager().handle(
                    new GuildVoiceLeaveEvent(
                            getJDA(), responseNumber,
                            member, channel));
        }

        //The user is not in a different guild that we share
        // The user also is not a friend of this account in the case that the logged in account is a client account.
        if (userId != getJDA().getSelfUser().getIdLong() // don't remove selfUser from cache
            && getJDA().getGuildMap().valueCollection().stream().noneMatch(g -> ((GuildImpl) g).getMembersMap().containsKey(userId))
            && !(getJDA().getAccountType() == AccountType.CLIENT && getJDA().asClient().getFriendById(userId) != null))
        {
            UserImpl user = (UserImpl) getJDA().getUserMap().remove(userId);
            if (user.hasPrivateChannel())
            {
                PrivateChannelImpl priv = (PrivateChannelImpl) user.getPrivateChannel();
                user.setFake(true);
                priv.setFake(true);
                getJDA().getFakeUserMap().put(user.getIdLong(), user);
                getJDA().getFakePrivateChannelMap().put(priv.getIdLong(), priv);
            }
            else if (getJDA().getAccountType() == AccountType.CLIENT)
            {
                //While the user might not have a private channel, if this is a client account then the user
                // could be in a Group, and if so we need to change the User object to be fake and
                // place it in the FakeUserMap
                for (Group grp : getJDA().asClient().getGroups())
                {
                    if (grp.getNonFriendUsers().contains(user))
                    {
                        user.setFake(true);
                        getJDA().getFakeUserMap().put(user.getIdLong(), user);
                        break; //Breaks from groups loop
                    }
                }
            }
            getJDA().getEventCache().clear(EventCache.Type.USER, userId);
        }
        getJDA().getEventManager().handle(
                new GuildMemberLeaveEvent(
                        getJDA(), responseNumber,
                        member));
        return null;
    }
}<|MERGE_RESOLUTION|>--- conflicted
+++ resolved
@@ -36,20 +36,12 @@
     protected Long handleInternally(JSONObject content)
     {
         final long id = content.getLong("guild_id");
-<<<<<<< HEAD
-        boolean setup = api.getGuildSetupController().onRemoveMember(id, content);
+        boolean setup = getJDA().getGuildSetupController().onRemoveMember(id, content);
         if (setup)
             return null;
 
-        GuildImpl guild = (GuildImpl) api.getGuildMap().get(id);
+        GuildImpl guild = (GuildImpl) getJDA().getGuildMap().get(id);
         if (guild == null)
-=======
-        if (getJDA().getGuildLock().isLocked(id))
-            return id;
-
-        GuildImpl guild = (GuildImpl) getJDA().getGuildMap().get(id);
-        if(guild == null)
->>>>>>> 466423b0
         {
             //We probably just left the guild and this event is trying to remove us from the guild, therefore ignore
             return null;
