/*
 *     Copyright 2015-2018 Austin Keener & Michael Ritter & Florian Spieß
 *
 * Licensed under the Apache License, Version 2.0 (the "License");
 * you may not use this file except in compliance with the License.
 * You may obtain a copy of the License at
 *
 *     http://www.apache.org/licenses/LICENSE-2.0
 *
 * Unless required by applicable law or agreed to in writing, software
 * distributed under the License is distributed on an "AS IS" BASIS,
 * WITHOUT WARRANTIES OR CONDITIONS OF ANY KIND, either express or implied.
 * See the License for the specific language governing permissions and
 * limitations under the License.
 */
package net.dv8tion.jda.core.handle;

import net.dv8tion.jda.core.entities.Role;
import net.dv8tion.jda.core.entities.impl.GuildImpl;
import net.dv8tion.jda.core.entities.impl.JDAImpl;
import net.dv8tion.jda.core.entities.impl.MemberImpl;
import net.dv8tion.jda.core.events.guild.member.GuildMemberNickChangeEvent;
import net.dv8tion.jda.core.events.guild.member.GuildMemberRoleAddEvent;
import net.dv8tion.jda.core.events.guild.member.GuildMemberRoleRemoveEvent;
import org.json.JSONArray;
import org.json.JSONObject;

import java.util.*;

public class GuildMemberUpdateHandler extends SocketHandler
{

    public GuildMemberUpdateHandler(JDAImpl api)
    {
        super(api);
    }

    @Override
    protected Long handleInternally(JSONObject content)
    {
        final long id = content.getLong("guild_id");
<<<<<<< HEAD
        if (api.getGuildSetupController().isLocked(id))
=======
        if (getJDA().getGuildLock().isLocked(id))
>>>>>>> 466423b0
            return id;

        JSONObject userJson = content.getJSONObject("user");
        final long userId = userJson.getLong("id");
        GuildImpl guild = (GuildImpl) getJDA().getGuildMap().get(id);
        if (guild == null)
        {
<<<<<<< HEAD
            //Do not cache this here, it will be outdated once we receive the GUILD_CREATE and could cause invalid cache
            //api.getEventCache().cache(EventCache.Type.GUILD, userId, responseNumber, allContent, this::handle);
            EventCache.LOG.debug("Got GuildMember update but JDA currently does not have the Guild cached. Ignoring. {}", content);
=======
            getJDA().getEventCache().cache(EventCache.Type.GUILD, userId, () ->
            {
                handle(responseNumber, allContent);
            });
            EventCache.LOG.debug("Got GuildMember update but JDA currently does not have the Guild cached. {}", content);
>>>>>>> 466423b0
            return null;
        }

        MemberImpl member = (MemberImpl) guild.getMembersMap().get(userId);
        if (member == null)
        {
<<<<<<< HEAD
            long hashId = id ^ userId;
            api.getEventCache().cache(EventCache.Type.MEMBER, hashId, responseNumber, allContent, this::handle);
            EventCache.LOG.debug("Got GuildMember update but Member is not currently present in Guild. HASH_ID: {} JSON: {}", hashId, content);
=======
            getJDA().getEventCache().cache(EventCache.Type.USER, userId, () ->
            {
                handle(responseNumber, allContent);
            });
            EventCache.LOG.debug("Got GuildMember update but Member is not currently present in Guild. {}", content);
>>>>>>> 466423b0
            return null;
        }

        Set<Role> currentRoles = member.getRoleSet();
        List<Role> newRoles = toRolesList(guild, content.getJSONArray("roles"));

        //If newRoles is null that means that we didn't find a role that was in the array and was cached this event
        if (newRoles == null)
            return null;

        //Find the roles removed.
        List<Role> removedRoles = new LinkedList<>();
        each: for (Role role : currentRoles)
        {
            for (Iterator<Role> it = newRoles.iterator(); it.hasNext();)
            {
                Role r = it.next();
                if (role.equals(r))
                {
                    it.remove();
                    continue each;
                }
            }
            removedRoles.add(role);
        }

        if (removedRoles.size() > 0)
            currentRoles.removeAll(removedRoles);
        if (newRoles.size() > 0)
            currentRoles.addAll(newRoles);

        if (removedRoles.size() > 0)
        {
            getJDA().getEventManager().handle(
                    new GuildMemberRoleRemoveEvent(
                            getJDA(), responseNumber,
                            member, removedRoles));
        }
        if (newRoles.size() > 0)
        {
            getJDA().getEventManager().handle(
                    new GuildMemberRoleAddEvent(
                            getJDA(), responseNumber,
                            member, newRoles));
        }
        if (content.has("nick"))
        {
            String prevNick = member.getNickname();
            String newNick = content.optString("nick", null);
            if (!Objects.equals(prevNick, newNick))
            {
                member.setNickname(newNick);
                getJDA().getEventManager().handle(
                        new GuildMemberNickChangeEvent(
                                getJDA(), responseNumber,
                                member, prevNick, newNick));
            }
        }
        return null;
    }

    private List<Role> toRolesList(GuildImpl guild, JSONArray array)
    {
        LinkedList<Role> roles = new LinkedList<>();
        for(int i = 0; i < array.length(); i++)
        {
            final long id = array.getLong(i);
            Role r = guild.getRolesMap().get(id);
            if (r != null)
            {
                roles.add(r);
            }
            else
            {
<<<<<<< HEAD
                api.getEventCache().cache(EventCache.Type.ROLE, id, responseNumber, allContent, this::handle);
=======
                getJDA().getEventCache().cache(EventCache.Type.ROLE, id, () ->
                {
                    handle(responseNumber, allContent);
                });
>>>>>>> 466423b0
                EventCache.LOG.debug("Got GuildMember update but one of the Roles for the Member is not yet cached.");
                return null;
            }
        }
        return roles;
    }
}<|MERGE_RESOLUTION|>--- conflicted
+++ resolved
@@ -39,11 +39,7 @@
     protected Long handleInternally(JSONObject content)
     {
         final long id = content.getLong("guild_id");
-<<<<<<< HEAD
-        if (api.getGuildSetupController().isLocked(id))
-=======
-        if (getJDA().getGuildLock().isLocked(id))
->>>>>>> 466423b0
+        if (getJDA().getGuildSetupController().isLocked(id))
             return id;
 
         JSONObject userJson = content.getJSONObject("user");
@@ -51,34 +47,18 @@
         GuildImpl guild = (GuildImpl) getJDA().getGuildMap().get(id);
         if (guild == null)
         {
-<<<<<<< HEAD
             //Do not cache this here, it will be outdated once we receive the GUILD_CREATE and could cause invalid cache
-            //api.getEventCache().cache(EventCache.Type.GUILD, userId, responseNumber, allContent, this::handle);
+            //getJDA().getEventCache().cache(EventCache.Type.GUILD, userId, responseNumber, allContent, this::handle);
             EventCache.LOG.debug("Got GuildMember update but JDA currently does not have the Guild cached. Ignoring. {}", content);
-=======
-            getJDA().getEventCache().cache(EventCache.Type.GUILD, userId, () ->
-            {
-                handle(responseNumber, allContent);
-            });
-            EventCache.LOG.debug("Got GuildMember update but JDA currently does not have the Guild cached. {}", content);
->>>>>>> 466423b0
             return null;
         }
 
         MemberImpl member = (MemberImpl) guild.getMembersMap().get(userId);
         if (member == null)
         {
-<<<<<<< HEAD
             long hashId = id ^ userId;
-            api.getEventCache().cache(EventCache.Type.MEMBER, hashId, responseNumber, allContent, this::handle);
+            getJDA().getEventCache().cache(EventCache.Type.MEMBER, hashId, responseNumber, allContent, this::handle);
             EventCache.LOG.debug("Got GuildMember update but Member is not currently present in Guild. HASH_ID: {} JSON: {}", hashId, content);
-=======
-            getJDA().getEventCache().cache(EventCache.Type.USER, userId, () ->
-            {
-                handle(responseNumber, allContent);
-            });
-            EventCache.LOG.debug("Got GuildMember update but Member is not currently present in Guild. {}", content);
->>>>>>> 466423b0
             return null;
         }
 
@@ -153,14 +133,7 @@
             }
             else
             {
-<<<<<<< HEAD
-                api.getEventCache().cache(EventCache.Type.ROLE, id, responseNumber, allContent, this::handle);
-=======
-                getJDA().getEventCache().cache(EventCache.Type.ROLE, id, () ->
-                {
-                    handle(responseNumber, allContent);
-                });
->>>>>>> 466423b0
+                getJDA().getEventCache().cache(EventCache.Type.ROLE, id, responseNumber, allContent, this::handle);
                 EventCache.LOG.debug("Got GuildMember update but one of the Roles for the Member is not yet cached.");
                 return null;
             }
