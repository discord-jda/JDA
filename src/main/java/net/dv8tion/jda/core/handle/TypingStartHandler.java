--- conflicted
+++ resolved
@@ -60,21 +60,12 @@
                             // because that happen very often and could easily fill up the EventCache if
                             // we, for some reason, never get the channel. Especially in an active channel.
 
-<<<<<<< HEAD
 //        if (channel instanceof TextChannel)
 //        {
 //            final long guildId = ((TextChannel) channel).getGuild().getIdLong();
-//            if (api.getGuildSetupController().isLocked(guildId))
+//            if (getJDA().getGuildSetupController().isLocked(guildId))
 //                return guildId;
 //        }
-=======
-        if (channel instanceof TextChannel)
-        {
-            final long guildId = ((TextChannel) channel).getGuild().getIdLong();
-            if (getJDA().getGuildLock().isLocked(guildId))
-                return guildId;
-        }
->>>>>>> 466423b0
 
         final long userId = content.getLong("user_id");
         User user;
