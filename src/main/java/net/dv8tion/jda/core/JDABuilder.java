/*
 *     Copyright 2015-2017 Austin Keener & Michael Ritter & Florian Spieß
 *
 * Licensed under the Apache License, Version 2.0 (the "License");
 * you may not use this file except in compliance with the License.
 * You may obtain a copy of the License at
 *
 *     http://www.apache.org/licenses/LICENSE-2.0
 *
 * Unless required by applicable law or agreed to in writing, software
 * distributed under the License is distributed on an "AS IS" BASIS,
 * WITHOUT WARRANTIES OR CONDITIONS OF ANY KIND, either express or implied.
 * See the License for the specific language governing permissions and
 * limitations under the License.
 */
package net.dv8tion.jda.core;

import com.neovisionaries.ws.client.WebSocketFactory;
import net.dv8tion.jda.core.JDA.Status;
import net.dv8tion.jda.core.audio.factory.IAudioSendFactory;
import net.dv8tion.jda.core.entities.Game;
import net.dv8tion.jda.core.entities.impl.JDAImpl;
import net.dv8tion.jda.core.exceptions.AccountTypeException;
import net.dv8tion.jda.core.exceptions.RateLimitedException;
import net.dv8tion.jda.core.hooks.IEventManager;
import net.dv8tion.jda.core.managers.impl.PresenceImpl;
import net.dv8tion.jda.core.requests.SessionReconnectQueue;
import net.dv8tion.jda.core.utils.Checks;
import okhttp3.OkHttpClient;

import javax.security.auth.login.LoginException;
import java.util.*;

/**
 * Used to create new {@link net.dv8tion.jda.core.JDA} instances. This is also useful for making sure all of
 * your {@link net.dv8tion.jda.core.hooks.EventListener EventListeners} are registered
 * before {@link net.dv8tion.jda.core.JDA} attempts to log in.
 *
 * <p>A single JDABuilder can be reused multiple times. Each call to
 * {@link net.dv8tion.jda.core.JDABuilder#buildAsync() buildAsync()} or
 * {@link net.dv8tion.jda.core.JDABuilder#buildBlocking() buildBlocking()}
 * creates a new {@link net.dv8tion.jda.core.JDA} instance using the same information.
 * This means that you can have listeners easily registered to multiple {@link net.dv8tion.jda.core.JDA} instances.
 */
public class JDABuilder
{
    protected final List<Object> listeners;

    protected Map<String, String> contextMap = null;
    protected SessionReconnectQueue reconnectQueue = null;
    protected ShardedRateLimiter shardRateLimiter = null;
    protected OkHttpClient.Builder httpClientBuilder = null;
    protected WebSocketFactory wsFactory = null;
    protected AccountType accountType;
    protected String token = null;
    protected IEventManager eventManager = null;
    protected IAudioSendFactory audioSendFactory = null;
    protected JDA.ShardInfo shardInfo = null;
    protected Game game = null;
    protected OnlineStatus status = OnlineStatus.ONLINE;
    protected int maxReconnectDelay = 900;
    protected int corePoolSize = 2;
    protected boolean enableVoice = true;
    protected boolean enableShutdownHook = true;
    protected boolean enableBulkDeleteSplitting = true;
    protected boolean autoReconnect = true;
    protected boolean idle = false;
    protected boolean requestTimeoutRetry = true;

    /**
     * Creates a completely empty JDABuilder.
     * <br>If you use this, you need to set the  token using
     * {@link net.dv8tion.jda.core.JDABuilder#setToken(String) setToken(String)}
     * before calling {@link net.dv8tion.jda.core.JDABuilder#buildAsync() buildAsync()}
     * or {@link net.dv8tion.jda.core.JDABuilder#buildBlocking() buildBlocking()}
     *
     * @param  accountType
     *         The {@link net.dv8tion.jda.core.AccountType AccountType}.
     *
     * @throws IllegalArgumentException
     *         If the given AccountType is {@code null}
     */
    public JDABuilder(AccountType accountType)
    {
        Checks.notNull(accountType, "accountType");

        this.accountType = accountType;
        this.listeners = new LinkedList<>();
    }

    /**
     * Sets the {@link org.slf4j.MDC MDC} mappings to use in JDA.
     * <br>If sharding is enabled JDA will automatically add a {@code jda.shard} context with the format {@code [SHARD_ID / TOTAL]}
     * where {@code SHARD_ID} and {@code TOTAL} are the shard configuration.
     * Additionally it will provide context for the id via {@code jda.shard.id} and the total via {@code jda.shard.total}.
     *
     * @param  map
     *         The <b>modifiable</b> context map to use in JDA, or {@code null} to reset
     *
     * @return The JDABuilder instance. Useful for chaining.
     *
     * @see    <a href="https://www.slf4j.org/api/org/slf4j/MDC.html" target="_blank">MDC Javadoc</a>
     */
    public JDABuilder setContextMap(Map<String, String> map)
    {
        this.contextMap = map;
        return this;
    }

    /**
     * Sets the queue that will be used to reconnect sessions.
     * <br>This will ensure that sessions do not reconnect at the same time!
     *
     * <p><b>It is required to use the same instance of this queue for all JDA sessions of the same bot account!
     * <br>Not doing that may result in <u>API spam and finally an IP ban.</u></b>
     *
     * @param  queue
     *         {@link net.dv8tion.jda.core.requests.SessionReconnectQueue SessionReconnectQueue} to use
     *
     * @return The JDABuilder instance. Useful for chaining.
     */
    public JDABuilder setReconnectQueue(SessionReconnectQueue queue)
    {
        this.reconnectQueue = queue;
        return this;
    }

    /**
     * Sets the {@link net.dv8tion.jda.core.ShardedRateLimiter ShardedRateLimiter} that will be used to keep
     * track of rate limits across sessions.
     * <br>When one shard hits the global rate limit all others will be informed by this value wrapper.
     * This does nothing for {@link net.dv8tion.jda.core.AccountType#CLIENT AccountType.CLIENT}!
     *
     * <p>It is recommended to use the same ShardedRateLimiter for all shards and not one each. This is
     * similar to {@link net.dv8tion.jda.core.requests.SessionReconnectQueue SessionReconnectQueue}!
     *
     * <p><b>This value is set when invoking {@link #setToken(String)} and cannot be unset using {@code null}. The re-use of this builder
     * to build each shard is sufficient and setting it is not required.</b>
     * <br>Providing {@code null} is equivalent to doing {@code setShardedRateLimiter(new ShardedRateLimiter())}.
     *
     * <p>When you construct multiple JDABuilder instances to build shards it is recommended to use the same ShardedRateLimiter on
     * all of them. But it is to be <u>avoided</u> to use the same ShardedRateLimiter for different accounts/tokens!
     *
     * @param  rateLimiter
     *         ShardedRateLimiter used to keep track of cross-session rate limits
     *
     * @return The JDABuilder instance. Useful for chaining.
     */
    public JDABuilder setShardedRateLimiter(ShardedRateLimiter rateLimiter)
    {
        if (accountType != AccountType.BOT)
            this.shardRateLimiter = null;
        else
            this.shardRateLimiter = rateLimiter == null ? new ShardedRateLimiter() : rateLimiter;
        return this;
    }

    /**
     * Whether the Requester should retry when
     * a {@link java.net.SocketTimeoutException SocketTimeoutException} occurs.
     * <br><b>Default</b>: {@code true}
     *
     * <p>This value can be changed at any time with {@link net.dv8tion.jda.core.JDA#setRequestTimeoutRetry(boolean) JDA.setRequestTimeoutRetry(boolean)}!
     *
     * @param  retryOnTimeout
     *         True, if the Request should retry once on a socket timeout
     *
     * @return The JDABuilder instance. Useful for chaining.
     */
    public JDABuilder setRequestTimeoutRetry(boolean retryOnTimeout)
    {
        this.requestTimeoutRetry = retryOnTimeout;
        return this;
    }

    /**
     * Sets the token that will be used by the {@link net.dv8tion.jda.core.JDA} instance to log in when
     * {@link net.dv8tion.jda.core.JDABuilder#buildAsync() buildAsync()}
     * or {@link net.dv8tion.jda.core.JDABuilder#buildBlocking() buildBlocking()}
     * is called.
     *
     * <p><u><b>This will reset the prior provided {@link #setShardedRateLimiter(ShardedRateLimiter)} setting
     * if this token is different to the previously set token!</b></u>
     *
     * <h2>For {@link net.dv8tion.jda.core.AccountType#BOT}</h2>
     * <ol>
     *     <li>Go to your <a href="https://discordapp.com/developers/applications/me">Discord Applications</a></li>
     *     <li>Create or select an already existing application</li>
     *     <li>Verify that it has already been turned into a Bot. If you see the "Create a Bot User" button, click it.</li>
     *     <li>Click the <i>click to reveal</i> link beside the <b>Token</b> label to show your Bot's {@code token}</li>
     * </ol>
     *
     * <h2>For {@link net.dv8tion.jda.core.AccountType#CLIENT}</h2>
     * <br>Using either the Discord desktop app or the Browser Webapp
     * <ol>
     *     <li>Press {@code Ctrl-Shift-i} which will bring up the developer tools.</li>
     *     <li>Go to the {@code Application} tab</li>
     *     <li>Under {@code Storage}, select {@code Local Storage}, and then {@code discordapp.com}</li>
     *     <li>Find the {@code token} row and copy the value that is in quotes.</li>
     * </ol>
     *
     * @param  token
     *         The token of the account that you would like to login with.
     *
     * @return The JDABuilder instance. Useful for chaining.
     */
    public JDABuilder setToken(String token)
    {
        //Share ratelimit for the same token
        // when this builder is used to build different accounts this makes sure we don't use the
        // same ratelimiter on them as it would be inaccurate
        if (accountType == AccountType.BOT && !Objects.equals(token, this.token))
            shardRateLimiter = new ShardedRateLimiter();
        this.token = token;
        return this;
    }

    /**
     * Sets the {@link okhttp3.OkHttpClient.Builder Builder} that will be used by JDA's requester.
     * This can be used to set things such as connection timeout and proxy. 
     *
     * @param  builder
     *         The new {@link okhttp3.OkHttpClient.Builder Builder} to use.
     *
     * @return The JDABuilder instance. Useful for chaining.
     */
    public JDABuilder setHttpClientBuilder(OkHttpClient.Builder builder)
    {
        this.httpClientBuilder = builder;
        return this;
    }

    /**
     * Sets the {@link com.neovisionaries.ws.client.WebSocketFactory WebSocketFactory} that will be used by JDA's websocket client.
     * This can be used to set things such as connection timeout and proxy.
     *
     * @param  factory
     *         The new {@link com.neovisionaries.ws.client.WebSocketFactory WebSocketFactory} to use.
     *
     * @return The JDABuilder instance. Useful for chaining.
     */
    public JDABuilder setWebsocketFactory(WebSocketFactory factory)
    {
        this.wsFactory = factory;
        return this;
    }

    /**
     * Sets the core pool size for the global JDA
     * {@link java.util.concurrent.ScheduledExecutorService ScheduledExecutorService} which is used
     * in various locations throughout the JDA instance created by this builder. (Default: 2)
     *
     * @param  size
     *         The core pool size for the global JDA executor
     *
     * @throws java.lang.IllegalArgumentException
     *         If the specified core pool size is not positive
     *
     * @return The JDABuilder instance. Useful for chaining.
     */
    public JDABuilder setCorePoolSize(int size)
    {
        Checks.positive(size, "Core pool size");
        this.corePoolSize = size;
        return this;
    }

    /**
     * Enables/Disables Voice functionality.
     * <br>This is useful, if your current system doesn't support Voice and you do not need it.
     *
     * <p>Default: <b>true (enabled)</b>
     *
     * @param  enabled
     *         True - enables voice support.
     *
     * @return The JDABuilder instance. Useful for chaining.
     */
    public JDABuilder setAudioEnabled(boolean enabled)
    {
        this.enableVoice = enabled;
        return this;
    }

    /**
     * If enabled, JDA will separate the bulk delete event into individual delete events, but this isn't as efficient as
     * handling a single event would be. It is recommended that BulkDelete Splitting be disabled and that the developer
     * should instead handle the {@link net.dv8tion.jda.core.events.message.MessageBulkDeleteEvent MessageBulkDeleteEvent}
     *
     * <p>Default: <b>true (enabled)</b>
     *
     * @param  enabled
     *         True - The MESSAGE_DELETE_BULK will be split into multiple individual MessageDeleteEvents.
     *
     * @return The JDABuilder instance. Useful for chaining.
     */
    public JDABuilder setBulkDeleteSplittingEnabled(boolean enabled)
    {
        this.enableBulkDeleteSplitting = enabled;
        return this;
    }

    /**
     * Enables/Disables the use of a Shutdown hook to clean up JDA.
     * <br>When the Java program closes shutdown hooks are run. This is used as a last-second cleanup
     * attempt by JDA to properly close connections.
     *
     * <p>Default: <b>true (enabled)</b>
     *
     * @param  enable
     *         True (default) - use shutdown hook to clean up JDA if the Java program is closed.
     *
     * @return Return the {@link net.dv8tion.jda.core.JDABuilder JDABuilder } instance. Useful for chaining.
     */
    public JDABuilder setEnableShutdownHook(boolean enable)
    {
        this.enableShutdownHook = enable;
        return this;
    }

    /**
     * Sets whether or not JDA should try to reconnect if a connection-error is encountered.
     * <br>This will use an incremental reconnect (timeouts are increased each time an attempt fails).
     *
     * Default: <b>true (enabled)</b>
     *
     * @param  autoReconnect
     *         If true - enables autoReconnect
     *
     * @return The JDABuilder instance. Useful for chaining.
     */
    public JDABuilder setAutoReconnect(boolean autoReconnect)
    {
        this.autoReconnect = autoReconnect;
        return this;
    }

    /**
     * Changes the internally used EventManager.
     * <br>There are 2 provided Implementations:
     * <ul>
     *     <li>{@link net.dv8tion.jda.core.hooks.InterfacedEventManager InterfacedEventManager} which uses the Interface
     *     {@link net.dv8tion.jda.core.hooks.EventListener EventListener} (tip: use the {@link net.dv8tion.jda.core.hooks.ListenerAdapter ListenerAdapter}).
     *     <br>This is the default EventManager.</li>
     *
     *     <li>{@link net.dv8tion.jda.core.hooks.AnnotatedEventManager AnnotatedEventManager} which uses the Annotation
     *         {@link net.dv8tion.jda.core.hooks.SubscribeEvent @SubscribeEvent} to mark the methods that listen for events.</li>
     * </ul>
     * <br>You can also create your own EventManager (See {@link net.dv8tion.jda.core.hooks.IEventManager}).
     *
     * @param  manager
     *         The new {@link net.dv8tion.jda.core.hooks.IEventManager} to use.
     *
     * @return The JDABuilder instance. Useful for chaining.
     */
    public JDABuilder setEventManager(IEventManager manager)
    {
        this.eventManager = manager;
        return this;
    }

    /**
     * Changes the factory used to create {@link net.dv8tion.jda.core.audio.factory.IAudioSendSystem IAudioSendSystem}
     * objects which handle the sending loop for audio packets.
     * <br>By default, JDA uses {@link net.dv8tion.jda.core.audio.factory.DefaultSendFactory DefaultSendFactory}.
     *
     * @param  factory
     *         The new {@link net.dv8tion.jda.core.audio.factory.IAudioSendFactory IAudioSendFactory} to be used
     *         when creating new {@link net.dv8tion.jda.core.audio.factory.IAudioSendSystem} objects.
     *
     * @return The JDABuilder instance. Useful for chaining.
     */
    public JDABuilder setAudioSendFactory(IAudioSendFactory factory)
    {
        this.audioSendFactory = factory;
        return this;
    }

    /**
     * Sets whether or not we should mark our session as afk
     * <br>This value can be changed at any time in the {@link net.dv8tion.jda.core.managers.Presence Presence} from a JDA instance.
     *
     * @param  idle
     *         boolean value that will be provided with our IDENTIFY package to mark our session as afk or not. <b>(default false)</b>
     *
     * @return The JDABuilder instance. Useful for chaining.
     *
     * @see    net.dv8tion.jda.core.managers.Presence#setIdle(boolean) Presence#setIdle(boolean)
     */
    public JDABuilder setIdle(boolean idle)
    {
        this.idle = idle;
        return this;
    }

    /**
     * Sets the {@link net.dv8tion.jda.core.entities.Game Game} for our session.
     * <br>This value can be changed at any time in the {@link net.dv8tion.jda.core.managers.Presence Presence} from a JDA instance.
     *
     * <p><b>Hint:</b> You can create a {@link net.dv8tion.jda.core.entities.Game Game} object using
     * {@link net.dv8tion.jda.core.entities.Game#playing(String)} or {@link net.dv8tion.jda.core.entities.Game#streaming(String, String)}.
     *
     * @param  game
     *         An instance of {@link net.dv8tion.jda.core.entities.Game Game} (null allowed)
     *
     * @return The JDABuilder instance. Useful for chaining.
     *
     * @see    net.dv8tion.jda.core.managers.Presence#setGame(Game)  Presence.setGame(Game)
     */
    public JDABuilder setGame(Game game)
    {
        this.game = game;
        return this;
    }

    /**
     * Sets the {@link net.dv8tion.jda.core.OnlineStatus OnlineStatus} our connection will display.
     * <br>This value can be changed at any time in the {@link net.dv8tion.jda.core.managers.Presence Presence} from a JDA instance.
     *
     * <p><b>Note:</b>This will not take affect for {@link net.dv8tion.jda.core.AccountType#CLIENT AccountType.CLIENT}
     * if the status specified in the user_settings is not "online" as it is overriding our identify status.
     *
     * @param  status
     *         Not-null OnlineStatus (default online)
     *
     * @throws IllegalArgumentException
     *         if the provided OnlineStatus is null or {@link net.dv8tion.jda.core.OnlineStatus#UNKNOWN UNKNOWN}
     *
     * @return The JDABuilder instance. Useful for chaining.
     *
     * @see    net.dv8tion.jda.core.managers.Presence#setStatus(OnlineStatus) Presence.setStatus(OnlineStatus)
     */
    public JDABuilder setStatus(OnlineStatus status)
    {
        if (status == null || status == OnlineStatus.UNKNOWN)
            throw new IllegalArgumentException("OnlineStatus cannot be null or unknown!");
        this.status = status;
        return this;
    }

    /**
     * Adds all provided listeners to the list of listeners that will be used to populate the {@link net.dv8tion.jda.core.JDA JDA} object.
     * <br>This uses the {@link net.dv8tion.jda.core.hooks.InterfacedEventManager InterfacedEventListener} by default.
     * <br>To switch to the {@link net.dv8tion.jda.core.hooks.AnnotatedEventManager AnnotatedEventManager},
     * use {@link #setEventManager(net.dv8tion.jda.core.hooks.IEventManager) setEventManager(new AnnotatedEventManager())}.
     *
     * <p><b>Note:</b> When using the {@link net.dv8tion.jda.core.hooks.InterfacedEventManager InterfacedEventListener} (default),
     * given listener(s) <b>must</b> be instance of {@link net.dv8tion.jda.core.hooks.EventListener EventListener}!
     *
     * @param   listeners
     *          The listener(s) to add to the list.
     *
<<<<<<< HEAD
     * @return The JDABuilder instance. Useful for chaining.
=======
     * @throws java.lang.IllegalArgumentException
     *         If either listeners or one of it's objects is {@code null}.
     *
     * @return Returns the {@link net.dv8tion.jda.core.JDABuilder JDABuilder} instance. Useful for chaining.
>>>>>>> 3687bd52
     *
     * @see    net.dv8tion.jda.core.JDA#addEventListener(Object...) JDA.addEventListener(Object...)
     */
    public JDABuilder addEventListener(Object... listeners)
    {
        Checks.noneNull(listeners, "listeners");

        Collections.addAll(this.listeners, listeners);
        return this;
    }

    /**
     * Removes all provided listeners from the list of listeners.
     *
     * @param  listeners
     *         The listener(s) to remove from the list.
     *
<<<<<<< HEAD
     * @return The JDABuilder instance. Useful for chaining.
=======
     * @throws java.lang.IllegalArgumentException
     *         If either listeners or one of it's objects is {@code null}.
     *
     * @return Returns the {@link net.dv8tion.jda.core.JDABuilder JDABuilder} instance. Useful for chaining.
>>>>>>> 3687bd52
     *
     * @see    net.dv8tion.jda.core.JDA#removeEventListener(Object...) JDA.removeEventListener(Object...)
     */
    public JDABuilder removeEventListener(Object... listeners)
    {
        Checks.noneNull(listeners, "listeners");

        this.listeners.removeAll(Arrays.asList(listeners));
        return this;
    }

    /**
     * Sets the maximum amount of time that JDA will back off to wait when attempting to reconnect the MainWebsocket.
     * <br>Provided value must be 32 or greater.
     *
     * @param  maxReconnectDelay
     *         The maximum amount of time that JDA will wait between reconnect attempts in seconds.
     *
     * @throws java.lang.IllegalArgumentException
     *         Thrown if the provided {@code maxReconnectDelay} is less than 32.
     *
     * @return The JDABuilder instance. Useful for chaining.
     */
    public JDABuilder setMaxReconnectDelay(int maxReconnectDelay)
    {
        Checks.check(maxReconnectDelay >= 32, "Max reconnect delay must be 32 seconds or greater. You provided %d.", maxReconnectDelay);

        this.maxReconnectDelay = maxReconnectDelay;
        return this;
    }

    /**
     * This will enable sharding mode for JDA.
     * <br>In sharding mode, guilds are split up and assigned one of multiple shards (clients).
     * <br>The shardId that receives all stuff related to given bot is calculated as follows: shardId == (guildId {@literal >>} 22) % shardTotal;
     * <br><b>PMs are only sent to shard 0.</b>
     *
     * <p>Please note, that a shard will not know about guilds which are not assigned to it.
     *
     * <p><u><b>When sharding it is a required to use a {@link net.dv8tion.jda.core.requests.SessionReconnectQueue SessionReconnectQueue}
     * to ensure that shards will not reconnect at the same time and cause API spam. See {@link #setReconnectQueue(SessionReconnectQueue)}</b></u>
     *
     * <p><b>It is not possible to use sharding with an account for {@link net.dv8tion.jda.core.AccountType#CLIENT AccountType.CLIENT}!</b>
     *
     * @param  shardId
     *         The id of this shard (starting at 0).
     * @param  shardTotal
     *         The number of overall shards.
     *
     * @throws net.dv8tion.jda.core.exceptions.AccountTypeException
     *         If this is used on a JDABuilder for {@link net.dv8tion.jda.core.AccountType#CLIENT AccountType.CLIENT}
     * @throws java.lang.IllegalArgumentException
     *         If the provided shard configuration is invalid
     *         ({@code 0 <= shardId < shardTotal} with {@code shardTotal > 0})
     *
     * @return The JDABuilder instance. Useful for chaining.
     *
     * @see    net.dv8tion.jda.core.JDA#getShardInfo() JDA.getShardInfo()
     */
    public JDABuilder useSharding(int shardId, int shardTotal)
    {
        AccountTypeException.check(accountType, AccountType.BOT);
        Checks.notNegative(shardId, "Shard ID");
        Checks.positive(shardTotal, "Shard Total");
        Checks.check(shardId < shardTotal,
            "The shard ID must be lower than the shardTotal! Shard IDs are 0-based.");
        shardInfo = new JDA.ShardInfo(shardId, shardTotal);
        return this;
    }

    /**
     * Builds a new {@link net.dv8tion.jda.core.JDA} instance and uses the provided token to start the login process.
     * <br>The login process runs in a different thread, so while this will return immediately, {@link net.dv8tion.jda.core.JDA} has not
     * finished loading, thus many {@link net.dv8tion.jda.core.JDA} methods have the chance to return incorrect information.
     * <br>The main use of this method is to start the JDA connect process and do other things in parallel while startup is
     * being performed like database connection or local resource loading.
     *
     * <p>If you wish to be sure that the {@link net.dv8tion.jda.core.JDA} information is correct, please use
     * {@link net.dv8tion.jda.core.JDABuilder#buildBlocking() buildBlocking()} or register an
     * {@link net.dv8tion.jda.core.hooks.EventListener EventListener} to listen for the
     * {@link net.dv8tion.jda.core.events.ReadyEvent ReadyEvent} .
     *
     * @throws LoginException
     *         If the provided token is invalid.
     * @throws IllegalArgumentException
     *         If the provided token is empty or null.
     * @throws RateLimitedException
     *         If we are being Rate limited.
     *
     * @return A {@link net.dv8tion.jda.core.JDA} instance that has started the login process. It is unknown as
     *         to whether or not loading has finished when this returns.
     */
    public JDA buildAsync() throws LoginException, IllegalArgumentException, RateLimitedException
    {
        OkHttpClient.Builder httpClientBuilder = this.httpClientBuilder == null ? new OkHttpClient.Builder() : this.httpClientBuilder;
        WebSocketFactory wsFactory = this.wsFactory == null ? new WebSocketFactory() : this.wsFactory;
<<<<<<< HEAD
        JDAImpl jda = new JDAImpl(accountType, httpClientBuilder, wsFactory, shardRateLimiter, autoReconnect, enableVoice, enableShutdownHook,
                enableBulkDeleteSplitting, requestTimeoutRetry, corePoolSize, maxReconnectDelay, contextMap);
=======
        JDAImpl jda = new JDAImpl(accountType, token, httpClientBuilder, wsFactory, shardRateLimiter, autoReconnect, enableVoice, enableShutdownHook,
                enableBulkDeleteSplitting, requestTimeoutRetry, corePoolSize, maxReconnectDelay);
>>>>>>> 3687bd52

        if (eventManager != null)
            jda.setEventManager(eventManager);

        if (audioSendFactory != null)
            jda.setAudioSendFactory(audioSendFactory);

        listeners.forEach(jda::addEventListener);
        jda.setStatus(JDA.Status.INITIALIZED);  //This is already set by JDA internally, but this is to make sure the listeners catch it.

        String gateway = jda.getGateway().complete();

        // Set the presence information before connecting to have the correct information ready when sending IDENTIFY
        ((PresenceImpl) jda.getPresence())
                .setCacheGame(game)
                .setCacheIdle(idle)
                .setCacheStatus(status);
        jda.login(gateway, shardInfo, reconnectQueue);
        return jda;
    }

    /**
     * Builds a new {@link net.dv8tion.jda.core.JDA} instance and uses the provided token to start the login process.
     * <br>This method will block until JDA has reached the specified connection status.
     *
     * <h2>Login Cycle</h2>
     * <ol>
     *     <li>{@link net.dv8tion.jda.core.JDA.Status#INITIALIZING INITIALIZING}</li>
     *     <li>{@link net.dv8tion.jda.core.JDA.Status#INITIALIZED INITIALIZED}</li>
     *     <li>{@link net.dv8tion.jda.core.JDA.Status#LOGGING_IN LOGGING_IN}</li>
     *     <li>{@link net.dv8tion.jda.core.JDA.Status#CONNECTING_TO_WEBSOCKET CONNECTING_TO_WEBSOCKET}</li>
     *     <li>{@link net.dv8tion.jda.core.JDA.Status#IDENTIFYING_SESSION IDENTIFYING_SESSION}</li>
     *     <li>{@link net.dv8tion.jda.core.JDA.Status#AWAITING_LOGIN_CONFIRMATION AWAITING_LOGIN_CONFIRMATION}</li>
     *     <li>{@link net.dv8tion.jda.core.JDA.Status#LOADING_SUBSYSTEMS LOADING_SUBSYSTEMS}</li>
     *     <li>{@link net.dv8tion.jda.core.JDA.Status#CONNECTED CONNECTED}</li>
     * </ol>
     *
     * @param  status
     *         The {@link JDA.Status Status} to wait for, once JDA has reached the specified
     *         stage of the startup cycle this method will return.
     *
     * @throws LoginException
     *         If the provided token is invalid.
     * @throws IllegalArgumentException
     *         If the provided token is empty or {@code null} or
     *         the provided status is not part of the login cycle.
     * @throws InterruptedException
     *         If an interrupt request is received while waiting for {@link net.dv8tion.jda.core.JDA} to finish logging in.
     *         This would most likely be caused by a JVM shutdown request.
     * @throws RateLimitedException
     *         If we are being Rate limited.
     *
     * @return A {@link net.dv8tion.jda.core.JDA} Object that is <b>guaranteed</b> to be logged in and finished loading.
     */
    public JDA buildBlocking(JDA.Status status) throws LoginException, IllegalArgumentException, InterruptedException, RateLimitedException
    {
        Checks.notNull(status, "Status");
        Checks.check(status.isInit(), "Cannot await the status %s as it is not part of the login cycle!", status);
        JDA jda = buildAsync();
        while (!jda.getStatus().isInit()                      // JDA might disconnect while starting
             || jda.getStatus().ordinal() < status.ordinal()) // Wait until status is bypassed
        {
            if (jda.getStatus() == Status.SHUTDOWN)
                throw new IllegalStateException("JDA was unable to finish starting up!");
            Thread.sleep(50);
        }

        return jda;
    }

    /**
     * Builds a new {@link net.dv8tion.jda.core.JDA} instance and uses the provided token to start the login process.
     * <br>This method will block until JDA has logged in and finished loading all resources. This is an alternative
     * to using {@link net.dv8tion.jda.core.events.ReadyEvent ReadyEvent}.
     *
     * @throws LoginException
     *         If the provided token is invalid.
     * @throws IllegalArgumentException
     *         If the provided token is empty or null.
     * @throws InterruptedException
     *         If an interrupt request is received while waiting for {@link net.dv8tion.jda.core.JDA} to finish logging in.
     *         This would most likely be caused by a JVM shutdown request.
     * @throws RateLimitedException
     *         If we are being Rate limited.
     *
     * @return A {@link net.dv8tion.jda.core.JDA} Object that is <b>guaranteed</b> to be logged in and finished loading.
     */
    public JDA buildBlocking() throws LoginException, IllegalArgumentException, InterruptedException, RateLimitedException
    {
        return buildBlocking(Status.CONNECTED);
    }
}<|MERGE_RESOLUTION|>--- conflicted
+++ resolved
@@ -450,14 +450,10 @@
      * @param   listeners
      *          The listener(s) to add to the list.
      *
-<<<<<<< HEAD
-     * @return The JDABuilder instance. Useful for chaining.
-=======
      * @throws java.lang.IllegalArgumentException
      *         If either listeners or one of it's objects is {@code null}.
      *
-     * @return Returns the {@link net.dv8tion.jda.core.JDABuilder JDABuilder} instance. Useful for chaining.
->>>>>>> 3687bd52
+     * @return The JDABuilder instance. Useful for chaining.
      *
      * @see    net.dv8tion.jda.core.JDA#addEventListener(Object...) JDA.addEventListener(Object...)
      */
@@ -475,14 +471,10 @@
      * @param  listeners
      *         The listener(s) to remove from the list.
      *
-<<<<<<< HEAD
-     * @return The JDABuilder instance. Useful for chaining.
-=======
      * @throws java.lang.IllegalArgumentException
      *         If either listeners or one of it's objects is {@code null}.
      *
-     * @return Returns the {@link net.dv8tion.jda.core.JDABuilder JDABuilder} instance. Useful for chaining.
->>>>>>> 3687bd52
+     * @return The JDABuilder instance. Useful for chaining.
      *
      * @see    net.dv8tion.jda.core.JDA#removeEventListener(Object...) JDA.removeEventListener(Object...)
      */
@@ -579,13 +571,8 @@
     {
         OkHttpClient.Builder httpClientBuilder = this.httpClientBuilder == null ? new OkHttpClient.Builder() : this.httpClientBuilder;
         WebSocketFactory wsFactory = this.wsFactory == null ? new WebSocketFactory() : this.wsFactory;
-<<<<<<< HEAD
-        JDAImpl jda = new JDAImpl(accountType, httpClientBuilder, wsFactory, shardRateLimiter, autoReconnect, enableVoice, enableShutdownHook,
+        JDAImpl jda = new JDAImpl(accountType, token, httpClientBuilder, wsFactory, shardRateLimiter, autoReconnect, enableVoice, enableShutdownHook,
                 enableBulkDeleteSplitting, requestTimeoutRetry, corePoolSize, maxReconnectDelay, contextMap);
-=======
-        JDAImpl jda = new JDAImpl(accountType, token, httpClientBuilder, wsFactory, shardRateLimiter, autoReconnect, enableVoice, enableShutdownHook,
-                enableBulkDeleteSplitting, requestTimeoutRetry, corePoolSize, maxReconnectDelay);
->>>>>>> 3687bd52
 
         if (eventManager != null)
             jda.setEventManager(eventManager);
