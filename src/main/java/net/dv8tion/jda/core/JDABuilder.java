--- conflicted
+++ resolved
@@ -50,14 +50,11 @@
 {
     protected final List<Object> listeners;
 
-<<<<<<< HEAD
-    protected EnumSet<CacheFlag> cacheFlags = EnumSet.allOf(CacheFlag.class);
-=======
     protected ScheduledThreadPoolExecutor rateLimitPool = null;
     protected boolean shutdownRateLimitPool = true;
     protected ExecutorService callbackPool = null;
     protected boolean shutdownCallbackPool = true;
->>>>>>> 4cc724e8
+    protected EnumSet<CacheFlag> cacheFlags = EnumSet.allOf(CacheFlag.class);
     protected ConcurrentMap<String, String> contextMap = null;
     protected SessionController controller = null;
     protected OkHttpClient.Builder httpClientBuilder = null;
@@ -708,37 +705,7 @@
     @Deprecated
     public JDA buildAsync() throws LoginException
     {
-<<<<<<< HEAD
-        OkHttpClient.Builder httpClientBuilder = this.httpClientBuilder == null ? new OkHttpClient.Builder() : this.httpClientBuilder;
-        WebSocketFactory wsFactory = this.wsFactory == null ? new WebSocketFactory() : this.wsFactory;
-
-        if (controller == null && shardInfo != null)
-            controller = new SessionControllerAdapter();
-        
-        JDAImpl jda = new JDAImpl(accountType, token, controller, httpClientBuilder, wsFactory, autoReconnect, enableVoice, enableShutdownHook,
-                enableBulkDeleteSplitting, requestTimeoutRetry, enableContext, corePoolSize, maxReconnectDelay, contextMap, cacheFlags);
-
-        if (eventManager != null)
-            jda.setEventManager(eventManager);
-
-        if (audioSendFactory != null)
-            jda.setAudioSendFactory(audioSendFactory);
-
-        listeners.forEach(jda::addEventListener);
-        jda.setStatus(JDA.Status.INITIALIZED);  //This is already set by JDA internally, but this is to make sure the listeners catch it.
-
-        String gateway = jda.getGateway();
-
-        // Set the presence information before connecting to have the correct information ready when sending IDENTIFY
-        ((PresenceImpl) jda.getPresence())
-                .setCacheGame(game)
-                .setCacheIdle(idle)
-                .setCacheStatus(status);
-        jda.login(gateway, shardInfo, enableCompression);
-        return jda;
-=======
         return build();
->>>>>>> 4cc724e8
     }
 
     /**
@@ -847,7 +814,7 @@
         JDAImpl jda = new JDAImpl(accountType, token, controller, httpClient, wsFactory, rateLimitPool, callbackPool,
                                   autoReconnect, enableVoice, enableShutdownHook, enableBulkDeleteSplitting,
                                   requestTimeoutRetry, enableContext, shutdownRateLimitPool, shutdownCallbackPool,
-                                  corePoolSize, maxReconnectDelay, contextMap);
+                                  corePoolSize, maxReconnectDelay, contextMap, cacheFlags);
 
         if (eventManager != null)
             jda.setEventManager(eventManager);
