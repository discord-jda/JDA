/*
 *     Copyright 2015-2017 Austin Keener & Michael Ritter & Florian Spieß
 *
 * Licensed under the Apache License, Version 2.0 (the "License");
 * you may not use this file except in compliance with the License.
 * You may obtain a copy of the License at
 *
 *     http://www.apache.org/licenses/LICENSE-2.0
 *
 * Unless required by applicable law or agreed to in writing, software
 * distributed under the License is distributed on an "AS IS" BASIS,
 * WITHOUT WARRANTIES OR CONDITIONS OF ANY KIND, either express or implied.
 * See the License for the specific language governing permissions and
 * limitations under the License.
 */

package net.dv8tion.jda.core.audio;

import com.neovisionaries.ws.client.*;
import net.dv8tion.jda.core.WebSocketCode;
import net.dv8tion.jda.core.audio.hooks.ConnectionListener;
import net.dv8tion.jda.core.audio.hooks.ConnectionStatus;
import net.dv8tion.jda.core.entities.Guild;
import net.dv8tion.jda.core.entities.User;
import net.dv8tion.jda.core.entities.VoiceChannel;
import net.dv8tion.jda.core.entities.impl.JDAImpl;
import net.dv8tion.jda.core.events.ExceptionEvent;
import net.dv8tion.jda.core.managers.impl.AudioManagerImpl;
import net.dv8tion.jda.core.utils.SimpleLog;
import org.json.JSONArray;
import org.json.JSONObject;

import java.io.IOException;
import java.net.*;
import java.nio.ByteBuffer;
import java.util.Arrays;
import java.util.List;
import java.util.Map;
import java.util.concurrent.*;
import java.util.concurrent.atomic.AtomicInteger;

public class AudioWebSocket extends WebSocketAdapter
{
    public static final SimpleLog LOG = SimpleLog.getLog("JDAAudioSocket");
    public static final int DISCORD_SECRET_KEY_LENGTH = 32;

    protected final ConnectionListener listener;
    protected final ScheduledThreadPoolExecutor keepAlivePool;
    protected AudioConnection audioConnection;
    protected ConnectionStatus connectionStatus = ConnectionStatus.NOT_CONNECTED;

    private final JDAImpl api;
    private final Guild guild;
    private final String endpoint;
    private final String sessionId;
    private final String token;
    private boolean connected = false;
    private boolean ready = false;
    private boolean shutdown = false;
    private boolean reconnecting = false;
    private Future<?> keepAliveHandle;
    private String wssEndpoint;
    private boolean shouldReconnect;

    private int ssrc;
    private byte[] secretKey;
    private DatagramSocket udpSocket;
    private InetSocketAddress address;

    public WebSocket socket;

    public AudioWebSocket(ConnectionListener listener, String endpoint, JDAImpl api, Guild guild, String sessionId, String token, boolean shouldReconnect)
    {
        this.listener = listener;
        this.endpoint = endpoint;
        this.api = api;
        this.guild = guild;
        this.sessionId = sessionId;
        this.token = token;
        this.shouldReconnect = shouldReconnect;

        keepAlivePool = api.getAudioKeepAlivePool();

        //Append the Secure Websocket scheme so that our websocket library knows how to connect
        if (!endpoint.startsWith("wss://"))
            wssEndpoint = "wss://" + endpoint;
        if (!endpoint.endsWith("/?v=3"))
            wssEndpoint += "/?v=3";

        if (sessionId == null || sessionId.isEmpty())
            throw new IllegalArgumentException("Cannot create a voice connection using a null/empty sessionId!");
        if (token == null || token.isEmpty())
            throw new IllegalArgumentException("Cannot create a voice connection using a null/empty token!");
    }

    public void send(String message)
    {
        LOG.trace("<- " + message);
        socket.sendText(message);
    }

    public void send(int op, Object data)
    {
        send(new JSONObject()
            .put("op", op)
            .put("d", data == null ? JSONObject.NULL : data)
            .toString());
    }

    @Override
    public void onConnected(WebSocket websocket, Map<String, List<String>> headers)
    {
        if (shutdown)
        {
            //Somehow this AudioWebSocket was shutdown before we finished connecting....
            // thus we just disconnect here since we were asked to shutdown
            socket.sendClose(1000);
            return;
        }

        if (reconnecting)
            resume();
        else
            identify();
        connected = true;
        reconnecting = false;
        changeStatus(ConnectionStatus.CONNECTING_AWAITING_AUTHENTICATING);
        if (!reconnecting)
            audioConnection.ready();
    }

    @Override
    public void onTextMessage(WebSocket websocket, String message)
    {
        JSONObject contentAll = new JSONObject(message);
        int opCode = contentAll.getInt("op");

        switch(opCode)
        {
            case VoiceCode.READY:
            {
                LOG.trace("-> READY " + contentAll);
                JSONObject content = contentAll.getJSONObject("d");
                ssrc = content.getInt("ssrc");
                int port = content.getInt("port");

                //Find our external IP and Port using Discord
                InetSocketAddress externalIpAndPort;

                changeStatus(ConnectionStatus.CONNECTING_ATTEMPTING_UDP_DISCOVERY);
                int tries = 0;
                do
                {
                    externalIpAndPort = handleUdpDiscovery(new InetSocketAddress(endpoint, port), ssrc);
                    tries++;
                    if (externalIpAndPort == null && tries > 5)
                    {
                        close(ConnectionStatus.ERROR_UDP_UNABLE_TO_CONNECT);
                        return;
                    }
                } while (externalIpAndPort == null);

                final JSONObject object = new JSONObject()
                        .put("protocol", "udp")
                        .put("data", new JSONObject()
                            .put("address", externalIpAndPort.getHostString())
                            .put("port", externalIpAndPort.getPort())
                            .put("mode", "xsalsa20_poly1305"));   //Discord requires encryption
                send(VoiceCode.SELECT_PROTOCOL, object);
                changeStatus(ConnectionStatus.CONNECTING_AWAITING_READY);
                break;
            }
            case VoiceCode.HELLO:
            {
                LOG.trace("-> HELLO " + contentAll);
                final JSONObject payload = contentAll.getJSONObject("d");
                final int interval = payload.getInt("heartbeat_interval");
                stopKeepAlive();
                setupKeepAlive(interval / 2);
                //FIXME: discord will rollout a working interval once that is done we need to use it properly
                break;
            }
            case VoiceCode.HEARTBEAT:
            {
                LOG.trace("-> HEARTBEAT " + contentAll);
                send(VoiceCode.HEARTBEAT, System.currentTimeMillis());
                break;
            }
            case VoiceCode.HEARTBEAT_ACK:
            {
                LOG.trace("-> HEARTBEAT_ACK " + contentAll);
                final long ping = System.currentTimeMillis() - contentAll.getLong("d");
                listener.onPing(ping);
                break;
            }
            case VoiceCode.SESSION_DESCRIPTION:
            {
                LOG.trace("-> SESSION_DESCRIPTION " + contentAll);
                //secret_key is an array of 32 ints that are less than 256, so they are bytes.
                JSONArray keyArray = contentAll.getJSONObject("d").getJSONArray("secret_key");

                secretKey = new byte[DISCORD_SECRET_KEY_LENGTH];
                for (int i = 0; i < keyArray.length(); i++)
                    secretKey[i] = (byte) keyArray.getInt(i);

                LOG.trace("Audio connection has finished connecting!");
                ready = true;
                changeStatus(ConnectionStatus.CONNECTED);
                break;
            }
            case VoiceCode.USER_SPEAKING_UPDATE:
            {
                LOG.trace("-> USER_SPEAKING_UPDATE " + contentAll);
                final JSONObject content = contentAll.getJSONObject("d");
                final boolean speaking = content.getBoolean("speaking");
                final int ssrc = content.getInt("ssrc");
                final long userId = content.getLong("user_id");

                final User user = getUser(userId);
                if (user == null)
                {
                    //more relevant for audio connection
                    AudioConnection.LOG.trace("Got an Audio USER_SPEAKING_UPDATE for a non-existent User. JSON: " + contentAll);
                    break;
                }

                audioConnection.updateUserSSRC(ssrc, userId);
                listener.onUserSpeaking(user, speaking);
                break;
            }
            case VoiceCode.USER_DISCONNECT:
            {
                LOG.trace("-> USER_DISCONNECT " + contentAll);
                final JSONObject payload = contentAll.getJSONObject("d");
                final long userId = payload.getLong("user_id");
                audioConnection.removeUserSSRC(userId);
                break;
            }
            case VoiceCode.RESUMED:
            {
                LOG.trace("-> RESUMED " + contentAll);
                LOG.debug("Successfully resumed session!");
                changeStatus(ConnectionStatus.CONNECTED);
                ready = true;
                break;
            }
            case 12:
            {
                LOG.trace("-> OP 12 " + contentAll);
                // ignore op 12 for now
                break;
            }
            default:
                LOG.debug("Unknown Audio OP code.\n" + contentAll.toString(4));
        }
    }

    @Override
    public void onDisconnected(WebSocket websocket, WebSocketFrame serverCloseFrame, WebSocketFrame clientCloseFrame, boolean closedByServer)
    {
        LOG.debug("The Audio connection was closed!");
        LOG.debug("By remote? " + closedByServer);
        if (serverCloseFrame != null)
        {
            LOG.debug("Reason: " + serverCloseFrame.getCloseReason());
            LOG.debug("Close code: " + serverCloseFrame.getCloseCode());
            final int code = serverCloseFrame.getCloseCode();
            final VoiceCode.Close closeCode = VoiceCode.Close.from(code);
            switch (closeCode)
            {
                case SERVER_NOT_FOUND:
                case SERVER_CRASH:
                case INVALID_SESSION:
                    this.close(ConnectionStatus.ERROR_CANNOT_RESUME);
                    break;
                case AUTHENTICATION_FAILED:
                    this.close(ConnectionStatus.DISCONNECTED_AUTHENTICATION_FAILURE);
                    break;
                default:
                    this.reconnect(ConnectionStatus.ERROR_LOST_CONNECTION);
            }
            return;
        }
        if (clientCloseFrame != null)
        {
            LOG.debug("ClientReason: " + clientCloseFrame.getCloseReason());
            LOG.debug("ClientCode: " + clientCloseFrame.getCloseCode());
            if (clientCloseFrame.getCloseCode() != 1000)
            {
                // unexpected close -> error -> attempt resume
                this.reconnect(ConnectionStatus.ERROR_LOST_CONNECTION);
                return;
            }
        }
        this.close(ConnectionStatus.NOT_CONNECTED);
    }

    @Override
    public void onUnexpectedError(WebSocket websocket, WebSocketException cause)
    {
        handleCallbackError(websocket, cause);
    }

    @Override
    public void handleCallbackError(WebSocket websocket, Throwable cause)
    {
        LOG.log(cause);
        api.getEventManager().handle(new ExceptionEvent(api, cause, true));
    }

    @Override
    public void onThreadCreated(WebSocket websocket, ThreadType threadType, Thread thread) throws Exception
    {
        final String identifier = api.getIdentifierString();
        final String guildId = guild.getId();
        switch (threadType)
        {
            case CONNECT_THREAD:
                thread.setName(identifier + " AudioWS-ConnectThread (guildId: " + guildId + ')');
                break;
            case FINISH_THREAD:
                thread.setName(identifier + " AudioWS-FinishThread (guildId: " + guildId + ')');
                break;
            case WRITING_THREAD:
                thread.setName(identifier + " AudioWS-WriteThread (guildId: " + guildId + ')');
                break;
            case READING_THREAD:
                thread.setName(identifier + " AudioWS-ReadThread (guildId: " + guildId + ')');
                break;
            default:
                thread.setName(identifier + " AudioWS-" + threadType + " (guildId: " + guildId + ')');
        }
    }

    @Override
    public void onConnectError(WebSocket webSocket, WebSocketException e)
    {
        LOG.warn("Failed to establish websocket connection: " + e.getError() + " - " + e.getMessage()
                + "\nClosing connection and attempting to reconnect.");
        this.close(ConnectionStatus.ERROR_WEBSOCKET_UNABLE_TO_CONNECT);
    }

    private void identify()
    {
        JSONObject connectObj = new JSONObject()
                .put("server_id", guild.getId())
                .put("user_id", api.getSelfUser().getId())
                .put("session_id", sessionId)
                .put("token", token);
        send(VoiceCode.IDENTIFY, connectObj);
    }

    private void resume()
    {
        LOG.debug("Sending resume payload...");
        JSONObject resumeObj = new JSONObject()
                .put("server_id", guild.getId())
                .put("session_id", sessionId)
                .put("token", token);
        send(VoiceCode.RESUME, resumeObj);
    }

    public void startConnection()
    {
<<<<<<< HEAD
        if (!reconnecting && socket != null)
            throw new RuntimeException("Somehow, someway, this AudioWebSocket has already attempted to start a connection!");
=======
        if (socket != null)
            throw new IllegalStateException("Somehow, someway, this AudioWebSocket has already attempted to start a connection!");
>>>>>>> 53c421b2

        try
        {
            socket = api.getWebSocketFactory()
                    .createSocket(wssEndpoint)
                    .addListener(this);
            changeStatus(ConnectionStatus.CONNECTING_AWAITING_WEBSOCKET_CONNECT);
            socket.connectAsynchronously();
        }
        catch (IOException e)
        {
            LOG.warn("Encountered IOException while attempting to connect: " + e.getMessage()
                    + "\nClosing connection and attempting to reconnect.");
            this.close(ConnectionStatus.ERROR_WEBSOCKET_UNABLE_TO_CONNECT);
        }
    }

    public synchronized void reconnect(ConnectionStatus closeStatus)
    {
        if (shutdown)
            return;
        connected = false;
        ready = false;
        reconnecting = true;
        changeStatus(closeStatus);
        startConnection();
    }

    public synchronized void close(ConnectionStatus closeStatus)
    {
        //Makes sure we don't run this method again after the socket.close(1000) call fires onDisconnect
        if (shutdown)
            return;
        connected = false;
        ready = false;
        shutdown = true;
        stopKeepAlive();

        if (udpSocket != null)
            udpSocket.close();
        if (socket != null && socket.isOpen())
            socket.sendClose(1000);

        VoiceChannel disconnectedChannel;
        AudioManagerImpl manager = (AudioManagerImpl) guild.getAudioManager();

        synchronized (manager.CONNECTION_LOCK)
        {
            if (audioConnection != null)
                audioConnection.shutdown();

            if (manager.isConnected())
                disconnectedChannel = manager.getConnectedChannel();
            else
                disconnectedChannel = manager.getQueuedAudioConnection();

            manager.setAudioConnection(null);
        }

        //Verify that it is actually a lost of connection and not due the connected channel being deleted.
        if (closeStatus == ConnectionStatus.ERROR_LOST_CONNECTION)
        {
            //Get guild from JDA, don't use [guild] field to make sure that we don't have
            // a problem of an out of date guild stored in [guild] during a possible mWS invalidate.
            Guild connGuild = api.getGuildById(guild.getIdLong());
            if (connGuild != null)
            {
                if (connGuild.getVoiceChannelById(audioConnection.getChannel().getIdLong()) == null)
                    closeStatus = ConnectionStatus.DISCONNECTED_CHANNEL_DELETED;
            }
        }

        changeStatus(closeStatus);

        //decide if we reconnect.
        if (shouldReconnect
                && closeStatus != ConnectionStatus.NOT_CONNECTED    //indicated that the connection was purposely closed. don't reconnect.
                && closeStatus != ConnectionStatus.DISCONNECTED_CHANNEL_DELETED
                && closeStatus != ConnectionStatus.DISCONNECTED_REMOVED_FROM_GUILD
                && closeStatus != ConnectionStatus.AUDIO_REGION_CHANGE) //Already handled.
        {
            manager.setQueuedAudioConnection(disconnectedChannel);
            api.getClient().queueAudioConnect(disconnectedChannel, true);
        }
        else if (closeStatus != ConnectionStatus.AUDIO_REGION_CHANGE)
        {
            JSONObject closeFrame = new JSONObject()
                .put("op", WebSocketCode.VOICE_STATE)
                .put("d", new JSONObject()
                    .put("guild_id", guild.getId())
                    .put("channel_id", JSONObject.NULL)
                    .put("self_mute", false)
                    .put("self_deaf", false));
            api.getClient().send(closeFrame.toString());
        }
    }

    public DatagramSocket getUdpSocket()
    {
        return udpSocket;
    }

    public InetSocketAddress getAddress()
    {
        return address;
    }

    public byte[] getSecretKey()
    {
        return Arrays.copyOf(secretKey, secretKey.length);
    }

    public int getSSRC()
    {
        return ssrc;
    }
    public boolean isConnected()
    {
        return connected;
    }
    public boolean isReady()
    {
        return ready;
    }

    private InetSocketAddress handleUdpDiscovery(InetSocketAddress address, int ssrc)
    {
        //We will now send a packet to discord to punch a port hole in the NAT wall.
        //This is called UDP hole punching.
        try
        {
            udpSocket = new DatagramSocket();   //Use UDP, not TCP.

            //Create a byte array of length 70 containing our ssrc.
            ByteBuffer buffer = ByteBuffer.allocate(70);    //70 taken from https://github.com/Rapptz/discord.py/blob/async/discord/voice_client.py#L208
            buffer.putInt(ssrc);                            //Put the ssrc that we were given into the packet to send back to discord.

            //Construct our packet to be sent loaded with the byte buffer we store the ssrc in.
            DatagramPacket discoveryPacket = new DatagramPacket(buffer.array(), buffer.array().length, address);
            udpSocket.send(discoveryPacket);

            //Discord responds to our packet, returning a packet containing our external ip and the port we connected through.
            DatagramPacket receivedPacket = new DatagramPacket(new byte[70], 70);   //Give a buffer the same size as the one we sent.
            udpSocket.setSoTimeout(1000);
            udpSocket.receive(receivedPacket);

            //The byte array returned by discord containing our external ip and the port that we used
            //to connect to discord with.
            byte[] received = receivedPacket.getData();

            //Example string:"   121.83.253.66                                                   ��"
            //You'll notice that there are 4 leading nulls and a large amount of nulls between the the ip and
            // the last 2 bytes. Not sure why these exist.  The last 2 bytes are the port. More info below.
            String ourIP = new String(receivedPacket.getData());//Puts the entire byte array in. nulls are converted to spaces.
            ourIP = ourIP.substring(4, ourIP.length() - 2); //Removes the SSRC of the answer package and the port that is stuck on the end of this string. (last 2 bytes are the port)
            ourIP = ourIP.trim();  //Removes the extra whitespace(nulls) attached to both sides of the IP

            //The port exists as the last 2 bytes in the packet data, and is encoded as an UNSIGNED short.
            //Furthermore, it is stored in Little Endian instead of normal Big Endian.
            //We will first need to convert the byte order from Little Endian to Big Endian (reverse the order)
            //Then we will need to deal with the fact that the bytes represent an unsigned short.
            //Java cannot deal with unsigned types, so we will have to promote the short to a higher type.
            //Options:  char or int.  I will be doing int because it is just easier to work with.
            byte[] portBytes = new byte[2];                 //The port is exactly 2 bytes in size.
            portBytes[0] = received[received.length - 1];   //Get the second byte and store as the first
            portBytes[1] = received[received.length - 2];   //Get the first byte and store as the second.
            //We have now effectively converted from Little Endian -> Big Endian by reversing the order.

            //For more information on how this is converting from an unsigned short to an int refer to:
            //http://www.darksleep.com/player/JavaAndUnsignedTypes.html
            int firstByte = (0x000000FF & ((int) portBytes[0]));    //Promotes to int and handles the fact that it was unsigned.
            int secondByte = (0x000000FF & ((int) portBytes[1]));   //

            //Combines the 2 bytes back together.
            int ourPort = (firstByte << 8) | secondByte;

            this.address = address;

            return new InetSocketAddress(ourIP, ourPort);
        }
        catch (SocketException e)
        {
            return null;
        }
        catch (IOException e)
        {
            return null;
        }
    }

    private void stopKeepAlive()
    {
        if (keepAliveHandle != null)
            keepAliveHandle.cancel(true);
        keepAliveHandle = null;
    }

    private void setupKeepAlive(final int keepAliveInterval)
    {
        if (keepAliveHandle != null)
            LOG.fatal("Setting up a KeepAlive runnable while the previous one seems to still be active!!");

        Runnable keepAliveRunnable = () ->
        {
            if (socket != null && socket.isOpen())
                send(VoiceCode.HEARTBEAT, System.currentTimeMillis());
            if (udpSocket != null && !udpSocket.isClosed())
            {
                long seq = 0;
                try
                {
                    ByteBuffer buffer = ByteBuffer.allocate(Long.BYTES + 1);
                    buffer.put((byte)0xC9);
                    buffer.putLong(seq);
                    DatagramPacket keepAlivePacket = new DatagramPacket(buffer.array(), buffer.array().length, address);
                    udpSocket.send(keepAlivePacket);
                }
                catch (NoRouteToHostException e)
                {
                    LOG.warn("Closing AudioConnection due to inability to ping audio packets.");
                    LOG.warn("Cannot send audio packet because JDA navigate the route to Discord.\n" +
                            "Are you sure you have internet connection? It is likely that you've lost connection.");
                    this.close(ConnectionStatus.ERROR_LOST_CONNECTION);
                }
                catch (IOException e)
                {
                    LOG.log(e);
                }
            }
        };

        try
        {
            keepAliveHandle = keepAlivePool.scheduleAtFixedRate(keepAliveRunnable, 0, keepAliveInterval, TimeUnit.MILLISECONDS);
        }
        catch (RejectedExecutionException ignored) {} //ignored because this is probably caused due to a race condition
                                                      // related to the threadpool shutdown.
    }

    public void changeStatus(ConnectionStatus newStatus)
    {
        connectionStatus = newStatus;
        listener.onStatusChange(newStatus);
    }

    private User getUser(final long userId)
    {
        User user = api.getUserById(userId);
        if (user != null)
            return user;
        return api.getFakeUserMap().get(userId);
    }

    public ConnectionStatus getConnectionStatus()
    {
        return connectionStatus;
    }

    public void setAutoReconnect(boolean shouldReconnect)
    {
        this.shouldReconnect = shouldReconnect;
    }

    @Override
    protected void finalize() throws Throwable
    {
        if (!shutdown)
        {
            LOG.fatal("Finalization hook of AudioWebSocket was triggered without properly shutting down");
            close(ConnectionStatus.NOT_CONNECTED);
        }
    }

    public static class KeepAliveThreadFactory implements ThreadFactory
    {
        final String identifier;
        AtomicInteger threadCount = new AtomicInteger(1);

        public KeepAliveThreadFactory(JDAImpl api)
        {
            identifier = api.getIdentifierString() + " Audio-KeepAlive Pool";
        }

        @Override
        public Thread newThread(Runnable r)
        {
            return new Thread(AudioManagerImpl.AUDIO_THREADS, r, identifier + " - Thread " + threadCount.getAndIncrement());
        }
    }
}
<|MERGE_RESOLUTION|>--- conflicted
+++ resolved
@@ -362,13 +362,8 @@
 
     public void startConnection()
     {
-<<<<<<< HEAD
         if (!reconnecting && socket != null)
-            throw new RuntimeException("Somehow, someway, this AudioWebSocket has already attempted to start a connection!");
-=======
-        if (socket != null)
             throw new IllegalStateException("Somehow, someway, this AudioWebSocket has already attempted to start a connection!");
->>>>>>> 53c421b2
 
         try
         {
