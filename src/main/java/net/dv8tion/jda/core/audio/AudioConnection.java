/*
 *     Copyright 2015-2018 Austin Keener & Michael Ritter & Florian Spieß
 *
 * Licensed under the Apache License, Version 2.0 (the "License");
 * you may not use this file except in compliance with the License.
 * You may obtain a copy of the License at
 *
 *     http://www.apache.org/licenses/LICENSE-2.0
 *
 * Unless required by applicable law or agreed to in writing, software
 * distributed under the License is distributed on an "AS IS" BASIS,
 * WITHOUT WARRANTIES OR CONDITIONS OF ANY KIND, either express or implied.
 * See the License for the specific language governing permissions and
 * limitations under the License.
 */

package net.dv8tion.jda.core.audio;

import com.iwebpp.crypto.TweetNaclFast;
import com.sun.jna.ptr.PointerByReference;
import gnu.trove.map.TIntLongMap;
import gnu.trove.map.TIntObjectMap;
import gnu.trove.map.hash.TIntLongHashMap;
import gnu.trove.map.hash.TIntObjectHashMap;
import net.dv8tion.jda.core.audio.factory.IAudioSendFactory;
import net.dv8tion.jda.core.audio.factory.IAudioSendSystem;
import net.dv8tion.jda.core.audio.factory.IPacketProvider;
import net.dv8tion.jda.core.audio.hooks.ConnectionStatus;
import net.dv8tion.jda.core.entities.Guild;
import net.dv8tion.jda.core.entities.User;
import net.dv8tion.jda.core.entities.VoiceChannel;
import net.dv8tion.jda.core.entities.impl.JDAImpl;
import net.dv8tion.jda.core.events.ExceptionEvent;
import net.dv8tion.jda.core.managers.impl.AudioManagerImpl;
import net.dv8tion.jda.core.utils.JDALogger;
import net.dv8tion.jda.core.utils.tuple.Pair;
import org.json.JSONObject;
import org.slf4j.Logger;
import tomp2p.opuswrapper.Opus;

import java.lang.ref.WeakReference;
import java.net.*;
import java.nio.Buffer;
import java.nio.ByteBuffer;
import java.nio.IntBuffer;
import java.nio.ShortBuffer;
import java.util.*;
import java.util.concurrent.*;
import java.util.concurrent.atomic.AtomicInteger;

public class AudioConnection
{
    public static final Logger LOG = JDALogger.getLog(AudioConnection.class);
    public static final int OPUS_SAMPLE_RATE = 48000;   //(Hz) We want to use the highest of qualities! All the bandwidth!
    public static final int OPUS_FRAME_SIZE = 960;      //An opus frame size of 960 at 48000hz represents 20 milliseconds of audio.
    public static final int OPUS_FRAME_TIME_AMOUNT = 20;//This is 20 milliseconds. We are only dealing with 20ms opus packets.
    public static final int OPUS_CHANNEL_COUNT = 2;     //We want to use stereo. If the audio given is mono, the encoder promotes it
                                                        // to Left and Right mono (stereo that is the same on both sides)
    public static final long MAX_UINT_32 = 4294967295L;

    private final TIntLongMap ssrcMap = new TIntLongHashMap();
    private final TIntObjectMap<Decoder> opusDecoders = new TIntObjectHashMap<>();
    private final HashMap<User, Queue<Pair<Long, short[]>>> combinedQueue = new HashMap<>();

    private final String threadIdentifier;
    private final AudioWebSocket webSocket;
    private DatagramSocket udpSocket;
    private WeakReference<VoiceChannel> channel;
    private volatile AudioSendHandler sendHandler = null;
    private volatile AudioReceiveHandler receiveHandler = null;
    private PointerByReference opusEncoder;
    private ScheduledExecutorService combinedAudioExecutor;

    private IAudioSendSystem sendSystem;
    private Thread receiveThread;
    private long queueTimeout;

    private volatile boolean couldReceive = false;
    private volatile boolean speaking = false;      //Also acts as "couldProvide"

    private volatile int silenceCounter = 0;
    private boolean sentSilenceOnConnect = false;
    private final byte[] silenceBytes = new byte[] {(byte)0xF8, (byte)0xFF, (byte)0xFE};
    private static boolean printedError = false;

    public AudioConnection(AudioWebSocket webSocket, VoiceChannel channel)
    {
        this.channel = new WeakReference<>(channel);
        this.webSocket = webSocket;
        this.webSocket.audioConnection = new WeakReference<>(this);

        final JDAImpl api = (JDAImpl) channel.getJDA();
        this.threadIdentifier = api.getIdentifierString() + " AudioConnection Guild: " + channel.getGuild().getId();
    }

    public void ready()
    {
        Thread readyThread = new Thread(AudioManagerImpl.AUDIO_THREADS, () ->
        {
            getJDA().setContext();
            final long timeout = getGuild().getAudioManager().getConnectTimeout();

            final long started = System.currentTimeMillis();
            boolean connectionTimeout = false;
            while (!webSocket.isReady())
            {
                if (timeout > 0 && System.currentTimeMillis() - started > timeout)
                {
                    connectionTimeout = true;
                    break;
                }

                try
                {
                    Thread.sleep(10);
                }
                catch (InterruptedException e)
                {
                    LOG.error("AudioConnection ready thread got interrupted while sleeping", e);
                    Thread.currentThread().interrupt();
                }
            }
            if (!connectionTimeout)
            {
                this.udpSocket = webSocket.getUdpSocket();

                setupSendSystem();
                setupReceiveSystem();
            }
            else
            {
                webSocket.close(ConnectionStatus.ERROR_CONNECTION_TIMEOUT);
            }
        });
        readyThread.setUncaughtExceptionHandler((thread, throwable) ->
        {
            LOG.error("Uncaught exception in Audio ready-thread", throwable);
            JDAImpl api = (JDAImpl) getJDA();
            api.getEventManager().handle(new ExceptionEvent(api, throwable, true));
        });
        readyThread.setDaemon(true);
        readyThread.setName(threadIdentifier + " Ready Thread");
        readyThread.start();
    }

    public void setSendingHandler(AudioSendHandler handler)
    {
        this.sendHandler = handler;
        setupSendSystem();
    }

    public void setReceivingHandler(AudioReceiveHandler handler)
    {
        this.receiveHandler = handler;
        setupReceiveSystem();
    }

    public void setQueueTimeout(long queueTimeout)
    {
        this.queueTimeout = queueTimeout;
    }

    public VoiceChannel getChannel()
    {
        return channel.get();
    }

    public void setChannel(VoiceChannel channel)
    {
        this.channel = channel == null ? null : new WeakReference<>(channel);
    }

    public JDAImpl getJDA()
    {
<<<<<<< HEAD
        return channel.get().getJDA();
=======
        return (JDAImpl) channel.getJDA();
>>>>>>> b29cc5c8
    }

    public Guild getGuild()
    {
        return channel.get().getGuild();
    }

    public void removeUserSSRC(long userId)
    {
        final AtomicInteger ssrcRef = new AtomicInteger(0);
        final boolean modified = ssrcMap.retainEntries((ssrc, id) ->
        {
            final boolean isEntry = id == userId;
            if (isEntry)
                ssrcRef.set(ssrc);
            // if isEntry == true we don't want to retain it
            return !isEntry;
        });
        if (!modified)
            return;
        final Decoder decoder = opusDecoders.remove(ssrcRef.get());
        if (decoder != null) // cleanup decoder
            decoder.close();
    }

    protected void updateUserSSRC(int ssrc, long userId)
    {
        if (ssrcMap.containsKey(ssrc))
        {
            long previousId = ssrcMap.get(ssrc);
            if (previousId != userId)
            {
                //Different User already existed with this ssrc. What should we do? Just replace? Probably should nuke the old opusDecoder.
                //Log for now and see if any user report the error.
                LOG.error("Yeah.. So.. JDA received a UserSSRC update for an ssrc that already had a User set. Inform DV8FromTheWorld.\nChannelId: {} SSRC: {} oldId: {} newId: {}",
                      channel.get().getId(), ssrc, previousId, userId);
            }
        }
        else
        {
            ssrcMap.put(ssrc, userId);

            //Only create a decoder if we are actively handling received audio.
            if (receiveThread != null && AudioNatives.ensureOpus())
                opusDecoders.put(ssrc, new Decoder(ssrc));
        }
    }

    public void close(ConnectionStatus closeStatus)
    {
        shutdown();
        webSocket.close(closeStatus);
    }

    public synchronized void shutdown()
    {
//        setSpeaking(false);
        if (sendSystem != null)
        {
            sendSystem.shutdown();
            sendSystem = null;
        }
        if (receiveThread != null)
        {
            receiveThread.interrupt();
            receiveThread = null;
        }
        if (combinedAudioExecutor != null)
        {
            combinedAudioExecutor.shutdownNow();
            combinedAudioExecutor = null;
        }
        if (opusEncoder != null)
        {
            Opus.INSTANCE.opus_encoder_destroy(opusEncoder);
            opusEncoder = null;
        }

        opusDecoders.valueCollection().forEach(Decoder::close);
        opusDecoders.clear();
    }

    private synchronized void setupSendSystem()
    {
        if (udpSocket != null && !udpSocket.isClosed() && sendHandler != null && sendSystem == null)
        {
            IAudioSendFactory factory = ((JDAImpl) channel.get().getJDA()).getAudioSendFactory();
            sendSystem = factory.createSendSystem(new PacketProvider());
            sendSystem.setContextMap(getJDA().getContextMap());
            sendSystem.start();
        }
        else if (sendHandler == null && sendSystem != null)
        {
            sendSystem.shutdown();
            sendSystem = null;

            if (opusEncoder != null)
            {
                Opus.INSTANCE.opus_encoder_destroy(opusEncoder);
                opusEncoder = null;
            }
        }
    }

    private synchronized void setupReceiveSystem()
    {
        if (udpSocket != null && !udpSocket.isClosed() && receiveHandler != null && receiveThread == null)
        {
            setupReceiveThread();
        }
        else if (receiveHandler == null && receiveThread != null)
        {
            receiveThread.interrupt();
            receiveThread = null;

            if (combinedAudioExecutor != null)
            {
                combinedAudioExecutor.shutdownNow();
                combinedAudioExecutor = null;
            }

            opusDecoders.valueCollection().forEach(Decoder::close);
            opusDecoders.clear();
        }
        else if (receiveHandler != null && !receiveHandler.canReceiveCombined() && combinedAudioExecutor != null)
        {
            combinedAudioExecutor.shutdownNow();
            combinedAudioExecutor = null;
        }
    }

    private synchronized void setupReceiveThread()
    {
        if (receiveThread == null)
        {
            receiveThread = new Thread(AudioManagerImpl.AUDIO_THREADS, () ->
            {
                getJDA().setContext();
                try
                {
                    udpSocket.setSoTimeout(1000);
                }
                catch (SocketException e)
                {
                    LOG.error("Couldn't set SO_TIMEOUT for UDP socket", e);
                }
                while (!udpSocket.isClosed() && !Thread.currentThread().isInterrupted())
                {
                    DatagramPacket receivedPacket = new DatagramPacket(new byte[1920], 1920);
                    try
                    {
                        udpSocket.receive(receivedPacket);

                        if (receiveHandler != null && (receiveHandler.canReceiveUser() || receiveHandler.canReceiveCombined()) && webSocket.getSecretKey() != null)
                        {
                            if (!couldReceive)
                            {
                                couldReceive = true;
                                sendSilentPackets();
                            }
                            AudioPacket decryptedPacket = AudioPacket.decryptAudioPacket(webSocket.encryption, receivedPacket, webSocket.getSecretKey());
                            if (decryptedPacket == null)
                                continue;

                            int ssrc = decryptedPacket.getSSRC();
                            final long userId = ssrcMap.get(ssrc);
                            Decoder decoder = opusDecoders.get(ssrc);
                            if (userId == ssrcMap.getNoEntryValue())
                            {
                                byte[] audio = decryptedPacket.getEncodedAudio();

                                //If the bytes are silence, then this was caused by a User joining the voice channel,
                                // and as such, we haven't yet received information to pair the SSRC with the UserId.
                                if (!Arrays.equals(audio, silenceBytes))
                                    LOG.debug("Received audio data with an unknown SSRC id. Ignoring");

                                continue;
                            }
                            if (decoder == null)
                            {
                                if (AudioNatives.ensureOpus())
                                {
                                    opusDecoders.put(ssrc, decoder = new Decoder(ssrc));
                                }
                                else
                                {
                                    LOG.error("Unable to decode audio due to missing opus binaries!");
                                    break;
                                }
                            }
                            if (!decoder.isInOrder(decryptedPacket.getSequence()))
                            {
                                LOG.trace("Got out-of-order audio packet. Ignoring.");
                                continue;
                            }

                            User user = getJDA().getUserById(userId);
                            if (user == null)
                            {
                                LOG.warn("Received audio data with a known SSRC, but the userId associate with the SSRC is unknown to JDA!");
                                continue;
                            }
                            short[] decodedAudio = decoder.decodeFromOpus(decryptedPacket);

                            //If decodedAudio is null, then the Opus decode failed, so throw away the packet.
                            if (decodedAudio == null)
                            {
                                //decoder error logged in method
                                continue;
                            }
                            if (receiveHandler.canReceiveUser())
                            {
                                receiveHandler.handleUserAudio(new UserAudio(user, decodedAudio));
                            }
                            if (receiveHandler.canReceiveCombined())
                            {
                                Queue<Pair<Long, short[]>> queue = combinedQueue.get(user);
                                if (queue == null)
                                {
                                    queue = new ConcurrentLinkedQueue<>();
                                    combinedQueue.put(user, queue);
                                }
                                queue.add(Pair.of(System.currentTimeMillis(), decodedAudio));
                            }
                        }
                        else if (couldReceive)
                        {
                            couldReceive = false;
                            sendSilentPackets();
                        }
                    }
                    catch (SocketTimeoutException e)
                    {
                        //Ignore. We set a low timeout so that we wont block forever so we can properly shutdown the loop.
                    }
                    catch (SocketException e)
                    {
                        //The socket was closed while we were listening for the next packet.
                        //This is expected. Ignore the exception. The thread will exit during the next while
                        // iteration because the udpSocket.isClosed() will return true.
                    }
                    catch (Exception e)
                    {
                        LOG.error("There was some random exception while waiting for udp packets", e);
                    }
                }
            });
            receiveThread.setUncaughtExceptionHandler((thread, throwable) ->
            {
                LOG.error("There was some uncaught exception in the audio receive thread", throwable);
                JDAImpl api = (JDAImpl) getJDA();
                api.getEventManager().handle(new ExceptionEvent(api, throwable, true));
            });
            receiveThread.setDaemon(true);
            receiveThread.setName(threadIdentifier + " Receiving Thread");
            receiveThread.start();
        }

        if (receiveHandler.canReceiveCombined())
        {
            setupCombinedExecutor();
        }
    }

    private synchronized void setupCombinedExecutor()
    {
        if (combinedAudioExecutor == null)
        {
            combinedAudioExecutor = Executors.newSingleThreadScheduledExecutor((task) ->
            {
                final Thread t = new Thread(AudioManagerImpl.AUDIO_THREADS, task, threadIdentifier + " Combined Thread");
                t.setDaemon(true);
                t.setUncaughtExceptionHandler((thread, throwable) ->
                {
                    LOG.error("I have no idea how, but there was an uncaught exception in the combinedAudioExecutor", throwable);
                    JDAImpl api = getJDA();
                    api.getEventManager().handle(new ExceptionEvent(api, throwable, true));
                });
                return t;
            });
            combinedAudioExecutor.scheduleAtFixedRate(() ->
            {
                getJDA().setContext();
                try
                {
                    List<User> users = new LinkedList<>();
                    List<short[]> audioParts = new LinkedList<>();
                    if (receiveHandler != null && receiveHandler.canReceiveCombined())
                    {
                        long currentTime = System.currentTimeMillis();
                        for (Map.Entry<User, Queue<Pair<Long, short[]>>> entry : combinedQueue.entrySet())
                        {
                            User user = entry.getKey();
                            Queue<Pair<Long, short[]>> queue = entry.getValue();

                            if (queue.isEmpty())
                                continue;

                            Pair<Long, short[]> audioData = queue.poll();
                            //Make sure the audio packet is younger than 100ms
                            while (audioData != null && currentTime - audioData.getLeft() > queueTimeout)
                            {
                                audioData = queue.poll();
                            }

                            //If none of the audio packets were younger than 100ms, then there is nothing to add.
                            if (audioData == null)
                            {
                                continue;
                            }
                            users.add(user);
                            audioParts.add(audioData.getRight());
                        }

                        if (!audioParts.isEmpty())
                        {
                            int audioLength = audioParts.get(0).length;
                            short[] mix = new short[1920];  //960 PCM samples for each channel
                            int sample;
                            for (int i = 0; i < audioLength; i++)
                            {
                                sample = 0;
                                for (short[] audio : audioParts)
                                {
                                    sample += audio[i];
                                }
                                if (sample > Short.MAX_VALUE)
                                    mix[i] = Short.MAX_VALUE;
                                else if (sample < Short.MIN_VALUE)
                                    mix[i] = Short.MIN_VALUE;
                                else
                                    mix[i] = (short) sample;
                            }
                            receiveHandler.handleCombinedAudio(new CombinedAudio(users, mix));
                        }
                        else
                        {
                            //No audio to mix, provide 20 MS of silence. (960 PCM samples for each channel)
                            receiveHandler.handleCombinedAudio(new CombinedAudio(Collections.emptyList(), new short[1920]));
                        }
                    }
                }
                catch (Exception e)
                {
                    LOG.error("There was some unexpected exception in the combinedAudioExecutor!", e);
                }
            }, 0, 20, TimeUnit.MILLISECONDS);
        }
    }

    private byte[] encodeToOpus(byte[] rawAudio)
    {
        ShortBuffer nonEncodedBuffer = ShortBuffer.allocate(rawAudio.length / 2);
        ByteBuffer encoded = ByteBuffer.allocate(4096);
        for (int i = 0; i < rawAudio.length; i += 2)
        {
            int firstByte =  (0x000000FF & rawAudio[i]);      //Promotes to int and handles the fact that it was unsigned.
            int secondByte = (0x000000FF & rawAudio[i + 1]);  //

            //Combines the 2 bytes into a short. Opus deals with unsigned shorts, not bytes.
            short toShort = (short) ((firstByte << 8) | secondByte);

            nonEncodedBuffer.put(toShort);
        }
        ((Buffer) nonEncodedBuffer).flip();

        int result = Opus.INSTANCE.opus_encode(opusEncoder, nonEncodedBuffer, OPUS_FRAME_SIZE, encoded, encoded.capacity());
        if (result <= 0)
        {
            LOG.error("Received error code from opus_encode(...): {}", result);
            return null;
        }

        //ENCODING STOPS HERE

        byte[] audio = new byte[result];
        encoded.get(audio);
        return audio;
    }

    private void setSpeaking(boolean isSpeaking)
    {
        this.speaking = isSpeaking;
        JSONObject obj = new JSONObject()
                .put("speaking", isSpeaking ? 1 : 0)
                .put("ssrc", webSocket.getSSRC())
                .put("delay", 0);
        webSocket.send(VoiceCode.USER_SPEAKING_UPDATE, obj);
        if (!isSpeaking)
            sendSilentPackets();
    }

    //Actual logic for this is in the Sending Thread.

    private void sendSilentPackets()
    {
        silenceCounter = 0;
    }
    public AudioWebSocket getWebSocket()
    {
        return webSocket;
    }

    @Override
    @Deprecated
    protected void finalize()
    {
        shutdown();
    }

    private class PacketProvider implements IPacketProvider
    {
        char seq = 0;           //Sequence of audio packets. Used to determine the order of the packets.
        int timestamp = 0;      //Used to sync up our packets within the same timeframe of other people talking.
        private long nonce = 0;
        private ByteBuffer buffer = ByteBuffer.allocate(512);
        private final byte[] nonceBuffer = new byte[TweetNaclFast.SecretBox.nonceLength];

        @Override
        public String getIdentifier()
        {
            return threadIdentifier;
        }

        @Override
        public VoiceChannel getConnectedChannel()
        {
            return AudioConnection.this.channel.get();
        }

        @Override
        public DatagramSocket getUdpSocket()
        {
            return AudioConnection.this.udpSocket;
        }

        @Override
        public InetSocketAddress getSocketAddress()
        {
            return webSocket.getAddress();
        }

        @Override
        public DatagramPacket getNextPacket(boolean changeTalking)
        {
            ByteBuffer buffer = getNextPacketRaw(changeTalking);
            return buffer == null ? null : getDatagramPacket(buffer);
        }

        @Override
        public ByteBuffer getNextPacketRaw(boolean changeTalking)
        {
            ByteBuffer nextPacket = null;
            try
            {
                cond: if (sentSilenceOnConnect && sendHandler != null && sendHandler.canProvide())
                {
                    silenceCounter = -1;
                    byte[] rawAudio = sendHandler.provide20MsAudio();
                    if (rawAudio == null || rawAudio.length == 0)
                    {
                        if (speaking && changeTalking)
                            setSpeaking(false);
                    }
                    else
                    {
                        if (!sendHandler.isOpus())
                        {
                            rawAudio = encodeAudio(rawAudio);
                            if (rawAudio == null)
                                break cond;
                        }

                        nextPacket = getPacketData(rawAudio);
                        if (!speaking)
                            setSpeaking(true);

                        if (seq + 1 > Character.MAX_VALUE)
                            seq = 0;
                        else
                            seq++;
                    }
                }
                else if (silenceCounter > -1)
                {
                    nextPacket = getPacketData(silenceBytes);
                    if (seq + 1 > Character.MAX_VALUE)
                        seq = 0;
                    else
                        seq++;

                    if (++silenceCounter > 10)
                    {
                        silenceCounter = -1;
                        sentSilenceOnConnect = true;
                    }
                }
                else if (speaking && changeTalking)
                {
                    setSpeaking(false);
                }
            }
            catch (Exception e)
            {
                LOG.error("There was an error while getting next audio packet", e);
            }

            if (nextPacket != null)
                timestamp += OPUS_FRAME_SIZE;

            return nextPacket;
        }

        private byte[] encodeAudio(byte[] rawAudio)
        {
            if (opusEncoder == null)
            {
                if (!AudioNatives.ensureOpus())
                {
                    if (!printedError)
                        LOG.error("Unable to process PCM audio without opus binaries!");
                    printedError = true;
                    return null;
                }
                IntBuffer error = IntBuffer.allocate(1);
                opusEncoder = Opus.INSTANCE.opus_encoder_create(OPUS_SAMPLE_RATE, OPUS_CHANNEL_COUNT, Opus.OPUS_APPLICATION_AUDIO, error);
                if (error.get() != Opus.OPUS_OK && opusEncoder == null)
                {
                    LOG.error("Received error status from opus_encoder_create(...): {}", error.get());
                    return null;
                }
            }
            return encodeToOpus(rawAudio);
        }

        private DatagramPacket getDatagramPacket(ByteBuffer b)
        {
            byte[] data = b.array();
            int offset = b.arrayOffset();
            int position = b.position();
            return new DatagramPacket(data, offset, position - offset, webSocket.getAddress());
        }

        private ByteBuffer getPacketData(byte[] rawAudio)
        {
            AudioPacket packet = new AudioPacket(seq, timestamp, webSocket.getSSRC(), rawAudio);
            int nlen;
            switch (webSocket.encryption)
            {
                case XSALSA20_POLY1305:
                    nlen = 0;
                    break;
                case XSALSA20_POLY1305_LITE:
                    if (nonce >= MAX_UINT_32)
                        loadNextNonce(nonce = 0);
                    else
                        loadNextNonce(++nonce);
                    nlen = 4;
                    break;
                case XSALSA20_POLY1305_SUFFIX:
                    ThreadLocalRandom.current().nextBytes(nonceBuffer);
                    nlen = TweetNaclFast.SecretBox.nonceLength;
                    break;
                default:
                    throw new IllegalStateException("Encryption mode [" + webSocket.encryption + "] is not supported!");
            }
            return buffer = packet.asEncryptedPacket(buffer, webSocket.getSecretKey(), nonceBuffer, nlen);
        }

        private void loadNextNonce(long nonce)
        {
            nonceBuffer[0] = (byte) ((nonce >>> 24) & 0xFF);
            nonceBuffer[1] = (byte) ((nonce >>> 16) & 0xFF);
            nonceBuffer[2] = (byte) ((nonce >>>  8) & 0xFF);
            nonceBuffer[3] = (byte) ( nonce         & 0xFF);
        }

        @Override
        public void onConnectionError(ConnectionStatus status)
        {
            LOG.warn("IAudioSendSystem reported a connection error of: {}", status);
            LOG.warn("Shutting down AudioConnection.");
            webSocket.close(status);
        }

        @Override
        public void onConnectionLost()
        {
            LOG.warn("Closing AudioConnection due to inability to send audio packets.");
            LOG.warn("Cannot send audio packet because JDA cannot navigate the route to Discord.\n" +
                "Are you sure you have internet connection? It is likely that you've lost connection.");
            webSocket.close(ConnectionStatus.ERROR_LOST_CONNECTION);
        }
    }
}<|MERGE_RESOLUTION|>--- conflicted
+++ resolved
@@ -172,11 +172,7 @@
 
     public JDAImpl getJDA()
     {
-<<<<<<< HEAD
-        return channel.get().getJDA();
-=======
-        return (JDAImpl) channel.getJDA();
->>>>>>> b29cc5c8
+        return (JDAImpl) channel.get().getJDA();
     }
 
     public Guild getGuild()
