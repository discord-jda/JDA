--- conflicted
+++ resolved
@@ -384,22 +384,21 @@
      *         the replacement sequence of char values
      *
      * @return The MessageBuilder instance. Useful for chaining.
-<<<<<<< HEAD
-     *
-     * @deprecated
-     *         Deprecated in favor to {@link #replace(String, String)} due to clearer naming (not using regex)
-     */
-    @Nonnull
-    @Deprecated
-    public MessageBuilder replaceAll(String target, String replacement)
-    {
-        return replace(target, replacement);
-    }
-
-    /**
-     * Replaces each substring that matches the target string with the specified replacement string.
-     * The replacement proceeds from the beginning of the string to the end, for example, replacing
-     * "aa" with "b" in the message "aaa" will result in "ba" rather than "ab".
+     */
+    @Nonnull
+    public MessageBuilder replace(String target, String replacement)
+    {
+        int index = builder.indexOf(target);
+        while (index != -1)
+        {
+            builder.replace(index, index + target.length(), replacement);
+            index = builder.indexOf(target, index + replacement.length());
+        }
+        return this;
+    }
+
+    /**
+     * Replaces the first substring that matches the target string with the specified replacement string.
      *
      * @param  target
      *         the sequence of char values to be replaced
@@ -407,23 +406,20 @@
      *         the replacement sequence of char values
      *
      * @return The MessageBuilder instance. Useful for chaining.
-=======
->>>>>>> 8d2877e5
-     */
-    @Nonnull
-    public MessageBuilder replace(String target, String replacement)
+     */
+    @Nonnull
+    public MessageBuilder replaceFirst(String target, String replacement)
     {
         int index = builder.indexOf(target);
-        while (index != -1)
+        if (index != -1)
         {
             builder.replace(index, index + target.length(), replacement);
-            index = builder.indexOf(target, index + replacement.length());
-        }
-        return this;
-    }
-
-    /**
-     * Replaces the first substring that matches the target string with the specified replacement string.
+        }
+        return this;
+    }
+
+    /**
+     * Replaces the last substring that matches the target string with the specified replacement string.
      *
      * @param  target
      *         the sequence of char values to be replaced
@@ -433,27 +429,6 @@
      * @return The MessageBuilder instance. Useful for chaining.
      */
     @Nonnull
-    public MessageBuilder replaceFirst(String target, String replacement)
-    {
-        int index = builder.indexOf(target);
-        if (index != -1)
-        {
-            builder.replace(index, index + target.length(), replacement);
-        }
-        return this;
-    }
-
-    /**
-     * Replaces the last substring that matches the target string with the specified replacement string.
-     *
-     * @param  target
-     *         the sequence of char values to be replaced
-     * @param  replacement
-     *         the replacement sequence of char values
-     *
-     * @return The MessageBuilder instance. Useful for chaining.
-     */
-    @Nonnull
     public MessageBuilder replaceLast(String target, String replacement)
     {
         int index = builder.lastIndexOf(target);
@@ -526,37 +501,6 @@
     /**
      * Removes all mentions of the specified types and replaces them with the closest looking textual representation.
      *
-<<<<<<< HEAD
-     * <p>Use this over {@link #stripMentions(JDA, Message.MentionType...)} if {@link net.dv8tion.jda.core.entities.User User} mentions should
-     * be replaced with their nicknames in a specific guild based.
-     * <br>Uses {@link net.dv8tion.jda.core.entities.Member#getEffectiveName()}
-     *
-     * @param  guild
-     *         the guild for {@link net.dv8tion.jda.core.entities.User User} mentions
-     * @param  types
-     *         the {@link MentionType MentionTypes} that should be stripped
-     *
-     * @return The MessageBuilder instance. Useful for chaining.
-     *
-     * @deprecated
-     *         Use {@link #stripMentions(Guild, Message.MentionType...)} instead.
-     */
-    @Nonnull
-    @Deprecated
-    public MessageBuilder stripMentions(Guild guild, MentionType... types)
-    {
-        if (types == null) return this;
-        Message.MentionType[] mentionTypes = new Message.MentionType[types.length];
-        for (int i = 0; i < mentionTypes.length; i++)
-            mentionTypes[i] = convertNewType(types[i]);
-        return stripMentions(guild, mentionTypes);
-    }
-
-    /**
-     * Removes all mentions of the specified types and replaces them with the closest looking textual representation.
-     *
-=======
->>>>>>> 8d2877e5
      * <p>Use this over {@link #stripMentions(Guild, Message.MentionType...)} if {@link net.dv8tion.jda.core.entities.User User}
      * mentions should be replaced with their {@link net.dv8tion.jda.core.entities.User#getName()}.
      *
@@ -573,39 +517,7 @@
         return this.stripMentions(jda, null, types);
     }
 
-<<<<<<< HEAD
-    /**
-     * Removes all mentions of the specified types and replaces them with the closest looking textual representation.
-     *
-     * <p>Use this over {@link #stripMentions(Guild, Message.MentionType...)} if {@link net.dv8tion.jda.core.entities.User User}
-     * mentions should be replaced with their {@link net.dv8tion.jda.core.entities.User#getName()}.
-     *
-     * @param  jda
-     *         The JDA instance used to resolve the mentions.
-     * @param  types
-     *         the {@link MentionType MentionTypes} that should be stripped
-     *
-     * @return The MessageBuilder instance. Useful for chaining.
-     *
-     * @deprecated
-     *         Use {@link #stripMentions(JDA, Message.MentionType...)} instead
-     */
-    @Nonnull
-    @Deprecated
-    public MessageBuilder stripMentions(JDA jda, @Nullable MentionType... types)
-    {
-        if (types == null) return this;
-        Message.MentionType[] mentionTypes = new Message.MentionType[types.length];
-        for (int i = 0; i < mentionTypes.length; i++)
-            mentionTypes[i] = convertNewType(types[i]);
-        return stripMentions(jda, mentionTypes);
-    }
-
-    @Nonnull
-    private MessageBuilder stripMentions(@Nullable JDA jda, @Nullable Guild guild, @Nullable Message.MentionType... types)
-=======
     private MessageBuilder stripMentions(JDA jda, Guild guild, Message.MentionType... types)
->>>>>>> 8d2877e5
     {
         if (types == null)
             return this;
@@ -1084,54 +996,6 @@
     }
 
     /**
-<<<<<<< HEAD
-     * Holds the strippable mention types used in {@link MessageBuilder#stripMentions(JDA, MentionType...)}
-     * and {@link MessageBuilder#stripMentions(Guild, MentionType...)}
-     *
-     * @deprecated Getting replaced by {@link net.dv8tion.jda.core.entities.Message.MentionType Message.MentionType}
-     */
-    @Deprecated
-    public enum MentionType {
-        /**
-         * <b>@everyone</b> mentions 
-         */
-        EVERYONE,
-        /**
-         * <b>@here</b> mentions
-         */
-        HERE,
-        /**
-         * <b>@User</b> mentions
-         */
-        USER,
-        /**
-         * <b>#channel</b> mentions
-         */
-        CHANNEL,
-        /**
-         * <b>@Role</b> mentions
-         */
-        ROLE
-    }
-
-    @Nonnull
-    @Deprecated
-    private Message.MentionType convertNewType(MentionType oldType)
-    {
-        switch (oldType)
-        {
-            case HERE: return Message.MentionType.HERE;
-            case EVERYONE: return Message.MentionType.EVERYONE;
-            case ROLE: return Message.MentionType.ROLE;
-            case USER: return Message.MentionType.USER;
-            case CHANNEL: return Message.MentionType.CHANNEL;
-            default: return null;
-        }
-    }
-
-    /**
-=======
->>>>>>> 8d2877e5
      * Holds the available formatting used in {@link MessageBuilder#append(java.lang.CharSequence, net.dv8tion.jda.core.MessageBuilder.Formatting...)}
      */
     public enum Formatting
