/*
 *     Copyright 2015-2017 Austin Keener & Michael Ritter
 *
 * Licensed under the Apache License, Version 2.0 (the "License");
 * you may not use this file except in compliance with the License.
 * You may obtain a copy of the License at
 *
 *     http://www.apache.org/licenses/LICENSE-2.0
 *
 * Unless required by applicable law or agreed to in writing, software
 * distributed under the License is distributed on an "AS IS" BASIS,
 * WITHOUT WARRANTIES OR CONDITIONS OF ANY KIND, either express or implied.
 * See the License for the specific language governing permissions and
 * limitations under the License.
 */
package net.dv8tion.jda.core.utils;

import net.dv8tion.jda.core.entities.impl.JDAImpl;
import org.apache.commons.lang3.StringUtils;

<<<<<<< HEAD
import java.io.UnsupportedEncodingException;
=======
import java.io.IOException;
>>>>>>> 72ffb733
import java.lang.reflect.Method;
import java.net.URLEncoder;
import java.time.OffsetDateTime;
import java.time.format.DateTimeFormatter;
import java.util.Calendar;
import java.util.Formatter;
import java.util.TimeZone;

public class MiscUtil
{
    public static final long DISCORD_EPOCH = 1420070400000L;
    public static final long TIMESTAMP_OFFSET = 22;
    private static final DateTimeFormatter dtFormatter = DateTimeFormatter.RFC_1123_DATE_TIME;

    /**
     * Gets the creation-time of a JDA-entity by doing the reverse snowflake algorithm on its id.
     * This returns the creation-time of the actual entity on Discords side, not inside JDA.
     *
     * @param  entityId
     *         The id of the JDA entity where the creation-time should be determined for
     *
     * @return The creation time of the JDA entity as OffsetDateTime
     */
    public static OffsetDateTime getCreationTime(String entityId) {
        try
        {
            long timestamp = ((Long.parseLong(entityId) >> TIMESTAMP_OFFSET) + DISCORD_EPOCH);
            Calendar gmt = Calendar.getInstance(TimeZone.getTimeZone("GMT"));
            gmt.setTimeInMillis(timestamp);
            return OffsetDateTime.ofInstant(gmt.toInstant(), gmt.getTimeZone().toZoneId());
        }
        catch (NumberFormatException ex)
        {
            return null;
        }
    }

    /**
     * Gets the creation-time of a JDA-entity by doing the reverse snowflake algorithm on its id.
     * This returns the creation-time of the actual entity on Discords side, not inside JDA.
     * This will not work on entities, that do not have a getId() method and will return null in those cases!
     *
     * @param  entity
     *         The JDA entity where the creation-time should be determined for
     *
     * @return The creation time of the JDA entity as OffsetDateTime
     */
    public static OffsetDateTime getCreationTime(Object entity)
    {
        try {
            Method idMethod = entity.getClass().getMethod("getId");
            if(idMethod.getReturnType() != String.class)
            {
                JDAImpl.LOG.warn("Tried to look up creation-time for entity of class " + entity.getClass().getName() + " which doesn't have the correct id getter");
                return null;
            }
            String objId = (String) idMethod.invoke(entity);
            return getCreationTime(objId);
        } catch(Exception e)
        {
            JDAImpl.LOG.warn("Tried to look up creation-time for entity of class " + entity.getClass().getName() + " which doesn't have the correct id getter");
            return null;
        }
    }

    /**
     * Returns a prettier String-representation of a OffsetDateTime object
     *
     * @param  time
     *         The OffsetDateTime object to format
     *
     * @return The String of the formatted OffsetDateTime
     */
    public static String getDateTimeString(OffsetDateTime time)
    {
        return time.format(dtFormatter);
    }

    /**
<<<<<<< HEAD
     * URL-Encodes the given String to UTF-8 after
     * form-data specifications (space {@literal ->} +)
     *
     * @param  chars
     *         The characters to encode
     *
     * @throws java.lang.RuntimeException
     *         If somehow the encoding fails
     *
     * @return The encoded String
     */
    public static String encodeUTF8(String chars)
    {
        try
        {
            return URLEncoder.encode(chars, "UTF-8");
        }
        catch (UnsupportedEncodingException e)
        {
            throw new RuntimeException(e); // thanks JDK 1.4
=======
     * Can be used to append a String to a formatter.
     *
     * @param formatter
     *        The {@link java.util.Formatter Formatter}
     * @param width
     *        Minimum width to meet, filled with space if needed
     * @param precision
     *        Maximum amount of characters to append
     * @param leftJustified
     *        Whether or not to left-justify the value
     * @param out
     *        The String to append
     */
    public static void appendTo(Formatter formatter, int width, int precision, boolean leftJustified, String out)
    {
        try
        {
            Appendable appendable = formatter.out();
            if (precision > -1 && out.length() > precision)
            {
                appendable.append(StringUtils.truncate(out, precision));
                return;
            }

            if (leftJustified)
                appendable.append(StringUtils.rightPad(out, width));
            else
                appendable.append(StringUtils.leftPad(out, width));
        }
        catch (IOException e)
        {
            throw new AssertionError(e);
>>>>>>> 72ffb733
        }
    }
}<|MERGE_RESOLUTION|>--- conflicted
+++ resolved
@@ -18,11 +18,8 @@
 import net.dv8tion.jda.core.entities.impl.JDAImpl;
 import org.apache.commons.lang3.StringUtils;
 
-<<<<<<< HEAD
 import java.io.UnsupportedEncodingException;
-=======
 import java.io.IOException;
->>>>>>> 72ffb733
 import java.lang.reflect.Method;
 import java.net.URLEncoder;
 import java.time.OffsetDateTime;
@@ -102,7 +99,6 @@
     }
 
     /**
-<<<<<<< HEAD
      * URL-Encodes the given String to UTF-8 after
      * form-data specifications (space {@literal ->} +)
      *
@@ -123,7 +119,10 @@
         catch (UnsupportedEncodingException e)
         {
             throw new RuntimeException(e); // thanks JDK 1.4
-=======
+        }
+    }
+
+    /**
      * Can be used to append a String to a formatter.
      *
      * @param formatter
@@ -156,7 +155,6 @@
         catch (IOException e)
         {
             throw new AssertionError(e);
->>>>>>> 72ffb733
         }
     }
 }