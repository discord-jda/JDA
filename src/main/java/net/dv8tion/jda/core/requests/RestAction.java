/*
 *     Copyright 2015-2017 Austin Keener & Michael Ritter
 *
 * Licensed under the Apache License, Version 2.0 (the "License");
 * you may not use this file except in compliance with the License.
 * You may obtain a copy of the License at
 *
 *     http://www.apache.org/licenses/LICENSE-2.0
 *
 * Unless required by applicable law or agreed to in writing, software
 * distributed under the License is distributed on an "AS IS" BASIS,
 * WITHOUT WARRANTIES OR CONDITIONS OF ANY KIND, either express or implied.
 * See the License for the specific language governing permissions and
 * limitations under the License.
 */

package net.dv8tion.jda.core.requests;

import net.dv8tion.jda.core.JDA;
import net.dv8tion.jda.core.entities.impl.JDAImpl;
import net.dv8tion.jda.core.exceptions.ErrorResponseException;
import net.dv8tion.jda.core.exceptions.PermissionException;
import net.dv8tion.jda.core.exceptions.RateLimitedException;
import net.dv8tion.jda.core.requests.restaction.CompletedFuture;
import net.dv8tion.jda.core.requests.restaction.RequestFuture;
import net.dv8tion.jda.core.utils.SimpleLog;
import org.apache.http.util.Args;

import java.util.concurrent.*;
import java.util.function.Consumer;

/**
 * A class representing a terminal between the user and the discord API.
 * <br>This is used to offer users the ability to decide how JDA should limit a Request.
 *
 * <p>Methods that return an instance of RestAction require an additional step
 * to complete the execution. Thus the user needs to append a follow-up method.
 *
 * <p>A default RestAction is issued with the following operations:
 * <ul>
 *     <li>{@link #queue()}, {@link #queue(Consumer)}, {@link #queue(Consumer, Consumer)}
 *     <br>The fastest and most simplistic way to execute a RestAction is to queue it.
 *     <br>This method has two optional callback functions, one with the generic type and another with a failure exception.</li>
 *
 *     <li>{@link #submit()}, {@link #submit(boolean)}
 *     <br>Provides a Future representing the pending request.
 *     <br>An optional parameter of type boolean can be passed to disable automated rate limit handling. (not recommended)</li>
 *
 *     <li>{@link #complete()}, {@link #complete(boolean)}
 *     <br>Blocking execution building up on {@link #submit()}.
 *     <br>This will simply block the thread and return the Request result, or throw an exception.
 *     <br>An optional parameter of type boolean can be passed to disable automated rate limit handling. (not recommended)</li>
 * </ul>
 *
 * The most efficient way to use a RestAction is by using the asynchronous {@link #queue()} operations.
 * <br>These allow users to provide success and failure callbacks which will be called at a convenient time.
 *
 * <h2>Planning Execution</h2>
 * To <u>schedule</u> a RestAction we provide both {@link #queue()} and {@link #complete()} versions that
 * will be executed by a {@link java.util.concurrent.ScheduledExecutorService ScheduledExecutorService} after a
 * specified delay:
 * <ul>
 *     <li>{@link #queueAfter(long, TimeUnit)}
 *     <br>Schedules a call to {@link #queue()} with default callback {@link java.util.function.Consumer Consumers} to be executed after the specified {@code delay}.
 *     <br>The {@link java.util.concurrent.TimeUnit TimeUnit} is used to convert the provided long into a delay time.
 *     <br>Example: {@code queueAfter(1, TimeUnit.SECONDS);}
 *     <br>will call {@link #queue()} <b>1 second</b> later.</li>
 *
 *     <li>{@link #submitAfter(long, TimeUnit)}
 *     <br>This returns a {@link java.util.concurrent.ScheduledFuture ScheduledFuture} which
 *         can be joined into the current Thread using {@link java.util.concurrent.ScheduledFuture#get()}
 *     <br>The blocking call to {@code submitAfter(delay, unit).get()} will return
 *         the value processed by a call to {@link #complete()}</li>
 *
 *     <li>{@link #completeAfter(long, TimeUnit)}
 *     <br>This operation simply sleeps for the given delay and will call {@link #complete()}
 *         once finished sleeping.</li>
 * </ul>
 *
 * <p>All of those operations provide overloads for optional parameters such as a custom
 * {@link java.util.concurrent.ScheduledExecutorService ScheduledExecutorService} instead of using the default
 * global JDA executor. Specifically {@link #queueAfter(long, TimeUnit)} has overloads
 * to provide a success and/or failure callback due to the returned {@link java.util.concurrent.ScheduledFuture ScheduledFuture}
 * not being able to provide the response values of the {@link #queue()} callbacks.
 *
 * <h1>Using RestActions</h1>
 * The most common way to use a RestAction is not using the returned value.
 * <br>For instance sending messages usually means you will not require to view the message once
 * it was sent. Thus we can simply use the <b>asynchronous</b> {@link #queue()} operation which will
 * be executed on a rate limit worker thread in the background, without blocking your current thread:
 * <pre><code>
 *      {@link net.dv8tion.jda.core.entities.MessageChannel MessageChannel} channel = event.getChannel();
 *     {@literal RestAction<Message>} action = channel.sendMessage("Hello World");
 *      action.{@link #queue() queue()}; // Execute the rest action asynchronously
 * </code></pre>
 *
 * <p>Sometimes it is important to access the response value, possibly to modify it later.
 * <br>Now we have two options to actually access the response value, either using an asynchronous
 * callback {@link java.util.function.Consumer Consumer} or the (not recommended) {@link #complete()} which will block
 * the current thread until the response has been processed and joins with the current thread.
 *
 * <h2>Example Queue: (recommended)</h2>
 * <pre><code>
 *     {@link net.dv8tion.jda.core.entities.MessageChannel MessageChannel} channel = event.getChannel();
 *     final long time = System.currentTimeMillis();
 *    {@literal RestAction<Message>} action = channel.sendMessage("Calculating Response Time...");
 *     {@link java.util.function.Consumer Consumer}{@literal <Message>} callback = (message) {@literal ->  {
 *        Message m = message; // ^This is a lambda parameter!^
 *        m.editMessage("Response Time: " + (System.currentTimeMillis() - time) + "ms").queue();
 *        // End with queue() to not block the callback thread!
 *      }};
 *     // You can also inline this with the queue parameter: action.queue(m {@literal ->} m.editMessage(...).queue());
 *     action.{@link #queue(Consumer) queue(callback)};
 * </code></pre>
 *
 * <h2>Example Complete:</h2>
 * <pre><code>
 *     {@link net.dv8tion.jda.core.entities.MessageChannel MessageChannel} channel = event.getChannel();
 *     final long time = System.currentTimeMillis();
 *    {@literal RestAction<Message>} action = channel.sendMessage("Calculating Response Time...");
 *     Message message = action.{@link #complete() complete()};
 *     message.editMessage("Response Time: " + (System.currentTimeMillis() - time) + "ms").queue();
 *     // End with {@link #queue() queue()} to not block the callback thread!
 * </code></pre>
 *
 * <h2>Example Planning:</h2>
 * <pre><code>
 *     {@link net.dv8tion.jda.core.entities.MessageChannel MessageChannel} channel = event.getChannel();
 *    {@literal RestAction<Message>} action = channel.sendMessage("This message will destroy itself in 5 seconds!");
 *     action.queue((message) {@literal ->} message.delete().{@link #queueAfter(long, TimeUnit) queueAfter(5, TimeUnit.SECONDS)});
 * </code></pre>
 *
 * <p><b>Developer Note:</b> It is generally a good practice to use asynchronous logic because blocking threads requires resources
 * which can be avoided by using callbacks over blocking operations:
 * <br>{@link #queue(Consumer)} {@literal >} {@link #complete()}
 *
 * <p>There is a dedicated <a href="https://github.com/DV8FromTheWorld/JDA/wiki/7)-Using-RestAction" target="_blank">wiki page</a>
 * for RestActions that can be useful for learning.
 *
 * @param <T>
 *        The generic response type for this RestAction
 *
 * @since 3.0
 */
public abstract class RestAction<T>
{
    public static final SimpleLog LOG = SimpleLog.getLog("RestAction");

    public static Consumer DEFAULT_SUCCESS = o -> {};
    public static Consumer<Throwable> DEFAULT_FAILURE = t ->
    {
        if (LOG.getEffectiveLevel().getPriority() <= SimpleLog.Level.DEBUG.getPriority())
        {
            LOG.log(t);
        }
        else
        {
            LOG.fatal("RestAction queue returned failure: [" + t.getClass().getSimpleName() + "] " + t.getMessage());
        }
    };

    protected final JDAImpl api;
    protected Route.CompiledRoute route;
    protected Object data;

    /**
     * Creates a new RestAction instance
     *
     * @param  api
     *         The current JDA instance
     * @param  route
     *         The {@link net.dv8tion.jda.core.requests.Route.CompiledRoute Route.CompiledRoute}
     *         to be used for rate limit handling
     * @param  data
     *         The data that should be sent to the specified route. (can be null)
     */
    public RestAction(JDA api, Route.CompiledRoute route, Object data)
    {
        this.api = (JDAImpl) api;
        this.route = route;
        this.data = data != null ? data : "";
    }

    /**
     * The current JDA instance
     *
     * @return The corresponding JDA instance
     */
    public JDA getJDA()
    {
        return api;
    }

    /**
     * Submits a Request for execution.
     * <br>Using the default callback functions:
     * {@link #DEFAULT_SUCCESS DEFAULT_SUCCESS} and
     * {@link #DEFAULT_FAILURE DEFAULT_FAILURE}
     *
     * <p><b>This method is asynchronous</b>
     */
    public void queue()
    {
        queue(null, null);
    }

    /**
     * Submits a Request for execution.
     * <br>Using the default failure callback function.
     *
     * <p><b>This method is asynchronous</b>
     *
     * @param  success
     *         The success callback that will be called at a convenient time
     *         for the API. (can be null)
     */
    public void queue(Consumer<T> success)
    {
        queue(success, null);
    }

    /**
     * Submits a Request for execution.
     *
     * <p><b>This method is asynchronous</b>
     *
     * @param  success
     *         The success callback that will be called at a convenient time
     *         for the API. (can be null)
     * @param  failure
     *         The failure callback that will be called if the Request
     *         encounters an exception at its execution point.
     */
    public void queue(Consumer<T> success, Consumer<Throwable> failure)
    {
        finalizeData();
        finalizeRoute();
        if (success == null)
            success = DEFAULT_SUCCESS;
        if (failure == null)
            failure = DEFAULT_FAILURE;
        api.getRequester().request(new Request<T>(this, success, failure, true));
    }

    /**
     * Submits a Request for execution and provides
     * an {@link java.util.concurrent.Future Future} representing
     * its completion task.
     * <br>Cancelling the returned Future will result in the cancellation
     * of the Request!
     *
     * @return Never-null {@link java.util.concurrent.Future Future} task representing the completion promise
     */
    public Future<T> submit()
    {
        return submit(true);
    }

    /**
     * Submits a Request for execution and provides
     * an {@link java.util.concurrent.Future Future} representing
     * its completion task.
     * <br>Cancelling the returned Future will result in the cancellation
     * of the Request!
     *
     * @param  shouldQueue
     *         Whether the Request should automatically handle rate limitations. (default true)
     *
     * @return Never-null {@link java.util.concurrent.Future Future} task representing the completion promise
     */
    public Future<T> submit(boolean shouldQueue)
    {
        finalizeData();
        finalizeRoute();
        return new RequestFuture<T>(this, shouldQueue);
    }

    /**
     * Blocks the current Thread and awaits the completion
     * of an {@link #submit()} request.
     * <br>Used for synchronous logic.
     *
     * <p><b>This might throw {@link java.lang.RuntimeException RuntimeExceptions}</b>
     *
     * @return The response value
     */
    public T complete()
    {
        try
        {
            return complete(true);
        }
        catch (RateLimitedException ignored)
        {
            //This is so beyond impossible, but on the off chance that the laws of nature are rewritten
            // after the writing of this code, I'm placing this here.
            //Better safe than sorry?
            throw new RuntimeException(ignored);
        }
    }

    /**
     * Blocks the current Thread and awaits the completion
     * of an {@link #submit()} request.
     * <br>Used for synchronous logic.
     *
     * @param  shouldQueue
     *         Whether this should automatically handle rate limitations (default true)
     *
     * @throws RateLimitedException
     *         If we were rate limited and the {@code shouldQueue} is false
     *         <br>Use {@link #complete()} to avoid this Exception.
     *
     * @return The response value
     */
    public T complete(boolean shouldQueue) throws RateLimitedException
    {
        try
        {
            return submit(shouldQueue).get();
        }
        catch (Throwable e)
        {
            if (e instanceof ExecutionException)
            {
                Throwable t = e.getCause();
                if (t instanceof RateLimitedException)
                    throw (RateLimitedException) t;
                else if (t instanceof  PermissionException)
                    throw (PermissionException) t;
                else if (t instanceof ErrorResponseException)
                    throw (ErrorResponseException) t;
            }
            throw new RuntimeException(e);
        }
    }

    /**
     * Schedules a call to {@link #complete()} to be executed after the specified {@code delay}.
     * <br>This is an <b>asynchronous</b> operation that will return a
     * {@link java.util.concurrent.ScheduledFuture ScheduledFuture} representing the task.
     *
     * <p>The returned Future will provide the return type of a {@link #complete()} operation when
     * received through the <b>blocking</b> call to {@link java.util.concurrent.Future#get()}!
     *
     * <p>The global JDA {@link java.util.concurrent.ScheduledExecutorService ScheduledExecutorService}
     * is used for this operation.
     * <br>You can change the core pool size for this Executor through {@link net.dv8tion.jda.core.JDABuilder#setCorePoolSize(int) JDABuilder.setCorePoolSize(int)}
     * or you can provide your own Executor using {@link #submitAfter(long, java.util.concurrent.TimeUnit, java.util.concurrent.ScheduledExecutorService)}!
     *
     * @param  delay
     *         The delay after which this computation should be executed, negative to execute immediately
     * @param  unit
     *         The {@link java.util.concurrent.TimeUnit TimeUnit} to convert the specified {@code delay}
     *
     * @throws java.lang.IllegalArgumentException
     *         If the provided TimeUnit is {@code null}
     *
     * @return {@link java.util.concurrent.ScheduledFuture ScheduledFuture} representing the
     *         delayed operation
     */
    public ScheduledFuture<T> submitAfter(long delay, TimeUnit unit)
    {
        return submitAfter(delay, unit, api.pool);
    }

    /**
     * Schedules a call to {@link #complete()} to be executed after the specified {@code delay}.
     * <br>This is an <b>asynchronous</b> operation that will return a
     * {@link java.util.concurrent.ScheduledFuture ScheduledFuture} representing the task.
     *
     * <p>The returned Future will provide the return type of a {@link #complete()} operation when
     * received through the <b>blocking</b> call to {@link java.util.concurrent.Future#get()}!
     *
     * <p>The specified {@link java.util.concurrent.ScheduledExecutorService ScheduledExecutorService} is used for this operation.
     *
     * @param  delay
     *         The delay after which this computation should be executed, negative to execute immediately
     * @param  unit
     *         The {@link java.util.concurrent.TimeUnit TimeUnit} to convert the specified {@code delay}
     * @param  executor
     *         The Non-null {@link java.util.concurrent.ScheduledExecutorService ScheduledExecutorService} that should be used
     *         to schedule this operation
     *
     * @throws java.lang.IllegalArgumentException
     *         If the provided TimeUnit or ScheduledExecutorService is {@code null}
     *
     * @return {@link java.util.concurrent.ScheduledFuture ScheduledFuture}
     *         representing the delayed operation
     */
    public ScheduledFuture<T> submitAfter(long delay, TimeUnit unit, ScheduledExecutorService executor)
    {
        Args.notNull(executor, "Scheduler");
        Args.notNull(unit, "TimeUnit");
        return executor.schedule((Callable<T>) this::complete, delay, unit);
    }

    /**
     * Blocks the current Thread for the specified delay and calls {@link #complete()}
     * when delay has been reached.
     * <br>If the specified delay is negative this action will execute immediately. (see: {@link TimeUnit#sleep(long)})
     *
     * @param  delay
     *         The delay after which to execute a call to {@link #complete()}
     * @param  unit
     *         The {@link java.util.concurrent.TimeUnit TimeUnit} which should be used
     *         (this will use {@link java.util.concurrent.TimeUnit#sleep(long) unit.sleep(delay)})
     *
     * @throws java.lang.IllegalArgumentException
     *         If the specified {@link java.util.concurrent.TimeUnit TimeUnit} is {@code null}
     * @throws java.lang.RuntimeException
     *         If the sleep operation is interrupted
     *
     * @return The response value
     */
    public T completeAfter(long delay, TimeUnit unit)
    {
        Args.notNull(unit, "TimeUnit");
        try
        {
            unit.sleep(delay);
            return complete();
        }
        catch (InterruptedException e)
        {
            throw new RuntimeException(e);
        }
    }

    /**
     * Schedules a call to {@link #queue()} to be executed after the specified {@code delay}.
     * <br>This is an <b>asynchronous</b> operation that will return a
     * {@link java.util.concurrent.ScheduledFuture ScheduledFuture} representing the task.
     *
     * <p>This operation gives no access to the response value.
     * <br>Use {@link #queueAfter(long, java.util.concurrent.TimeUnit, java.util.function.Consumer)} to access
     * the success consumer for {@link #queue(java.util.function.Consumer)}!
     *
     * <p>The global JDA {@link java.util.concurrent.ScheduledExecutorService ScheduledExecutorService} is used for this operation.
     * <br>You can change the core pool size for this Executor through {@link net.dv8tion.jda.core.JDABuilder#setCorePoolSize(int) JDABuilder.setCorePoolSize(int)}
     * or provide your own Executor with {@link #queueAfter(long, java.util.concurrent.TimeUnit, java.util.concurrent.ScheduledExecutorService)}
     *
     * @param  delay
     *         The delay after which this computation should be executed, negative to execute immediately
     * @param  unit
     *         The {@link java.util.concurrent.TimeUnit TimeUnit} to convert the specified {@code delay}
     *
     * @throws java.lang.IllegalArgumentException
     *         If the provided TimeUnit is {@code null}
     *
     * @return {@link java.util.concurrent.ScheduledFuture ScheduledFuture}
     *         representing the delayed operation
     */
    public ScheduledFuture<?> queueAfter(long delay, TimeUnit unit)
    {
        return queueAfter(delay, unit, api.pool);
    }

    /**
     * Schedules a call to {@link #queue(java.util.function.Consumer)} to be executed after the specified {@code delay}.
     * <br>This is an <b>asynchronous</b> operation that will return a
     * {@link java.util.concurrent.ScheduledFuture ScheduledFuture} representing the task.
     *
     * <p>This operation gives no access to the failure callback.
     * <br>Use {@link #queueAfter(long, java.util.concurrent.TimeUnit, java.util.function.Consumer, java.util.function.Consumer)} to access
     * the failure consumer for {@link #queue(java.util.function.Consumer, java.util.function.Consumer)}!
     *
     * <p>The global JDA {@link java.util.concurrent.ScheduledExecutorService ScheduledExecutorService} is used for this operation.
     * <br>You can change the core pool size for this Executor through {@link net.dv8tion.jda.core.JDABuilder#setCorePoolSize(int) JDABuilder.setCorePoolSize(int)}
     * or provide your own Executor with {@link #queueAfter(long, java.util.concurrent.TimeUnit, java.util.function.Consumer, java.util.concurrent.ScheduledExecutorService)}
     *
     * @param  delay
     *         The delay after which this computation should be executed, negative to execute immediately
     * @param  unit
     *         The {@link java.util.concurrent.TimeUnit TimeUnit} to convert the specified {@code delay}
     * @param  success
     *         The success {@link java.util.function.Consumer Consumer} that should be called
     *         once the {@link #queue(java.util.function.Consumer)} operation completes successfully.
     *
     * @throws java.lang.IllegalArgumentException
     *         If the provided TimeUnit is {@code null}
     *
     * @return {@link java.util.concurrent.ScheduledFuture ScheduledFuture}
     *         representing the delayed operation
     */
    public ScheduledFuture<?> queueAfter(long delay, TimeUnit unit, Consumer<T> success)
    {
        return queueAfter(delay, unit, success, api.pool);
    }

    /**
     * Schedules a call to {@link #queue(java.util.function.Consumer, java.util.function.Consumer)}
     * to be executed after the specified {@code delay}.
     * <br>This is an <b>asynchronous</b> operation that will return a
     * {@link java.util.concurrent.ScheduledFuture ScheduledFuture} representing the task.
     *
     * <p>The global JDA {@link java.util.concurrent.ScheduledExecutorService ScheduledExecutorService} is used for this operation.
     * <br>You can change the core pool size for this Executor through {@link net.dv8tion.jda.core.JDABuilder#setCorePoolSize(int) JDABuilder.setCorePoolSize(int)}
     * or provide your own Executor with
     * {@link #queueAfter(long, java.util.concurrent.TimeUnit, java.util.function.Consumer, java.util.function.Consumer, java.util.concurrent.ScheduledExecutorService)}
     *
     * @param  delay
     *         The delay after which this computation should be executed, negative to execute immediately
     * @param  unit
     *         The {@link java.util.concurrent.TimeUnit TimeUnit} to convert the specified {@code delay}
     * @param  success
     *         The success {@link java.util.function.Consumer Consumer} that should be called
     *         once the {@link #queue(java.util.function.Consumer, java.util.function.Consumer)} operation completes successfully.
     * @param  failure
     *         The failure {@link java.util.function.Consumer Consumer} that should be called
     *         in case of an error of the {@link #queue(java.util.function.Consumer, java.util.function.Consumer)} operation.
     *
     * @throws java.lang.IllegalArgumentException
     *         If the provided TimeUnit is {@code null}
     *
     * @return {@link java.util.concurrent.ScheduledFuture ScheduledFuture}
     *         representing the delayed operation
     */
    public ScheduledFuture<?> queueAfter(long delay, TimeUnit unit, Consumer<T> success, Consumer<Throwable> failure)
    {
        return queueAfter(delay, unit, success, failure, api.pool);
    }

    /**
     * Schedules a call to {@link #queue()} to be executed after the specified {@code delay}.
     * <br>This is an <b>asynchronous</b> operation that will return a
     * {@link java.util.concurrent.ScheduledFuture ScheduledFuture} representing the task.
     *
     * <p>This operation gives no access to the response value.
     * <br>Use {@link #queueAfter(long, java.util.concurrent.TimeUnit, java.util.function.Consumer)} to access
     * the success consumer for {@link #queue(java.util.function.Consumer)}!
     *
     * <p>The specified {@link java.util.concurrent.ScheduledExecutorService ScheduledExecutorService} is used for this operation.
     *
     * @param  delay
     *         The delay after which this computation should be executed, negative to execute immediately
     * @param  unit
     *         The {@link java.util.concurrent.TimeUnit TimeUnit} to convert the specified {@code delay}
     * @param  executor
     *         The Non-null {@link java.util.concurrent.ScheduledExecutorService ScheduledExecutorService} that should be used
     *         to schedule this operation
     *
     * @throws java.lang.IllegalArgumentException
     *         If the provided TimeUnit or ScheduledExecutorService is {@code null}
     *
     * @return {@link java.util.concurrent.ScheduledFuture ScheduledFuture}
     *         representing the delayed operation
     */
    public ScheduledFuture<?> queueAfter(long delay, TimeUnit unit, ScheduledExecutorService executor)
    {
        return queueAfter(delay, unit, null, executor);
    }

    /**
     * Schedules a call to {@link #queue(java.util.function.Consumer)} to be executed after the specified {@code delay}.
     * <br>This is an <b>asynchronous</b> operation that will return a
     * {@link java.util.concurrent.ScheduledFuture ScheduledFuture} representing the task.
     *
     * <p>This operation gives no access to the failure callback.
     * <br>Use {@link #queueAfter(long, java.util.concurrent.TimeUnit, java.util.function.Consumer, java.util.function.Consumer)} to access
     * the failure consumer for {@link #queue(java.util.function.Consumer, java.util.function.Consumer)}!
     *
     * <p>The specified {@link java.util.concurrent.ScheduledExecutorService ScheduledExecutorService} is used for this operation.
     *
     * @param  delay
     *         The delay after which this computation should be executed, negative to execute immediately
     * @param  unit
     *         The {@link java.util.concurrent.TimeUnit TimeUnit} to convert the specified {@code delay}
     * @param  success
     *         The success {@link java.util.function.Consumer Consumer} that should be called
     *         once the {@link #queue(java.util.function.Consumer)} operation completes successfully.
     * @param  executor
     *         The Non-null {@link java.util.concurrent.ScheduledExecutorService ScheduledExecutorService} that should be used
     *         to schedule this operation
     *
     * @throws java.lang.IllegalArgumentException
     *         If the provided TimeUnit or ScheduledExecutorService is {@code null}
     *
     * @return {@link java.util.concurrent.ScheduledFuture ScheduledFuture}
     *         representing the delayed operation
     */
    public ScheduledFuture<?> queueAfter(long delay, TimeUnit unit, Consumer<T> success, ScheduledExecutorService executor)
    {
        return queueAfter(delay, unit, success, null, executor);
    }

    /**
     * Schedules a call to {@link #queue(java.util.function.Consumer, java.util.function.Consumer)}
     * to be executed after the specified {@code delay}.
     * <br>This is an <b>asynchronous</b> operation that will return a
     * {@link java.util.concurrent.ScheduledFuture ScheduledFuture} representing the task.
     *
     * <p>The specified {@link java.util.concurrent.ScheduledExecutorService ScheduledExecutorService} is used for this operation.
     *
     * @param  delay
     *         The delay after which this computation should be executed, negative to execute immediately
     * @param  unit
     *         The {@link java.util.concurrent.TimeUnit TimeUnit} to convert the specified {@code delay}
     * @param  success
     *         The success {@link java.util.function.Consumer Consumer} that should be called
     *         once the {@link #queue(java.util.function.Consumer, java.util.function.Consumer)} operation completes successfully.
     * @param  failure
     *         The failure {@link java.util.function.Consumer Consumer} that should be called
     *         in case of an error of the {@link #queue(java.util.function.Consumer, java.util.function.Consumer)} operation.
     * @param  executor
     *         The Non-null {@link java.util.concurrent.ScheduledExecutorService ScheduledExecutorService} that should be used
     *         to schedule this operation
     *
     * @throws java.lang.IllegalArgumentException
     *         If the provided TimeUnit or ScheduledExecutorService is {@code null}
     *
     * @return {@link java.util.concurrent.ScheduledFuture ScheduledFuture}
     *         representing the delayed operation
     */
    public ScheduledFuture<?> queueAfter(long delay, TimeUnit unit, Consumer<T> success, Consumer<Throwable> failure, ScheduledExecutorService executor)
    {
        Args.notNull(executor, "Scheduler");
        Args.notNull(unit, "TimeUnit");
        return executor.schedule(() -> queue(success, failure), delay, unit);
    }

    protected void finalizeData() { }

<<<<<<< HEAD
    protected abstract void handleResponse(Response response, Request<T> request);
=======
    protected void finalizeRoute() { }

    protected abstract void handleResponse(Response response, Request request);
>>>>>>> efe05460

    /**
     * Specialized form of {@link net.dv8tion.jda.core.requests.RestAction} that is used to provide information that
     * has already been retrieved or generated so that another request does not need to be made to Discord.
     * <br>Basically: Allows you to provide a value directly to the success returns.
     *
     * @param <T>
     *        The generic response type for this RestAction
     */
    public static class EmptyRestAction<T> extends RestAction<T>
    {
        private final T returnObj;

        public EmptyRestAction(T returnObj)
        {
            super(null, null, null);
            this.returnObj = returnObj;
        }

        @Override
        public void queue(Consumer<T> success, Consumer<Throwable> failure)
        {
            if (success != null)
                success.accept(returnObj);
        }

        @Override
        public Future<T> submit(boolean shouldQueue)
        {
            return new CompletedFuture<>(returnObj);
        }

        @Override
        public T complete(boolean shouldQueue)
        {
            return returnObj;
        }

        @Override
        protected void handleResponse(Response response, Request<T> request) { }
    }
}<|MERGE_RESOLUTION|>--- conflicted
+++ resolved
@@ -621,13 +621,9 @@
 
     protected void finalizeData() { }
 
-<<<<<<< HEAD
+    protected void finalizeRoute() { }
+
     protected abstract void handleResponse(Response response, Request<T> request);
-=======
-    protected void finalizeRoute() { }
-
-    protected abstract void handleResponse(Response response, Request request);
->>>>>>> efe05460
 
     /**
      * Specialized form of {@link net.dv8tion.jda.core.requests.RestAction} that is used to provide information that
