--- conflicted
+++ resolved
@@ -97,37 +97,7 @@
     {
         isShutdown = true;
 
-<<<<<<< HEAD
-        pool.setKeepAliveTime(time, unit);
-        pool.allowCoreThreadTimeOut(true);
-    }
-
-    public void forceShutdown()
-    {
-        pool.shutdownNow();
-    }
-
-    private class RateLimitThreadFactory implements ThreadFactory
-    {
-        final String identifier;
-        final AtomicInteger threadCount = new AtomicInteger(1);
-
-        public RateLimitThreadFactory(JDAImpl api)
-        {
-            identifier = api.getIdentifierString() + " RateLimit-Queue Pool";
-        }
-
-        @Override
-        public Thread newThread(Runnable r)
-        {
-            Thread t = new Thread(r, identifier + " - Thread " + threadCount.getAndIncrement());
-            t.setDaemon(true);
-
-            return t;
-        }
-=======
 //        pool.setKeepAliveTime(time, unit);
 //        pool.allowCoreThreadTimeOut(true);
->>>>>>> 4cc724e8
     }
 }