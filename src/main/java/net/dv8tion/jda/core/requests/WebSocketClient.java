--- conflicted
+++ resolved
@@ -472,40 +472,6 @@
         }
     }
 
-<<<<<<< HEAD
-=======
-    protected String getGateway()
-    {
-        try
-        {
-            RestAction<String> gateway = new RestAction<String>(api, Route.Misc.GATEWAY.compile())
-            {
-                @Override
-                protected void handleResponse(Response response, Request<String> request)
-                {
-                    try
-                    {
-                        if (response.isOk())
-                            request.onSuccess(response.getObject().getString("url"));
-                        else
-                            request.onFailure(new Exception("Failed to get gateway url"));
-                    }
-                    catch (Exception e)
-                    {
-                        request.onFailure(e);
-                    }
-                }
-            };
-
-            return gateway.complete(false) + "?encoding=json&compress=zlib-stream&v=" + DISCORD_GATEWAY_VERSION;
-        }
-        catch (Exception ex)
-        {
-            return null;
-        }
-    }
-
->>>>>>> b436c3e3
     @Override
     public void onConnected(WebSocket websocket, Map<String, List<String>> headers)
     {
