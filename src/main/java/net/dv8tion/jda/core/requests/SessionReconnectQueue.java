--- conflicted
+++ resolved
@@ -46,11 +46,7 @@
         runWorker();
     }
 
-<<<<<<< HEAD
     public void removeSession(final WebSocketClient client)
-=======
-    protected void removeSession(final WebSocketClient client)
->>>>>>> e8374137
     {
         reconnectQueue.remove(client);
     }
