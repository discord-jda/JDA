/*
<<<<<<< HEAD
 *     Copyright 2015-2017 Austin Keener & Michael Ritter & Florian Spieß
=======
 *     Copyright 2015-2018 Austin Keener & Michael Ritter & Florian Spieß
>>>>>>> e74d55a5
 *
 * Licensed under the Apache License, Version 2.0 (the "License");
 * you may not use this file except in compliance with the License.
 * You may obtain a copy of the License at
 *
 *     http://www.apache.org/licenses/LICENSE-2.0
 *
 * Unless required by applicable law or agreed to in writing, software
 * distributed under the License is distributed on an "AS IS" BASIS,
 * WITHOUT WARRANTIES OR CONDITIONS OF ANY KIND, either express or implied.
 * See the License for the specific language governing permissions and
 * limitations under the License.
 */
package net.dv8tion.jda.bot.utils.cache.impl;

import gnu.trove.impl.sync.TSynchronizedIntObjectMap;
import gnu.trove.map.TIntObjectMap;
import gnu.trove.map.hash.TIntObjectHashMap;
<<<<<<< HEAD
import net.dv8tion.jda.bot.utils.cache.ShardCacheView;
import net.dv8tion.jda.core.JDA;
import net.dv8tion.jda.core.utils.Checks;
import net.dv8tion.jda.core.utils.cache.CacheView;

import javax.annotation.Nonnull;
=======
>>>>>>> e74d55a5
import java.util.*;
import java.util.function.Supplier;
import java.util.stream.Collectors;
import java.util.stream.Stream;
<<<<<<< HEAD
=======
import javax.annotation.Nonnull;
import net.dv8tion.jda.bot.utils.cache.ShardCacheView;
import net.dv8tion.jda.core.JDA;
import net.dv8tion.jda.core.entities.ISnowflake;
import net.dv8tion.jda.core.utils.Checks;
import net.dv8tion.jda.core.utils.cache.CacheView;
import net.dv8tion.jda.core.utils.cache.SnowflakeCacheView;
import net.dv8tion.jda.core.utils.cache.impl.UnifiedCacheViewImpl;
>>>>>>> e74d55a5

public class ShardCacheViewImpl implements ShardCacheView
{
    protected final TIntObjectMap<JDA> elements;

    public ShardCacheViewImpl()
    {
        this.elements = new TSynchronizedIntObjectMap<>(new TIntObjectHashMap<JDA>(), new Object());
    }

    public ShardCacheViewImpl(int initialCapacity)
    {
        this.elements = new TSynchronizedIntObjectMap<>(new TIntObjectHashMap<JDA>(initialCapacity), new Object());
    }

    public void clear()
    {
        elements.clear();
    }

    public TIntObjectMap<JDA> getMap()
    {
        return elements;
    }

    @Override
    public List<JDA> asList()
    {
        return Collections.unmodifiableList(new ArrayList<>(elements.valueCollection()));
    }

    @Override
    public Set<JDA> asSet()
    {
        return Collections.unmodifiableSet(new HashSet<>(elements.valueCollection()));
    }

    @Override
    public long size()
    {
        return elements.size();
    }

    @Override
    public boolean isEmpty()
    {
        return elements.isEmpty();
    }

    @Override
    public List<JDA> getElementsByName(String name, boolean ignoreCase)
    {
        Checks.notEmpty(name, "Name");
        if (elements.isEmpty())
            return Collections.emptyList();

        List<JDA> list = new LinkedList<>();
        for (JDA elem : elements.valueCollection())
        {
            String elementName = elem.getShardInfo().getShardString();
            if (elementName != null)
            {
                if (ignoreCase)
                {
                    if (elementName.equalsIgnoreCase(name))
                        list.add(elem);
                }
                else
                {
                    if (elementName.equals(name))
                        list.add(elem);
                }
            }
        }

        return list;
    }

    @Override
    public Stream<JDA> stream()
    {
        return elements.valueCollection().stream();
    }

    @Override
    public Stream<JDA> parallelStream()
    {
        return elements.valueCollection().parallelStream();
    }

    @Nonnull
    @Override
    public Iterator<JDA> iterator()
    {
<<<<<<< HEAD
        return asList().iterator();
=======
        return elements.valueCollection().iterator();
>>>>>>> e74d55a5
    }

    @Override
    public JDA getElementById(int id)
    {
        return this.elements.get(id);
    }

    public static class UnifiedShardCacheViewImpl implements ShardCacheView
    {
        protected final Supplier<Stream<ShardCacheView>> generator;

        public UnifiedShardCacheViewImpl(Supplier<Stream<ShardCacheView>> generator)
        {
            this.generator = generator;
        }

        @Override
        public long size()
        {
            return generator.get().distinct().mapToLong(CacheView::size).sum();
        }

        @Override
        public boolean isEmpty()
        {
            return generator.get().allMatch(CacheView::isEmpty);
        }

        @Override
        public List<JDA> asList()
        {
            List<JDA> list = new ArrayList<>();
            stream().forEach(list::add);
            return Collections.unmodifiableList(list);
        }

        @Override
        public Set<JDA> asSet()
        {
            Set<JDA> set = new HashSet<>();
            generator.get().forEach(view -> view.forEach(set::add));
            return Collections.unmodifiableSet(set);
        }

        @Override
        public List<JDA> getElementsByName(String name, boolean ignoreCase)
        {
            return Collections.unmodifiableList(generator.get()
                .distinct()
                .flatMap(view -> view.getElementsByName(name, ignoreCase).stream())
                .collect(Collectors.toList()));
        }

        @Override
        public JDA getElementById(int id)
        {
            return generator.get()
                .map(view -> view.getElementById(id))
                .filter(Objects::nonNull)
                .findFirst().orElse(null);
        }

        @Override
        public Stream<JDA> stream()
        {
            return generator.get().flatMap(CacheView::stream).distinct();
        }

        @Override
        public Stream<JDA> parallelStream()
        {
            return generator.get().flatMap(CacheView::parallelStream).distinct();
        }

        @Nonnull
        @Override
        public Iterator<JDA> iterator()
        {
            return asList().iterator();
        }
    }
}<|MERGE_RESOLUTION|>--- conflicted
+++ resolved
@@ -1,9 +1,5 @@
 /*
-<<<<<<< HEAD
- *     Copyright 2015-2017 Austin Keener & Michael Ritter & Florian Spieß
-=======
  *     Copyright 2015-2018 Austin Keener & Michael Ritter & Florian Spieß
->>>>>>> e74d55a5
  *
  * Licensed under the Apache License, Version 2.0 (the "License");
  * you may not use this file except in compliance with the License.
@@ -22,30 +18,16 @@
 import gnu.trove.impl.sync.TSynchronizedIntObjectMap;
 import gnu.trove.map.TIntObjectMap;
 import gnu.trove.map.hash.TIntObjectHashMap;
-<<<<<<< HEAD
 import net.dv8tion.jda.bot.utils.cache.ShardCacheView;
 import net.dv8tion.jda.core.JDA;
 import net.dv8tion.jda.core.utils.Checks;
 import net.dv8tion.jda.core.utils.cache.CacheView;
 
 import javax.annotation.Nonnull;
-=======
->>>>>>> e74d55a5
 import java.util.*;
 import java.util.function.Supplier;
 import java.util.stream.Collectors;
 import java.util.stream.Stream;
-<<<<<<< HEAD
-=======
-import javax.annotation.Nonnull;
-import net.dv8tion.jda.bot.utils.cache.ShardCacheView;
-import net.dv8tion.jda.core.JDA;
-import net.dv8tion.jda.core.entities.ISnowflake;
-import net.dv8tion.jda.core.utils.Checks;
-import net.dv8tion.jda.core.utils.cache.CacheView;
-import net.dv8tion.jda.core.utils.cache.SnowflakeCacheView;
-import net.dv8tion.jda.core.utils.cache.impl.UnifiedCacheViewImpl;
->>>>>>> e74d55a5
 
 public class ShardCacheViewImpl implements ShardCacheView
 {
@@ -140,11 +122,7 @@
     @Override
     public Iterator<JDA> iterator()
     {
-<<<<<<< HEAD
         return asList().iterator();
-=======
-        return elements.valueCollection().iterator();
->>>>>>> e74d55a5
     }
 
     @Override
