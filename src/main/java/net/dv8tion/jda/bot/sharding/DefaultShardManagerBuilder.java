--- conflicted
+++ resolved
@@ -1067,24 +1067,14 @@
     public ShardManager build() throws LoginException, IllegalArgumentException
     {
         final DefaultShardManager manager = new DefaultShardManager(
-<<<<<<< HEAD
-            this.shardsTotal, this.shards, this.sessionController,
-            this.listeners, this.listenerProviders, this.token, this.eventManagerProvider,
-            this.audioSendFactory, this.gameProvider, this.statusProvider,
-            this.httpClientBuilder, this.httpClient, this.rateLimitPoolProvider, this.callbackPoolProvider, this.wsFactory, this.threadFactory,
-            this.maxReconnectDelay, this.corePoolSize, this.enableVoice, this.enableShutdownHook, this.enableBulkDeleteSplitting,
-            this.autoReconnect, this.idleProvider, this.retryOnTimeout, this.useShutdownNow, this.enableContext,
-            this.contextProvider, this.cacheFlags, this.enableCompression);
-=======
                 this.shardsTotal, this.shards, this.sessionController,
-                this.listeners, this.listenerProviders, this.token, this.eventManager,
+                this.listeners, this.listenerProviders, this.token, this.eventManagerProvider,
                 this.audioSendFactory, this.gameProvider, this.statusProvider,
                 this.httpClientBuilder, this.httpClient, this.rateLimitPoolProvider, this.gatewayPoolProvider,
                 this.callbackPoolProvider, this.wsFactory, this.threadFactory,
                 this.maxReconnectDelay, this.corePoolSize, this.enableVoice, this.enableShutdownHook, this.enableBulkDeleteSplitting,
                 this.autoReconnect, this.idleProvider, this.retryOnTimeout, this.useShutdownNow, this.enableContext,
                 this.contextProvider, this.cacheFlags, this.enableCompression);
->>>>>>> 5b50c18e
 
         manager.login();
 
