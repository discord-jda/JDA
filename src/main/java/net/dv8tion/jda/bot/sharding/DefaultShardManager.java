--- conflicted
+++ resolved
@@ -302,13 +302,8 @@
                                   final boolean enableShutdownHook, final boolean enableBulkDeleteSplitting,
                                   final boolean autoReconnect, final IntFunction<Boolean> idleProvider,
                                   final boolean retryOnTimeout, final boolean useShutdownNow,
-<<<<<<< HEAD
-                                  final boolean enableMDC, final IntFunction<ConcurrentMap<String, String>> contextProvider,
+                                  final boolean enableMDC, final IntFunction<? extends ConcurrentMap<String, String>> contextProvider,
                                   final EnumSet<CacheFlag> cacheFlags, final boolean enableCompression)
-=======
-                                  final boolean enableMDC, final IntFunction<? extends ConcurrentMap<String, String>> contextProvider,
-                                  final boolean enableCompression)
->>>>>>> 4cc724e8
     {
         this.shardsTotal = shardsTotal;
         this.listeners = listeners;
@@ -612,11 +607,6 @@
 
     protected JDAImpl buildInstance(final int shardId) throws LoginException, InterruptedException
     {
-<<<<<<< HEAD
-        final JDAImpl jda = new JDAImpl(AccountType.BOT, this.token, this.controller, this.httpClientBuilder, this.wsFactory,
-            this.autoReconnect, this.enableVoice, false, this.enableBulkDeleteSplitting, this.retryOnTimeout, this.enableMDC,
-            this.corePoolSize, this.maxReconnectDelay, this.contextProvider == null || !this.enableMDC ? null : contextProvider.apply(shardId), this.cacheFlags);
-=======
         OkHttpClient httpClient = this.httpClient;
         if (httpClient == null)
             httpClient = this.httpClientBuilder.build();
@@ -637,8 +627,7 @@
         final JDAImpl jda = new JDAImpl(AccountType.BOT, this.token, this.controller, httpClient, this.wsFactory,
             rateLimitPool, callbackPool, this.autoReconnect, this.enableVoice, false, this.enableBulkDeleteSplitting,
             this.retryOnTimeout, this.enableMDC, shutdownRateLimitPool, shutdownCallbackPool, this.corePoolSize, this.maxReconnectDelay,
-            this.contextProvider == null || !this.enableMDC ? null : contextProvider.apply(shardId));
->>>>>>> 4cc724e8
+            this.contextProvider == null || !this.enableMDC ? null : contextProvider.apply(shardId), this.cacheFlags);
 
         jda.asBot().setShardManager(this);
 
