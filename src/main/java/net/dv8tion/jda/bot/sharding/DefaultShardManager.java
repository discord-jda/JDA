--- conflicted
+++ resolved
@@ -302,28 +302,11 @@
      * @param  enableCompression
      *         Whether to enable transport compression
      */
-<<<<<<< HEAD
-    protected DefaultShardManager(final int shardsTotal, final Collection<Integer> shardIds,
-                                  final SessionController controller, final List<Object> listeners,
-                                  final List<IntFunction<Object>> listenerProviders,
-                                  final String token, final IntFunction<? extends IEventManager> eventManagerProvider, final IAudioSendFactory audioSendFactory,
-                                  final IntFunction<? extends Game> gameProvider, final IntFunction<OnlineStatus> statusProvider,
-                                  final OkHttpClient.Builder httpClientBuilder, final OkHttpClient httpClient,
-                                  final ThreadPoolProvider<? extends ScheduledThreadPoolExecutor> rateLimitPoolProvider,
-                                  final ThreadPoolProvider<? extends ExecutorService> callbackPoolProvider,
-                                  final WebSocketFactory wsFactory, final ThreadFactory threadFactory,
-                                  final int maxReconnectDelay, final int corePoolSize, final boolean enableVoice,
-                                  final boolean enableShutdownHook, final boolean enableBulkDeleteSplitting,
-                                  final boolean autoReconnect, final IntFunction<Boolean> idleProvider,
-                                  final boolean retryOnTimeout, final boolean useShutdownNow,
-                                  final boolean enableMDC, final IntFunction<? extends ConcurrentMap<String, String>> contextProvider,
-                                  final EnumSet<CacheFlag> cacheFlags, final boolean enableCompression)
-=======
     protected DefaultShardManager(
             final int shardsTotal, final Collection<Integer> shardIds,
             final SessionController controller, final List<Object> listeners,
             final List<IntFunction<Object>> listenerProviders,
-            final String token, final IEventManager eventManager, final IAudioSendFactory audioSendFactory,
+            final String token, final IntFunction<? extends IEventManager> eventManagerProvider, final IAudioSendFactory audioSendFactory,
             final IntFunction<? extends Game> gameProvider, final IntFunction<OnlineStatus> statusProvider,
             final OkHttpClient.Builder httpClientBuilder, final OkHttpClient httpClient,
             final ThreadPoolProvider<? extends ScheduledExecutorService> rateLimitPoolProvider,
@@ -336,7 +319,6 @@
             final boolean retryOnTimeout, final boolean useShutdownNow,
             final boolean enableMDC, final IntFunction<? extends ConcurrentMap<String, String>> contextProvider,
             final EnumSet<CacheFlag> cacheFlags, final boolean enableCompression)
->>>>>>> 5b50c18e
     {
         this.shardsTotal = shardsTotal;
         this.listeners = listeners;
