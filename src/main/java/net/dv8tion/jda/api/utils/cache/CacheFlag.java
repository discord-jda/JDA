/*
 * Copyright 2015 Austin Keener, Michael Ritter, Florian Spieß, and the JDA contributors
 *
 * Licensed under the Apache License, Version 2.0 (the "License");
 * you may not use this file except in compliance with the License.
 * You may obtain a copy of the License at
 *
 *    http://www.apache.org/licenses/LICENSE-2.0
 *
 * Unless required by applicable law or agreed to in writing, software
 * distributed under the License is distributed on an "AS IS" BASIS,
 * WITHOUT WARRANTIES OR CONDITIONS OF ANY KIND, either express or implied.
 * See the License for the specific language governing permissions and
 * limitations under the License.
 */

package net.dv8tion.jda.api.utils.cache;

import net.dv8tion.jda.api.entities.Guild;
import net.dv8tion.jda.api.entities.Member;
import net.dv8tion.jda.api.entities.Role;
import net.dv8tion.jda.api.requests.GatewayIntent;

import javax.annotation.Nonnull;
import javax.annotation.Nullable;
import java.util.EnumSet;

/**
 * Flags used to enable cache services for JDA.
 * <br>Check the flag descriptions to see which {@link net.dv8tion.jda.api.requests.GatewayIntent intents} are required to use them.
 */
public enum CacheFlag
{
    /**
     * Enables cache for {@link Member#getActivities()}
     *
     * <p>Requires {@link net.dv8tion.jda.api.requests.GatewayIntent#GUILD_PRESENCES GUILD_PRESENCES} intent to be enabled.
     */
    ACTIVITY(GatewayIntent.GUILD_PRESENCES),
    /**
     * Enables cache for {@link Member#getVoiceState()}
     * <br>This will always be cached for self member.
     *
     * <p>Requires {@link net.dv8tion.jda.api.requests.GatewayIntent#GUILD_VOICE_STATES GUILD_VOICE_STATES} intent to be enabled.
     */
    VOICE_STATE(GatewayIntent.GUILD_VOICE_STATES),
    /**
     * Enables cache for {@link Guild#getEmojiCache()}
     *
     * <p>Requires {@link net.dv8tion.jda.api.requests.GatewayIntent#GUILD_EMOJIS_AND_STICKERS GUILD_EMOJIS_AND_STICKERS} intent to be enabled.
     */
<<<<<<< HEAD
    EMOJI(GatewayIntent.GUILD_EMOJIS),
=======
    EMOTE(GatewayIntent.GUILD_EMOJIS_AND_STICKERS),
    /**
     * Enables cache for {@link Guild#getStickerCache()}
     *
     * <p>Requires {@link net.dv8tion.jda.api.requests.GatewayIntent#GUILD_EMOJIS_AND_STICKERS GUILD_EMOJIS_AND_STICKERS} intent to be enabled.
     */
    STICKER(GatewayIntent.GUILD_EMOJIS_AND_STICKERS),
>>>>>>> 3f4f8c5f
    /**
     * Enables cache for {@link Member#getOnlineStatus(net.dv8tion.jda.api.entities.ClientType) Member.getOnlineStatus(ClientType)}
     *
     * <p>Requires {@link net.dv8tion.jda.api.requests.GatewayIntent#GUILD_PRESENCES GUILD_PRESENCES} intent to be enabled.
     */
    CLIENT_STATUS(GatewayIntent.GUILD_PRESENCES),
    /**
     * Enables cache for {@link net.dv8tion.jda.api.entities.IPermissionContainer#getMemberPermissionOverrides()}
     */
    MEMBER_OVERRIDES,
    /**
     * Enables cache for {@link Role#getTags()}
     */
    ROLE_TAGS,
    /**
     * Enables cache for {@link Member#getOnlineStatus()}
     * <br>This is enabled implicitly by {@link #ACTIVITY} and {@link #CLIENT_STATUS}.
     *
     * <p>Requires {@link net.dv8tion.jda.api.requests.GatewayIntent#GUILD_PRESENCES GUILD_PRESENCES} intent to be enabled.
     *
     * @since 4.3.0
     */
    ONLINE_STATUS(GatewayIntent.GUILD_PRESENCES)
    ;

    private static final EnumSet<CacheFlag> privileged = EnumSet.of(ACTIVITY, CLIENT_STATUS, ONLINE_STATUS);
    private final GatewayIntent requiredIntent;

    CacheFlag()
    {
        this(null);
    }

    CacheFlag(GatewayIntent requiredIntent)
    {
        this.requiredIntent = requiredIntent;
    }

    /**
     * The required {@link GatewayIntent} for this cache flag.
     *
     * @return The required intent, or null if no intents are required.
     */
    @Nullable
    public GatewayIntent getRequiredIntent()
    {
        return requiredIntent;
    }

    /**
     * Whether this cache flag is for presence information of a member.
     *
     * @return True, if this is for presences
     */
    public boolean isPresence()
    {
        return requiredIntent == GatewayIntent.GUILD_PRESENCES;
    }

    /**
     * Collects all cache flags that require privileged intents
     *
     * @return {@link EnumSet} of the cache flags that require the privileged intents
     */
    @Nonnull
    public static EnumSet<CacheFlag> getPrivileged()
    {
        return EnumSet.copyOf(privileged);
    }
}<|MERGE_RESOLUTION|>--- conflicted
+++ resolved
@@ -49,17 +49,13 @@
      *
      * <p>Requires {@link net.dv8tion.jda.api.requests.GatewayIntent#GUILD_EMOJIS_AND_STICKERS GUILD_EMOJIS_AND_STICKERS} intent to be enabled.
      */
-<<<<<<< HEAD
-    EMOJI(GatewayIntent.GUILD_EMOJIS),
-=======
-    EMOTE(GatewayIntent.GUILD_EMOJIS_AND_STICKERS),
+    EMOJI(GatewayIntent.GUILD_EMOJIS_AND_STICKERS),
     /**
      * Enables cache for {@link Guild#getStickerCache()}
      *
      * <p>Requires {@link net.dv8tion.jda.api.requests.GatewayIntent#GUILD_EMOJIS_AND_STICKERS GUILD_EMOJIS_AND_STICKERS} intent to be enabled.
      */
     STICKER(GatewayIntent.GUILD_EMOJIS_AND_STICKERS),
->>>>>>> 3f4f8c5f
     /**
      * Enables cache for {@link Member#getOnlineStatus(net.dv8tion.jda.api.entities.ClientType) Member.getOnlineStatus(ClientType)}
      *
