--- conflicted
+++ resolved
@@ -315,11 +315,7 @@
          * @param json
          *        The {@link org.json.JSONObject JSONObject} to construct the Widget from
          */
-<<<<<<< HEAD
-        private Widget(DataObject json)
-=======
-        private Widget(@Nonnull JSONObject json)
->>>>>>> 7a773166
+        private Widget(@Nonnull DataObject json)
         {
             String inviteCode = json.getString("instant_invite", null);
             if (inviteCode != null)
@@ -561,11 +557,7 @@
             private final Widget widget;
             private VoiceState state;
             
-<<<<<<< HEAD
-            private Member(DataObject json, Widget widget)
-=======
-            private Member(@Nonnull JSONObject json, @Nonnull Widget widget)
->>>>>>> 7a773166
+            private Member(@Nonnull DataObject json, @Nonnull Widget widget)
             {
                 this.widget = widget;
                 this.bot = json.getBoolean("bot");
@@ -793,11 +785,7 @@
             private final List<Member> members;
             private final Widget widget;
             
-<<<<<<< HEAD
-            private VoiceChannel(DataObject json, Widget widget)
-=======
-            private VoiceChannel(@Nonnull JSONObject json, @Nonnull Widget widget)
->>>>>>> 7a773166
+            private VoiceChannel(@Nonnull DataObject json, @Nonnull Widget widget)
             {
                 this.widget = widget;
                 this.position = json.getInt("position");
