/*
 * Copyright 2015 Austin Keener, Michael Ritter, Florian Spieß, and the JDA contributors
 *
 * Licensed under the Apache License, Version 2.0 (the "License");
 * you may not use this file except in compliance with the License.
 * You may obtain a copy of the License at
 *
 *    http://www.apache.org/licenses/LICENSE-2.0
 *
 * Unless required by applicable law or agreed to in writing, software
 * distributed under the License is distributed on an "AS IS" BASIS,
 * WITHOUT WARRANTIES OR CONDITIONS OF ANY KIND, either express or implied.
 * See the License for the specific language governing permissions and
 * limitations under the License.
 */
package net.dv8tion.jda.api.utils;

import net.dv8tion.jda.api.entities.Icon;
import net.dv8tion.jda.internal.utils.Checks;
import net.dv8tion.jda.internal.utils.FutureUtil;
import net.dv8tion.jda.internal.utils.IOUtil;
import okhttp3.OkHttpClient;

import javax.annotation.CheckReturnValue;
import javax.annotation.Nonnull;
import java.io.File;
import java.io.InputStream;
import java.nio.file.Files;
import java.nio.file.LinkOption;
import java.nio.file.Path;
import java.util.concurrent.CompletableFuture;

/**
 * A utility class to retrieve images.
 * <br>This supports downloading the images from the normal URL, as well as downloading the image with a specific size.
 *
 * @see <a href="https://discord.com/developers/docs/reference#image-formatting" target="_blank">Discord docs on image formatting</a>
 */
public class ImageProxy extends FileProxy
{
    /**
     * Constructs a new {@link ImageProxy} for the provided URL.
     *
     * @param  url
     *         The URL to download the image from
     *
     * @throws IllegalArgumentException
     *         If the provided URL is null
     */
    public ImageProxy(@Nonnull String url)
    {
        super(url);
    }

    @Nonnull
    @Override
    public ImageProxy withClient(@Nonnull OkHttpClient customHttpClient)
    {
        return (ImageProxy) super.withClient(customHttpClient);
    }

    /**
     * Returns the image URL for the specified size.
     * <br>The size is a best-effort resize from Discord, with recommended size values as powers of 2 such as 1024 or 512.
     *
     * @param  size
     *         The size of the image
     *
     * @throws IllegalArgumentException
     *         If the requested size is negative or 0
     *
     * @return URL of the image with the specified size
     */
    @Nonnull
    public String getUrl(int size)
    {
        Checks.positive(size, "Image size");

        return IOUtil.addQuery(getUrl(), "size", size);
    }

    /**
     * Retrieves the {@link InputStream} of this image at the specified size.
     * <br><b>The image may not be resized at any size, usually Discord only allows for a few powers of 2</b>,
     * so numbers like 128, 256, 512..., 100 and 600 might also be valid sizes.
     *
     * <p>If the image is not of a valid size, the CompletableFuture will hold an exception since the HTTP request would have returned a 404.
     *
     * @param  size
     *         The size of this image
     *
     * @return {@link CompletableFuture} which holds an {@link InputStream}, the {@link InputStream} must be closed manually.
     */
    @Nonnull
    @CheckReturnValue
    public CompletableFuture<InputStream> download(int size)
    {
        return download(getUrl(size));
    }

    /**
     * Downloads the data of this image, at the specified size, and stores it in a file with the same name
     * as the queried file name (this would be the last segment of the URL).
     * <br><b>The image may not be resized at any size, usually Discord only allows for a few powers of 2</b>,
     * so numbers like 128, 256, 512..., 100 and 600 might also be valid sizes.
     *
     * <p>If the image is not of a valid size, the CompletableFuture will hold an exception since the HTTP request would have returned a 404.
     *
     * <p><b>Implementation note:</b>
     *       The file is first downloaded into a temporary file, the file is then moved to its real destination when the download is complete.
     *
     * @param  size
     *         The size of this image, must be positive
     *
     * @throws IllegalArgumentException
     *         If any of the follow checks are true
     *         <ul>
     *             <li>The requested size is negative or 0</li>
     *             <li>The URL's scheme is neither http or https</li>
     *         </ul>
     *
     * @return {@link CompletableFuture} which holds a {@link Path} which corresponds to the location the file has been downloaded.
     */
    @Nonnull
    @CheckReturnValue
    public CompletableFuture<Path> downloadToPath(int size)
    {
        return downloadToPath(getUrl(size));
    }

    /**
     * Downloads the data of this image, at the specified size, and stores it in the specified file.
     * <br><b>The image may not be resized at any size, usually Discord only allows for a few powers of 2</b>,
     * so numbers like 128, 256, 512..., 100 and 600 might also be valid sizes.
     *
     * <p>If the image is not of a valid size, the CompletableFuture will hold an exception since the HTTP request would have returned a 404.
     *
     * <p><b>Implementation note:</b>
     *       The file is first downloaded into a temporary file, the file is then moved to its real destination when the download is complete.
     *
     * @param  file
     *         The file in which to download the image
     * @param  size
     *         The size of this image, must be positive
     *
     * @throws IllegalArgumentException
     *         If any of the follow checks are true
     *         <ul>
     *             <li>The target file is null</li>
     *             <li>The parent folder of the target file does not exist</li>
     *             <li>The target file exists and is not a {@link Files#isRegularFile(Path, LinkOption...) regular file}</li>
     *             <li>The target file exists and is not {@link Files#isWritable(Path) writable}</li>
     *             <li>The requested size is negative or 0</li>
     *         </ul>
     *
     * @return {@link CompletableFuture} which holds a {@link File}, it is the same as the file passed in the parameters.
     */
    @Nonnull
    @CheckReturnValue
    public CompletableFuture<File> downloadToFile(@Nonnull File file, int size)
    {
        Checks.notNull(file, "File");

        final CompletableFuture<Path> downloadToPathFuture = downloadToPath(getUrl(size), file.toPath());
        return FutureUtil.thenApplyCancellable(downloadToPathFuture, Path::toFile);
    }

    /**
     * Downloads the data of this image, at the specified size, and stores it in the specified file.
     * <br><b>The image may not be resized at any size, usually Discord only allows for a few powers of 2</b>,
     * so numbers like 128, 256, 512..., 100 and 600 might also be valid sizes.
     *
     * <p>If the image is not of a valid size, the CompletableFuture will hold an exception since the HTTP request would have returned a 404.
     *
     * <p><b>Implementation note:</b>
     *       The file is first downloaded into a temporary file, the file is then moved to its real destination when the download is complete.
     *       <br>The given path can also target filesystems such as a ZIP filesystem.
     *
     * @param  path
     *         The file in which to download the image
     * @param  size
     *         The size of this image, must be positive
     *
     * @throws IllegalArgumentException
     *         If any of the follow checks are true
     *         <ul>
     *             <li>The target path is null</li>
     *             <li>The parent folder of the target path does not exist</li>
     *             <li>The target path exists and is not a {@link Files#isRegularFile(Path, LinkOption...) regular file}</li>
     *             <li>The target path exists and is not {@link Files#isWritable(Path) writable}</li>
     *             <li>The requested size is negative or 0</li>
     *         </ul>
     *
     * @return {@link CompletableFuture} which holds a {@link Path}, it is the same as the path passed in the parameters.
     */
    @Nonnull
    @CheckReturnValue
    public CompletableFuture<Path> downloadToPath(@Nonnull Path path, int size)
    {
        Checks.notNull(path, "Path");

        return downloadToPath(getUrl(size), path);
    }

    /**
<<<<<<< HEAD
     * Downloads the data of this attachment, and constructs an {@link Icon} from the data.
     *
     * @return {@link CompletableFuture} which holds an {@link Icon}.
     */
    @Nonnull
    @CheckReturnValue
    public CompletableFuture<Icon> downloadAsIcon()
    {
        return downloadAsIcon(getUrl());
    }

    /**
     * Downloads the data of this image, at the specified size, and constructs an {@link Icon} from the data.
     * <br><b>The image may not be resized at any size, usually Discord only allows for a few powers of 2</b>,
     * so numbers like 128, 256, 512..., 100 and 600 might also be valid sizes.
     *
     * <p>If the image is not of a valid size, the CompletableFuture will hold an exception since the HTTP request would have returned a 404.
     *
     * @param  size
     *         The size of this image, must be positive
     *
     * @throws IllegalArgumentException
     *         If the requested size is negative or 0
     *
     * @return {@link CompletableFuture} which holds an {@link Icon}.
     */
    @Nonnull
    @CheckReturnValue
    public CompletableFuture<Icon> downloadAsIcon(int size)
    {
        return downloadAsIcon(getUrl(size));
=======
     * Returns a {@link FileUpload} which supplies a data stream of this attachment,
     * with the given file name and at the specified size.
     * <br>The returned {@link FileUpload} can be reused safely, and does not need to be closed.
     *
     * <p><b>The image may not be resized at any size, usually Discord only allows for a few powers of 2</b>, so numbers like 128, 256, 512..., 100 might also be a valid size.
     *
     * <p>If the image is not of a valid size, the CompletableFuture will hold an exception since the HTTP request would have returned a 404.
     *
     * @param  name
     *         The name of the to-be-uploaded file
     * @param  size
     *         The size of this image
     *
     * @throws IllegalArgumentException If the file name is null or blank
     *
     * @return {@link FileUpload} from this attachment.
     */
    @Nonnull
    public FileUpload downloadAsFileUpload(@Nonnull String name, int size)
    {
        final String url = getUrl(size); // So the checks are also done outside the FileUpload
        return FileUpload.fromStreamSupplier(name, () ->
        {
            // Blocking is fine on the elastic rate limit thread pool [[JDABuilder#setRateLimitElastic]]
            return download(url).join();
        });
>>>>>>> 28cb21ab
    }
}<|MERGE_RESOLUTION|>--- conflicted
+++ resolved
@@ -203,7 +203,6 @@
     }
 
     /**
-<<<<<<< HEAD
      * Downloads the data of this attachment, and constructs an {@link Icon} from the data.
      *
      * @return {@link CompletableFuture} which holds an {@link Icon}.
@@ -235,7 +234,9 @@
     public CompletableFuture<Icon> downloadAsIcon(int size)
     {
         return downloadAsIcon(getUrl(size));
-=======
+    }
+
+    /**
      * Returns a {@link FileUpload} which supplies a data stream of this attachment,
      * with the given file name and at the specified size.
      * <br>The returned {@link FileUpload} can be reused safely, and does not need to be closed.
@@ -262,6 +263,5 @@
             // Blocking is fine on the elastic rate limit thread pool [[JDABuilder#setRateLimitElastic]]
             return download(url).join();
         });
->>>>>>> 28cb21ab
     }
 }