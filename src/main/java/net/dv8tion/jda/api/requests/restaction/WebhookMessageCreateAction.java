/*
 * Copyright 2015 Austin Keener, Michael Ritter, Florian Spieß, and the JDA contributors
 *
 * Licensed under the Apache License, Version 2.0 (the "License");
 * you may not use this file except in compliance with the License.
 * You may obtain a copy of the License at
 *
 *    http://www.apache.org/licenses/LICENSE-2.0
 *
 * Unless required by applicable law or agreed to in writing, software
 * distributed under the License is distributed on an "AS IS" BASIS,
 * WITHOUT WARRANTIES OR CONDITIONS OF ANY KIND, either express or implied.
 * See the License for the specific language governing permissions and
 * limitations under the License.
 */

package net.dv8tion.jda.api.requests.restaction;

import net.dv8tion.jda.api.interactions.InteractionHook;
import net.dv8tion.jda.api.interactions.callbacks.IReplyCallback;
import net.dv8tion.jda.api.requests.FluentRestAction;
import net.dv8tion.jda.api.utils.messages.MessageCreateRequest;

import javax.annotation.CheckReturnValue;
import javax.annotation.Nonnull;

/**
 * Extension of a default {@link net.dv8tion.jda.api.requests.RestAction RestAction}
 * that allows setting message information before sending!
 *
 * <p>This is available as return type of all sendMessage/sendFile methods in {@link net.dv8tion.jda.api.entities.WebhookClient WebhookClient}.
 *
 * <p><u>When this RestAction has been executed all provided files will be closed.</u>
 * <br>Note that the garbage collector also frees opened file streams when it finalizes the stream object.
 *
 * @see    net.dv8tion.jda.api.entities.WebhookClient#sendMessage(String)
 */
// TODO: WebhookMessage type (no channel/guild attached)
public interface WebhookMessageCreateAction<T> extends MessageCreateRequest<WebhookMessageCreateAction<T>>, FluentRestAction<T, WebhookMessageCreateAction<T>>
{
//    /**
//     * Set the apparent username for the message author.
//     * <br>This changes the username that is shown for the message author.
//     *
//     * <p>This cannot be used with {@link net.dv8tion.jda.api.interactions.InteractionHook InteractionHooks}!
//     *
//     * @param  name
//     *         The username to use, or null to use the default
//     *
//     * @return The same message action, for chaining convenience
//     */
//    @Nonnull
//    @CheckReturnValue
//    WebhookMessageAction<T> setUsername(@Nullable String name);
//
//    /**
//     * Set the apparent avatar for the message author.
//     * <br>This changes the avatar that is shown for the message author.
//     *
//     * <p>This cannot be used with {@link net.dv8tion.jda.api.interactions.InteractionHook InteractionHooks}!
//     *
//     * @param  iconUrl
//     *         The URL to the avatar, or null to use default
//     *
//     * @return The same message action, for chaining convenience
//     */
//    @Nonnull
//    @CheckReturnValue
//    WebhookMessageAction<T> setAvatarUrl(@Nullable String iconUrl);

    /**
     * Set whether this message should be visible to other users.
     * <br>When a message is ephemeral, it will only be visible to the user that used the interaction.
     *
     * <p>Ephemeral messages have some limitations and will be removed once the user restarts their client.
     * <br>Limitations:
     * <ul>
<<<<<<< HEAD
     *     <li>Cannot be deleted by the bot</li>
=======
     *     <li>Cannot contain any files/attachments</li>
>>>>>>> 99cdb2b5
     *     <li>Cannot be reacted to</li>
     *     <li>Cannot be retrieved</li>
     * </ul>
     *
     * <p>This only works on {@link InteractionHook InteractionHooks}!
     * For a {@link IReplyCallback#deferReply() deferred reply}, this is not supported. When a reply is deferred,
     * the very first message sent through the {@link InteractionHook}, inherits the ephemeral state of the initial reply.
     * To send an ephemeral deferred reply, you must use {@link IReplyCallback#deferReply(boolean) deferReply(true)} instead.
     *
     * @param  ephemeral
     *         True, if this message should be invisible for other users
     *
     * @return The same message action, for chaining convenience
     */
    @Nonnull
    @CheckReturnValue
    WebhookMessageCreateAction<T> setEphemeral(boolean ephemeral);
}<|MERGE_RESOLUTION|>--- conflicted
+++ resolved
@@ -75,11 +75,6 @@
      * <p>Ephemeral messages have some limitations and will be removed once the user restarts their client.
      * <br>Limitations:
      * <ul>
-<<<<<<< HEAD
-     *     <li>Cannot be deleted by the bot</li>
-=======
-     *     <li>Cannot contain any files/attachments</li>
->>>>>>> 99cdb2b5
      *     <li>Cannot be reacted to</li>
      *     <li>Cannot be retrieved</li>
      * </ul>
