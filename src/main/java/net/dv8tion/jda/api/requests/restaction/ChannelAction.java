--- conflicted
+++ resolved
@@ -102,55 +102,7 @@
     ChannelAction<T> setName(@Nonnull String name);
 
     /**
-<<<<<<< HEAD
-     * Converts the channel to a different {@link ChannelType}.
-     *
-     * <br><br>
-     * This can only be done in the follow situations:
-     * <table>
-     *     <caption style="display: none">Javadoc is stupid, this is not a required tag</caption>
-     *     <thead>
-     *         <tr>
-     *             <th>Current Channel Type</th>
-     *             <th></th>
-     *             <th>New Channel Type</th>
-     *         </tr>
-     *     </thead>
-     *     <tbody>
-     *         <tr>
-     *             <td>{@link ChannelType#NEWS}</td>
-     *             <td> -&gt; </td>
-     *             <td>{@link ChannelType#TEXT}</td>
-     *         </tr>
-     *         <tr>
-     *             <td>{@link ChannelType#TEXT}</td>
-     *             <td> -&gt; </td>
-     *             <td>{@link ChannelType#NEWS}</td>
-     *         </tr>
-     *     </tbody>
-     * </table>
-     *
-     * @param  type
-     *         The not-null {@link ChannelType} of the new channel
-     *
-     * @throws IllegalArgumentException
-     *         If {@code channelType} is not {@link ChannelType#TEXT} or {@link ChannelType#NEWS}
-     * @throws UnsupportedOperationException
-     *         If this ChannelAction is not for a {@link TextChannel} or {@link NewsChannel}
-     * @throws java.lang.IllegalStateException
-     *         If {@code channelType} is {@link ChannelType#NEWS} and the guild doesn't have the {@code NEWS} feature in {@link Guild#getFeatures()}.
-     *
-     * @return The current ChannelAction, for chaining convenience
-     */
-    @Nonnull
-    @CheckReturnValue
-    ChannelAction<T> setType(@Nonnull ChannelType type);
-
-    /**
      * Sets the {@link Category Category} for the new GuildChannel.
-=======
-     * Sets the {@link net.dv8tion.jda.api.entities.Category Category} for the new GuildChannel.
->>>>>>> 574bd8fe
      *
      * <p>You can use {@link #syncPermissionOverrides()} to sync the channel with the category.
      *
