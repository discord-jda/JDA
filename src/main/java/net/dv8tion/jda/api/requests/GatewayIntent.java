--- conflicted
+++ resolved
@@ -142,15 +142,6 @@
      */
     DIRECT_MESSAGE_TYPING(14),
     /**
-<<<<<<< HEAD
-     * Auto moderation configuration changes.
-     */
-    AUTO_MODERATION_CONFIGURATION(20),
-    /**
-     * Auto moderation rule execution.
-     */
-    AUTO_MODERATION_EXECUTION(21),
-=======
      * <b>PRIVILEGED INTENT</b> Access to message content.
      *
      * <p>This specifically affects messages received through the message history of a channel, or through {@link GenericMessageEvent Message Events}.
@@ -167,7 +158,15 @@
      * @see <a href="https://support-dev.discord.com/hc/en-us/articles/4404772028055-Message-Content-Privileged-Intent-FAQ" target="_blank">Message Content Privileged Intent FAQ</a>
      */
     MESSAGE_CONTENT(15),
->>>>>>> 13194f38
+    /**
+     * Auto moderation configuration changes.
+     */
+    AUTO_MODERATION_CONFIGURATION(20),
+    /**
+     * Auto moderation rule execution.
+     */
+    AUTO_MODERATION_EXECUTION(21),
+    
     ;
 
     /**
@@ -196,12 +195,8 @@
      * You can further configure intents by using {@link net.dv8tion.jda.api.JDABuilder#enableIntents(GatewayIntent, GatewayIntent...) enableIntents(intents)}
      * and {@link net.dv8tion.jda.api.JDABuilder#disableIntents(GatewayIntent, GatewayIntent...) disableIntents(intents)}.
      */
-<<<<<<< HEAD
-    public static final int DEFAULT = ALL_INTENTS & ~getRaw(GUILD_MEMBERS, GUILD_PRESENCES, GUILD_WEBHOOKS, GUILD_MESSAGE_TYPING, DIRECT_MESSAGE_TYPING, AUTO_MODERATION_CONFIGURATION, AUTO_MODERATION_EXECUTION);
-=======
     public static final int DEFAULT = ALL_INTENTS & ~getRaw(GUILD_MEMBERS, GUILD_PRESENCES, MESSAGE_CONTENT, GUILD_WEBHOOKS, GUILD_MESSAGE_TYPING, DIRECT_MESSAGE_TYPING);
->>>>>>> 13194f38
-
+    
     private final int rawValue;
     private final int offset;
 
