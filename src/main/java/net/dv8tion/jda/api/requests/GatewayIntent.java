--- conflicted
+++ resolved
@@ -358,15 +358,10 @@
 
             else if (GuildBanEvent.class.isAssignableFrom(event) || GuildUnbanEvent.class.isAssignableFrom(event))
                 intents.add(GUILD_BANS);
-<<<<<<< HEAD
-            else if (GenericEmoteEvent.class.isAssignableFrom(event))
-                intents.add(GUILD_EMOJIS);
+            else if (GenericEmojiEvent.class.isAssignableFrom(event) || GenericGuildStickerEvent.class.isAssignableFrom(event))
+                intents.add(GUILD_EMOJIS_AND_STICKERS);
             else if (GenericGuildScheduledEventUpdateEvent.class.isAssignableFrom(event))
                 intents.add(GUILD_SCHEDULED_EVENTS);
-=======
-            else if (GenericEmojiEvent.class.isAssignableFrom(event) || GenericGuildStickerEvent.class.isAssignableFrom(event))
-                intents.add(GUILD_EMOJIS_AND_STICKERS);
->>>>>>> 6e8c030f
             else if (GenericGuildInviteEvent.class.isAssignableFrom(event))
                 intents.add(GUILD_INVITES);
             else if (GenericGuildVoiceEvent.class.isAssignableFrom(event))
