/*
 * Copyright 2015 Austin Keener, Michael Ritter, Florian Spieß, and the JDA contributors
 *
 * Licensed under the Apache License, Version 2.0 (the "License");
 * you may not use this file except in compliance with the License.
 * You may obtain a copy of the License at
 *
 *    http://www.apache.org/licenses/LICENSE-2.0
 *
 * Unless required by applicable law or agreed to in writing, software
 * distributed under the License is distributed on an "AS IS" BASIS,
 * WITHOUT WARRANTIES OR CONDITIONS OF ANY KIND, either express or implied.
 * See the License for the specific language governing permissions and
 * limitations under the License.
 */

package net.dv8tion.jda.api.requests;

import net.dv8tion.jda.api.JDA;
import net.dv8tion.jda.api.exceptions.ContextException;
import net.dv8tion.jda.api.exceptions.RateLimitedException;
import net.dv8tion.jda.api.utils.Result;
import net.dv8tion.jda.api.utils.concurrent.DelayedCompletableFuture;
import net.dv8tion.jda.internal.requests.RestActionImpl;
import net.dv8tion.jda.internal.requests.restaction.operator.*;
import net.dv8tion.jda.internal.utils.Checks;
import net.dv8tion.jda.internal.utils.ContextRunnable;

import javax.annotation.CheckReturnValue;
import javax.annotation.Nonnull;
import javax.annotation.Nullable;
import java.time.Duration;
import java.util.*;
import java.util.concurrent.CompletableFuture;
import java.util.concurrent.ScheduledExecutorService;
import java.util.concurrent.ScheduledFuture;
import java.util.concurrent.TimeUnit;
import java.util.function.*;
import java.util.stream.Collector;
import java.util.stream.Collectors;

/**
 * A class representing a terminal between the user and the discord API.
 * <br>This is used to offer users the ability to decide how JDA should limit a Request.
 *
 * <p>Methods that return an instance of RestAction require an additional step
 * to complete the execution. Thus the user needs to append a follow-up method.
 *
 * <p>A default RestAction is issued with the following operations:
 * <ul>
 *     <li>{@link #queue()}, {@link #queue(Consumer)}, {@link #queue(Consumer, Consumer)}
 *     <br>The fastest and most simplistic way to execute a RestAction is to queue it.
 *     <br>This method has two optional callback functions, one with the generic type and another with a failure exception.</li>
 *
 *     <li>{@link #submit()}, {@link #submit(boolean)}
 *     <br>Provides a Future representing the pending request.
 *     <br>An optional parameter of type boolean can be passed to disable automated rate limit handling. (not recommended)</li>
 *
 *     <li>{@link #complete()}, {@link #complete(boolean)}
 *     <br>Blocking execution building up on {@link #submit()}.
 *     <br>This will simply block the thread and return the Request result, or throw an exception.
 *     <br>An optional parameter of type boolean can be passed to disable automated rate limit handling. (not recommended)</li>
 * </ul>
 *
 * The most efficient way to use a RestAction is by using the asynchronous {@link #queue()} operations.
 * <br>These allow users to provide success and failure callbacks which will be called at a convenient time.
 *
 * <p><b>Planning Execution</b><br>
 * To <u>schedule</u> a RestAction we provide both {@link #queue()} and {@link #complete()} versions that
 * will be executed by a {@link java.util.concurrent.ScheduledExecutorService ScheduledExecutorService} after a
 * specified delay:
 * <ul>
 *     <li>{@link #queueAfter(long, TimeUnit)}
 *     <br>Schedules a call to {@link #queue()} with default callback {@link java.util.function.Consumer Consumers} to be executed after the specified {@code delay}.
 *     <br>The {@link java.util.concurrent.TimeUnit TimeUnit} is used to convert the provided long into a delay time.
 *     <br>Example: {@code queueAfter(1, TimeUnit.SECONDS);}
 *     <br>will call {@link #queue()} <b>1 second</b> later.</li>
 *
 *     <li>{@link #submitAfter(long, TimeUnit)}
 *     <br>This returns a {@link java.util.concurrent.ScheduledFuture ScheduledFuture} which
 *         can be joined into the current Thread using {@link java.util.concurrent.ScheduledFuture#get()}
 *     <br>The blocking call to {@code submitAfter(delay, unit).get()} will return
 *         the value processed by a call to {@link #complete()}</li>
 *
 *     <li>{@link #completeAfter(long, TimeUnit)}
 *     <br>This operation simply sleeps for the given delay and will call {@link #complete()}
 *         once finished sleeping.</li>
 * </ul>
 *
 * <p>All of those operations provide overloads for optional parameters such as a custom
 * {@link java.util.concurrent.ScheduledExecutorService ScheduledExecutorService} instead of using the default
 * global JDA executor. Specifically {@link #queueAfter(long, TimeUnit)} has overloads
 * to provide a success and/or failure callback due to the returned {@link java.util.concurrent.ScheduledFuture ScheduledFuture}
 * not being able to provide the response values of the {@link #queue()} callbacks.
 *
 * <p><b>Using RestActions</b><br>
 * The most common way to use a RestAction is not using the returned value.
 * <br>For instance sending messages usually means you will not require to view the message once
 * it was sent. Thus we can simply use the <b>asynchronous</b> {@link #queue()} operation which will
 * be executed on a rate limit worker thread in the background, without blocking your current thread:
 * <pre><code>
 *      {@link net.dv8tion.jda.api.entities.channel.middleman.MessageChannel MessageChannel} channel = event.getChannel();
 *     {@literal RestAction<Message>} action = channel.sendMessage("Hello World");
 *      action.{@link #queue() queue()}; // Execute the rest action asynchronously
 * </code></pre>
 *
 * <p>Sometimes it is important to access the response value, possibly to modify it later.
 * <br>Now we have two options to actually access the response value, either using an asynchronous
 * callback {@link java.util.function.Consumer Consumer} or the (not recommended) {@link #complete()} which will block
 * the current thread until the response has been processed and joins with the current thread.
 *
 * <p><b>Example Queue: (recommended)</b><br>
 * <pre><code>
 *     {@link net.dv8tion.jda.api.entities.channel.middleman.MessageChannel MessageChannel} channel = event.getChannel();
 *     final long time = System.currentTimeMillis();
 *    {@literal RestAction<Message>} action = channel.sendMessage("Calculating Response Time...");
 *     {@link java.util.function.Consumer Consumer}{@literal <Message>} callback = (message) {@literal ->  {
 *        Message m = message; // ^This is a lambda parameter!^
 *        m.editMessage("Response Time: " + (System.currentTimeMillis() - time) + "ms").queue();
 *        // End with queue() to not block the callback thread!
 *      }};
 *     // You can also inline this with the queue parameter: action.queue(m {@literal ->} m.editMessage(...).queue());
 *     action.{@link #queue(Consumer) queue(callback)};
 * </code></pre>
 *
 * <p><b>Example Complete:</b><br>
 * <pre><code>
 *     {@link net.dv8tion.jda.api.entities.channel.middleman.MessageChannel MessageChannel} channel = event.getChannel();
 *     final long time = System.currentTimeMillis();
 *    {@literal RestAction<Message>} action = channel.sendMessage("Calculating Response Time...");
 *     Message message = action.{@link #complete() complete()};
 *     message.editMessage("Response Time: " + (System.currentTimeMillis() - time) + "ms").queue();
 *     // End with {@link #queue() queue()} to not block the callback thread!
 * </code></pre>
 *
 * <p><b>Example Planning:</b><br>
 * <pre><code>
 *     {@link net.dv8tion.jda.api.entities.channel.middleman.MessageChannel MessageChannel} channel = event.getChannel();
 *    {@literal RestAction<Message>} action = channel.sendMessage("This message will destroy itself in 5 seconds!");
 *     action.queue((message) {@literal ->} message.delete().{@link #queueAfter(long, TimeUnit) queueAfter(5, TimeUnit.SECONDS)});
 * </code></pre>
 *
 * <p><b>Developer Note:</b> It is generally a good practice to use asynchronous logic because blocking threads requires resources
 * which can be avoided by using callbacks over blocking operations:
 * <br>{@link #queue(Consumer)} {@literal >} {@link #complete()}
 *
 * <p>There is a dedicated <a href="https://github.com/DV8FromTheWorld/JDA/wiki/7)-Using-RestAction" target="_blank">wiki page</a>
 * for RestActions that can be useful for learning.
 *
 * @param <T>
 *        The generic response type for this RestAction
 *
 * @since 3.0
 *
 * @see   net.dv8tion.jda.api.exceptions.ErrorHandler
 * @see   net.dv8tion.jda.api.exceptions.ErrorResponseException
 */
public interface RestAction<T>
{
    /**
     * If enabled this will pass a {@link net.dv8tion.jda.api.exceptions.ContextException ContextException}
     * as root-cause to all failure consumers.
     * <br>This might cause performance decrease due to the creation of exceptions for <b>every</b> execution.
     *
     * <p>It is recommended to pass a context consumer as failure manually using {@code queue(success, ContextException.here(failure))}
     *
     * @param  enable
     *         True, if context should be passed to all failure consumers
     */
    static void setPassContext(boolean enable)
    {
        RestActionImpl.setPassContext(enable);
    }

    /**
     * Whether RestActions will use {@link net.dv8tion.jda.api.exceptions.ContextException ContextException}
     * automatically to keep track of the caller context.
     * <br>If set to {@code true} this can cause performance drops due to the creation of stack-traces on execution.
     *
     * @return True, if RestActions will keep track of context automatically
     *
     * @see    #setPassContext(boolean)
     */
    static boolean isPassContext()
    {
        return RestActionImpl.isPassContext();
    }

    /**
     * The default failure callback used when none is provided in {@link #queue(Consumer, Consumer)}.
     *
     * @param callback
     *        The fallback to use, or null to ignore failures (not recommended)
     */
    static void setDefaultFailure(@Nullable final Consumer<? super Throwable> callback)
    {
        RestActionImpl.setDefaultFailure(callback);
    }

    /**
     * The default success callback used when none is provided in {@link #queue(Consumer, Consumer)} or {@link #queue(Consumer)}.
     *
     * @param callback
     *        The fallback to use, or null to ignore success
     */
    static void setDefaultSuccess(@Nullable final Consumer<Object> callback)
    {
        RestActionImpl.setDefaultSuccess(callback);
    }

    /**
     * Default timeout to apply to every RestAction.
     * <br>This will use no timeout unless specified otherwise.
     * <br>If the request doesn't get executed within the specified timeout it will fail.
     *
     * <p>When a RestAction times out, it will fail with a {@link java.util.concurrent.TimeoutException TimeoutException}.
     *
     * @param  timeout
     *         The default timeout to use
     * @param  unit
     *         {@link TimeUnit Unit} for the timeout value
     *
     * @throws IllegalArgumentException
     *         If the provided unit is null
     */
    static void setDefaultTimeout(long timeout, @Nonnull TimeUnit unit)
    {
        RestActionImpl.setDefaultTimeout(timeout, unit);
    }

    /**
     * The default timeout to apply to every RestAction in milliseconds.
     * <br>If no timeout has been configured, this will return 0.
     *
     * <p>When a RestAction times out, it will fail with a {@link java.util.concurrent.TimeoutException TimeoutException}.
     *
     * @return The default timeout in milliseconds, or 0
     */
    static long getDefaultTimeout()
    {
        return RestActionImpl.getDefaultTimeout();
    }

    /**
     * The default failure callback used when none is provided in {@link #queue(Consumer, Consumer)}.
     *
     * @return The fallback consumer
     */
    @Nonnull
    static Consumer<? super Throwable> getDefaultFailure()
    {
        return RestActionImpl.getDefaultFailure();
    }

    /**
     * The default success callback used when none is provided in {@link #queue(Consumer, Consumer)} or {@link #queue(Consumer)}.
     *
     * @return The fallback consumer
     */
    @Nonnull
    static Consumer<Object> getDefaultSuccess()
    {
        return RestActionImpl.getDefaultSuccess();
    }

    /**
     * Creates a RestAction instance which accumulates all results of the provided actions.
     * <br>If one action fails, all others will be cancelled.
     * To handle failures individually instead of cancelling you can use {@link #mapToResult()}.
     *
     * @param  first
     *         The initial RestAction starting point
     * @param  others
     *         The remaining actions to accumulate
     * @param  <E>
     *         The result type
     *
     * @throws IllegalArgumentException
     *         If null is provided
     *
     * @return RestAction - Type: {@link List} of the results
     *
     * @see    #and(RestAction, BiFunction)
     * @see    #zip(RestAction, RestAction[])
     *
     * @since  4.2.1
     */
    @Nonnull
    @SafeVarargs
    @CheckReturnValue
    static <E> RestAction<List<E>> allOf(@Nonnull RestAction<? extends E> first, @Nonnull RestAction<? extends E>... others)
    {
        Checks.notNull(first, "RestAction");
        Checks.noneNull(others, "RestAction");
        List<RestAction<? extends E>> list = new ArrayList<>(others.length + 1);
        list.add(first);
        Collections.addAll(list, others);
        return allOf(list);
    }

    /**
     * Creates a RestAction instance which accumulates all results of the provided actions.
     * <br>If one action fails, all others will be cancelled.
     * To handle failures individually instead of cancelling you can use {@link #mapToResult()}.
     *
     * @param  actions
     *         Non-empty collection of RestActions to accumulate
     * @param  <E>
     *         The result type
     *
     * @throws IllegalArgumentException
     *         If null is provided or the collection is empty
     *
     * @return RestAction - Type: {@link List} of the results
     *
     * @see    #and(RestAction, BiFunction)
     * @see    #zip(RestAction, RestAction[])
     *
     * @since  4.2.1
     */
    @Nonnull
    @CheckReturnValue
    static <E> RestAction<List<E>> allOf(@Nonnull Collection<? extends RestAction<? extends E>> actions)
    {
        return accumulate(actions, Collectors.toList());
    }

    /**
     * Creates a RestAction instance which accumulates all results of the provided actions.
     * <br>If one action fails, all others will be cancelled.
     * To handle failures individually instead of cancelling you can use {@link #mapToResult()}.
     *
     * @param  actions
     *         Non-empty collection of RestActions to accumulate
     * @param  collector
     *         The {@link Collector} to use
     * @param  <E>
     *         The input type
     * @param  <A>
     *         The accumulator type
     * @param  <O>
     *         The output type
     *
     * @throws IllegalArgumentException
     *         If null is provided or the collection is empty
     *
     * @return RestAction - Type: {@link List} of the results
     *
     * @see    #and(RestAction, BiFunction)
     * @see    #zip(RestAction, RestAction[])
     *
     * @since  4.2.1
     */
    @Nonnull
    @CheckReturnValue
    static <E, A, O> RestAction<O> accumulate(@Nonnull Collection<? extends RestAction<? extends E>> actions, @Nonnull Collector<? super E, A, ? extends O> collector)
    {
        Checks.noneNull(actions, "RestAction");
        Checks.notEmpty(actions, "RestActions");
        Checks.notNull(collector, "Collector");
        Supplier<A> accumulator = collector.supplier();
        BiConsumer<A, ? super E> add = collector.accumulator();
        Function<A, ? extends O> output = collector.finisher();

        actions = new LinkedHashSet<>(actions);
        Iterator<? extends RestAction<? extends E>> iterator = actions.iterator();
        RestAction<A> result = iterator.next().map(it -> {
            A list = accumulator.get();
            add.accept(list, it);
            return list;
        });

        while (iterator.hasNext())
        {
            RestAction<? extends E> next = iterator.next();
            result = result.and(next, (list, b) -> {
                add.accept(list, b);
                return list;
            });
        }

        return result.map(output);
    }

    /**
     * The current JDA instance
     *
     * @return The corresponding JDA instance
     */
    @Nonnull
    JDA getJDA();

    /**
     * Sets the last-second checks before finally executing the http request in the queue.
     * <br>If the provided supplier evaluates to {@code false} or throws an exception this will not be finished.
     * When an exception is thrown from the supplier it will be provided to the failure callback.
     *
     * @param  checks
     *         The checks to run before executing the request, or {@code null} to run no checks
     *
     * @return The current RestAction for chaining convenience
     *
     * @see    #getCheck()
     * @see    #addCheck(BooleanSupplier)
     */
    @Nonnull
    RestAction<T> setCheck(@Nullable BooleanSupplier checks);

    /**
     * The current checks for this RestAction.
     *
     * @return The current checks, or null if none were set
     *
     * @see    #setCheck(BooleanSupplier)
     *
     * @since  4.2.1
     */
    @Nullable
    default BooleanSupplier getCheck()
    {
        return null;
    }

    /**
     * Shortcut for {@code setCheck(() -> getCheck().getAsBoolean() && checks.getAsBoolean())}.
     *
     * @param  checks
     *         Other checks to run
     *
     * @throws IllegalArgumentException
     *         If the provided checks are null
     *
     * @return The current RestAction for chaining convenience
     *
     * @see    #setCheck(BooleanSupplier)
     *
     * @since  4.2.1
     */
    @Nonnull
    @CheckReturnValue
    default RestAction<T> addCheck(@Nonnull BooleanSupplier checks)
    {
        Checks.notNull(checks, "Checks");
        BooleanSupplier check = getCheck();
        return setCheck(() -> (check == null || check.getAsBoolean()) && checks.getAsBoolean());
    }

    /**
     * Timeout for this RestAction instance.
     * <br>If the request doesn't get executed within the timeout it will fail.
     *
     * <p>When a RestAction times out, it will fail with a {@link java.util.concurrent.TimeoutException TimeoutException}.
     * This is the same as {@code deadline(System.currentTimeMillis() + unit.toMillis(timeout))}.
     *
     * <p><b>Example</b><br>
     * <pre>{@code
     * action.timeout(10, TimeUnit.SECONDS) // 10 seconds from now
     *       .queueAfter(20, SECONDS); // request will not be executed within deadline and timeout immediately after 20 seconds
     * }</pre>
     *
     * @param  timeout
     *         The timeout to use
     * @param  unit
     *         {@link TimeUnit Unit} for the timeout value
     *
     * @throws IllegalArgumentException
     *         If the provided unit is null
     *
     * @return The same RestAction instance with the applied timeout
     *
     * @see    #setDefaultTimeout(long, TimeUnit)
     */
    @Nonnull
    default RestAction<T> timeout(long timeout, @Nonnull TimeUnit unit)
    {
        Checks.notNull(unit, "TimeUnit");
        return deadline(timeout <= 0 ? 0 : System.currentTimeMillis() + unit.toMillis(timeout));
    }

    /**
     * Similar to {@link #timeout(long, TimeUnit)} but schedules a deadline at which the request has to be completed.
     * <br>If the deadline is reached, the request will fail with a {@link java.util.concurrent.TimeoutException TimeoutException}.
     *
     * <p>This does not mean that the request will immediately timeout when the deadline is reached. JDA will check the deadline
     * right before executing the request or within intervals in a worker thread. This only means the request will timeout
     * if the deadline has passed.
     *
     * <p><b>Example</b><br>
     * <pre>{@code
     * action.deadline(System.currentTimeMillis() + 10000) // 10 seconds from now
     *       .queueAfter(20, SECONDS); // request will not be executed within deadline and timeout immediately after 20 seconds
     * }</pre>
     *
     * @param  timestamp
     *         Millisecond timestamp at which the request will timeout
     *
     * @return The same RestAction with the applied deadline
     *
     * @see    #timeout(long, TimeUnit)
     * @see    #setDefaultTimeout(long, TimeUnit)
     */
    @Nonnull
    default RestAction<T> deadline(long timestamp)
    {
        throw new UnsupportedOperationException();
    }

    /**
     * Submits a Request for execution.
     * <br>Using the default callback functions:
     * {@link #setDefaultSuccess(Consumer)} and {@link #setDefaultFailure(Consumer)}
     *
     * <p>To access the response you can use {@link #queue(java.util.function.Consumer)}
     * and to handle failures use {@link #queue(java.util.function.Consumer, java.util.function.Consumer)}.
     *
     * <p><b>This method is asynchronous</b>
     *
     * <p><b>Example</b><br>
     * <pre>{@code
     * public static void sendMessage(MessageChannel channel, String content)
     * {
     *     // sendMessage returns "MessageAction" which is a specialization for "RestAction<Message>"
     *     RestAction<Message> action = channel.sendMessage(content);
     *     // call queue() to send the message off to discord.
     *     action.queue();
     * }
     * }</pre>
     *
     * @throws java.util.concurrent.RejectedExecutionException
     *         If the requester has been shutdown by {@link JDA#shutdown()} or {@link JDA#shutdownNow()}
     *
<<<<<<< HEAD
     * @see net.dv8tion.jda.api.entities.channel.middleman.MessageChannel#sendMessage(java.lang.CharSequence) MessageChannel.sendMessage(CharSequence)
     * @see net.dv8tion.jda.api.requests.restaction.MessageAction MessageAction
=======
     * @see net.dv8tion.jda.api.entities.MessageChannel#sendMessage(java.lang.CharSequence) MessageChannel.sendMessage(CharSequence)
>>>>>>> 46426607
     * @see #queue(java.util.function.Consumer) queue(Consumer)
     * @see #queue(java.util.function.Consumer, java.util.function.Consumer) queue(Consumer, Consumer)
     */
    default void queue()
    {
        queue(null);
    }

    /**
     * Submits a Request for execution.
     * <br>Using the default failure callback function.
     *
     * <p>To handle failures use {@link #queue(java.util.function.Consumer, java.util.function.Consumer)}.
     *
     * <p><b>This method is asynchronous</b>
     *
     * <p><b>Example</b><br>
     * <pre>{@code
     * public static void sendPrivateMessage(User user, String content)
     * {
     *     // The "<PrivateChannel>" is the response type for the parameter in the success callback
     *     RestAction<PrivateChannel> action = user.openPrivateChannel();
     *     // "channel" is the identifier we use to access the channel of the response
     *     // this is like the "user" we declared above, just a name for the function parameter
     *     action.queue((channel) -> channel.sendMessage(content).queue());
     * }
     * }</pre>
     *
     * @throws java.util.concurrent.RejectedExecutionException
     *         If the requester has been shutdown by {@link JDA#shutdown()} or {@link JDA#shutdownNow()}
     *
     * @param  success
     *         The success callback that will be called at a convenient time
     *         for the API. (can be null)
     *
     * @see    #queue(java.util.function.Consumer, java.util.function.Consumer) queue(Consumer, Consumer)
     */
    default void queue(@Nullable Consumer<? super T> success)
    {
        queue(success, null);
    }

    /**
     * Submits a Request for execution.
     *
     * <p><b>This method is asynchronous</b>
     *
     * <p><b>Example</b><br>
     * <pre>{@code
     * public static void sendPrivateMessage(JDA jda, String userId, String content)
     * {
     *     // Retrieve the user by their id
     *     RestAction<User> action = jda.retrieveUserById(userId);
     *     action.queue(
     *         // Handle success if the user exists
     *         (user) -> user.openPrivateChannel().queue(
     *             (channel) -> channel.sendMessage(content).queue()),
     *
     *         // Handle failure if the user does not exist (or another issue appeared)
     *         (error) -> error.printStackTrace()
     *     );
     *
     *     // Alternatively use submit() to remove nested callbacks
     * }
     * }</pre>
     *
     * @throws java.util.concurrent.RejectedExecutionException
     *         If the requester has been shutdown by {@link JDA#shutdown()} or {@link JDA#shutdownNow()}
     *
     * @param  success
     *         The success callback that will be called at a convenient time
     *         for the API. (can be null to use default)
     * @param  failure
     *         The failure callback that will be called if the Request
     *         encounters an exception at its execution point. (can be null to use default)
     *
     * @see    #submit()
     * @see    net.dv8tion.jda.api.exceptions.ErrorHandler
     */
    void queue(@Nullable Consumer<? super T> success, @Nullable Consumer<? super Throwable> failure);

    /**
     * Blocks the current Thread and awaits the completion
     * of an {@link #submit()} request.
     * <br>Used for synchronous logic.
     *
     * <p><b>This might throw {@link java.lang.RuntimeException RuntimeExceptions}</b>
     *
     * @throws java.util.concurrent.RejectedExecutionException
     *         If the requester has been shutdown by {@link JDA#shutdown()} or {@link JDA#shutdownNow()}
     * @throws IllegalStateException
     *         If used within a {@link #queue(Consumer, Consumer) queue(...)} callback
     *
     * @return The response value
     */
    default T complete()
    {
        try
        {
            return complete(true);
        }
        catch (RateLimitedException e)
        {
            //This is so beyond impossible, but on the off chance that the laws of nature are rewritten
            // after the writing of this code, I'm placing this here.
            //Better safe than sorry?
            throw new AssertionError(e);
        }
    }

    /**
     * Blocks the current Thread and awaits the completion
     * of an {@link #submit()} request.
     * <br>Used for synchronous logic.
     *
     * @param  shouldQueue
     *         Whether this should automatically handle rate limitations (default true)
     *
     * @throws java.util.concurrent.RejectedExecutionException
     *         If the requester has been shutdown by {@link JDA#shutdown()} or {@link JDA#shutdownNow()}
     * @throws IllegalStateException
     *         If used within a {@link #queue(Consumer, Consumer) queue(...)} callback
     * @throws RateLimitedException
     *         If we were rate limited and the {@code shouldQueue} is false.
     *         Use {@link #complete()} to avoid this Exception.
     *
     * @return The response value
     */
    T complete(boolean shouldQueue) throws RateLimitedException;

    /**
     * Submits a Request for execution and provides a {@link java.util.concurrent.CompletableFuture CompletableFuture}
     * representing its completion task.
     * <br>Cancelling the returned Future will result in the cancellation of the Request!
     *
     * <p><b>Example</b><br>
     * <pre>{@code
     * public static void sendPrivateMessage(JDA jda, String userId, String content)
     * {
     *     // Retrieve the user by their id
     *     RestAction<User> action = jda.retrieveUserById(userId);
     *     action.submit() // CompletableFuture<User>
     *           // Handle success if the user exists
     *           .thenCompose((user) -> user.openPrivateChannel().submit()) // CompletableFuture<PrivateChannel>
     *           .thenCompose((channel) -> channel.sendMessage(content).submit()) // CompletableFuture<Void>
     *           .whenComplete((v, error) -> {
     *               // Handle failure if the user does not exist (or another issue appeared)
     *               if (error != null) error.printStackTrace();
     *           });
     * }
     * }</pre>
     *
     * @throws java.util.concurrent.RejectedExecutionException
     *         If the requester has been shutdown by {@link JDA#shutdown()} or {@link JDA#shutdownNow()}
     *
     * @return Never-null {@link java.util.concurrent.CompletableFuture CompletableFuture} representing the completion promise
     */
    @Nonnull
    default CompletableFuture<T> submit()
    {
        return submit(true);
    }

    /**
     * Submits a Request for execution and provides a {@link java.util.concurrent.CompletableFuture CompletableFuture}
     * representing its completion task.
     * <br>Cancelling the returned Future will result in the cancellation of the Request!
     *
     * @throws java.util.concurrent.RejectedExecutionException
     *         If the requester has been shutdown by {@link JDA#shutdown()} or {@link JDA#shutdownNow()}
     *
     * @param  shouldQueue
     *         Whether the Request should automatically handle rate limitations. (default true)
     *
     * @return Never-null {@link java.util.concurrent.CompletableFuture CompletableFuture} task representing the completion promise
     */
    @Nonnull
    CompletableFuture<T> submit(boolean shouldQueue);

    /**
     * Converts the success and failure callbacks into a {@link Result}.
     * <br>This means the {@link #queue(Consumer, Consumer)} failure consumer will never be used.
     * Instead, all results will be evaluated into a success consumer which provides an instance of {@link Result}.
     *
     * <p>{@link Result} will either be {@link Result#isSuccess() successful} or {@link Result#isFailure() failed}.
     * This can be useful in combination with {@link #allOf(Collection)} to handle failed requests individually for each
     * action.
     *
     * <p><b>Note: You have to handle failures explicitly with this.</b>
     * You should use {@link Result#onFailure(Consumer)}, {@link Result#getFailure()}, or {@link Result#expect(Predicate)}!
     *
     * @return RestAction - Type: {@link Result}
     *
     * @since  4.2.1
     */
    @Nonnull
    @CheckReturnValue
    default RestAction<Result<T>> mapToResult()
    {
        return map(Result::success).onErrorMap(Result::failure);
    }

    /**
     * Intermediate operator that returns a modified RestAction.
     *
     * <p>This does not modify this instance but returns a new RestAction which will apply
     * the map function on successful execution.
     *
     * <p><b>Example</b><br>
     * <pre>{@code
     * public RestAction<String> retrieveMemberNickname(Guild guild, String userId) {
     *     return guild.retrieveMemberById(userId)
     *                 .map(Member::getNickname);
     * }
     * }</pre>
     *
     * @param  map
     *         The mapping function to apply to the action result
     *
     * @param  <O>
     *         The target output type
     *
     * @return RestAction for the mapped type
     *
     * @since  4.1.1
     */
    @Nonnull
    @CheckReturnValue
    default <O> RestAction<O> map(@Nonnull Function<? super T, ? extends O> map)
    {
        Checks.notNull(map, "Function");
        return new MapRestAction<>(this, map);
    }

    /**
     * Supply a fallback value when the RestAction fails for any reason.
     *
     * <p>This does not modify this instance but returns a new RestAction which will apply
     * the map function on failed execution.
     *
     * <p><b>Example</b><br>
     * <pre>{@code
     * public RestAction<String> sendMessage(User user, String content) {
     *     return user.openPrivateChannel() // RestAction<PrivateChannel>
     *         .flatMap((channel) -> channel.sendMessage(content)) // RestAction<Message>
     *         .map(Message::getContentRaw) // RestAction<String>
     *         .onErrorMap(Throwable::getMessage); // RestAction<String> (must be the same as above)
     * }
     * }</pre>
     *
     * @param  map
     *         The mapping function which provides the fallback value to use
     *
     * @throws IllegalArgumentException
     *         If the mapping function is null
     *
     * @return RestAction with fallback handling
     *
     * @since  4.2.0
     */
    @Nonnull
    @CheckReturnValue
    default RestAction<T> onErrorMap(@Nonnull Function<? super Throwable, ? extends T> map)
    {
        return onErrorMap(null, map);
    }

    /**
     * Supply a fallback value when the RestAction fails for a specific reason.
     *
     * <p>This does not modify this instance but returns a new RestAction which will apply
     * the map function on failed execution.
     *
     * <p><b>Example</b><br>
     * <pre>{@code
     * public RestAction<String> sendMessage(User user, String content) {
     *     return user.openPrivateChannel() // RestAction<PrivateChannel>
     *         .flatMap((channel) -> channel.sendMessage(content)) // RestAction<Message>
     *         .map(Message::getContentRaw) // RestAction<String>
     *         .onErrorMap(CANNOT_SEND_TO_USER::test, Throwable::getMessage); // RestAction<String> (must be the same as above)
     * }
     * }</pre>
     *
     * @param  condition
     *         A condition that must return true to apply this fallback
     * @param  map
     *         The mapping function which provides the fallback value to use
     *
     * @throws IllegalArgumentException
     *         If the mapping function is null
     *
     * @return RestAction with fallback handling
     *
     * @see    ErrorResponse#test(Throwable)
     * @see    ErrorResponse#test(ErrorResponse...)
     *
     * @since  4.2.0
     */
    @Nonnull
    @CheckReturnValue
    default RestAction<T> onErrorMap(@Nullable Predicate<? super Throwable> condition, @Nonnull Function<? super Throwable, ? extends T> map)
    {
        Checks.notNull(map, "Function");
        return new MapErrorRestAction<>(this, condition == null ? (x) -> true : condition, map);
    }

    /**
     * Supply a fallback value when the RestAction fails for a any reason.
     *
     * <p>This does not modify this instance but returns a new RestAction which will apply
     * the map function on failed execution.
     *
     * <p><b>Example</b><br>
     * <pre>{@code
     * public RestAction<Message> sendMessage(User user, TextChannel context, String content) {
     *     return user.openPrivateChannel() // RestAction<PrivateChannel>
     *         .flatMap((channel) -> channel.sendMessage(content)) // RestAction<Message>
     *         .onErrorFlatMap(
     *             (error) -> context.sendMessage("Failed to send direct message to " + user.getAsMention() + " Reason: " + error)
     *         ); // RestAction<Message> (must be the same as above)
     * }
     * }</pre>
     *
     * @param  map
     *         The mapping function which provides the fallback action to use
     *
     * @throws IllegalArgumentException
     *         If the mapping function is null
     *
     * @return RestAction with fallback handling
     *
     * @since  4.2.0
     */
    @Nonnull
    @CheckReturnValue
    default RestAction<T> onErrorFlatMap(@Nonnull Function<? super Throwable, ? extends RestAction<? extends T>> map)
    {
        return onErrorFlatMap(null, map);
    }

    /**
     * Supply a fallback value when the RestAction fails for a specific reason.
     *
     * <p>This does not modify this instance but returns a new RestAction which will apply
     * the map function on failed execution.
     *
     * <p><b>Example</b><br>
     * <pre>{@code
     * public RestAction<Message> sendMessage(User user, TextChannel context, String content) {
     *     return user.openPrivateChannel() // RestAction<PrivateChannel>
     *         .flatMap((channel) -> channel.sendMessage(content)) // RestAction<Message>
     *         .onErrorFlatMap(CANNOT_SEND_TO_USER::test,
     *             (error) -> context.sendMessage("Cannot send direct message to " + user.getAsMention())
     *         ); // RestAction<Message> (must be the same as above)
     * }
     * }</pre>
     *
     * @param  condition
     *         A condition that must return true to apply this fallback
     * @param  map
     *         The mapping function which provides the fallback action to use
     *
     * @throws IllegalArgumentException
     *         If the mapping function is null
     *
     * @return RestAction with fallback handling
     *
     * @see    ErrorResponse#test(Throwable)
     * @see    ErrorResponse#test(ErrorResponse...)
     *
     * @since  4.2.0
     */
    @Nonnull
    @CheckReturnValue
    default RestAction<T> onErrorFlatMap(@Nullable Predicate<? super Throwable> condition, @Nonnull Function<? super Throwable, ? extends RestAction<? extends T>> map)
    {
        Checks.notNull(map, "Function");
        return new FlatMapErrorRestAction<>(this, condition == null ? (x) -> true : condition, map);
    }

    /**
     * Intermediate operator that returns a modified RestAction.
     *
     * <p>This does not modify this instance but returns a new RestAction which will apply
     * the map function on successful execution. This will compute the result of both RestActions.
     * <br>The returned RestAction must not be null!
     * To terminate the execution chain on a specific condition you can use {@link #flatMap(Predicate, Function)}.
     *
     * <p><b>Example</b><br>
     * <pre>{@code
     * public RestAction<Void> initializeGiveaway(Guild guild, String channelName) {
     *     return guild.createTextChannel(channelName)
     *          .addPermissionOverride(guild.getPublicRole(), null, EnumSet.of(Permission.MESSAGE_SEND)) // deny write for everyone
     *          .addPermissionOverride(guild.getSelfMember(), EnumSet.of(Permission.MESSAGE_SEND), null) // allow for self user
     *          .flatMap((channel) -> channel.sendMessage("React to enter giveaway!")) // send message
     *          .flatMap((message) -> message.addReaction(REACTION)); // add reaction
     * }
     * }</pre>
     *
     * @param  flatMap
     *         The mapping function to apply to the action result, must return a RestAction
     *
     * @param  <O>
     *         The target output type
     *
     * @return RestAction for the mapped type
     *
     * @since  4.1.1
     */
    @Nonnull
    @CheckReturnValue
    default <O> RestAction<O> flatMap(@Nonnull Function<? super T, ? extends RestAction<O>> flatMap)
    {
        return flatMap(null, flatMap);
    }

    /**
     * Intermediate operator that returns a modified RestAction.
     *
     * <p>This does not modify this instance but returns a new RestAction which will apply
     * the map function on successful execution. This will compute the result of both RestActions.
     * <br>The provided RestAction must not be null!
     *
     * <p><b>Example</b><br>
     * <pre>{@code
     * private static final int MAX_COUNT = 1000;
     * public void updateCount(MessageChannel channel, String messageId, int count) {
     *     channel.retrieveMessageById(messageId) // retrieve message for check
     *         .map(Message::getContentRaw) // get content of the message
     *         .map(Integer::parseInt) // convert it to an int
     *         .flatMap(
     *             (currentCount) -> currentCount + count <= MAX_COUNT, // Only edit if new count does not exceed maximum
     *             (currentCount) -> channel.editMessageById(messageId, String.valueOf(currentCount + count)) // edit message
     *         )
     *         .map(Message::getContentRaw) // get content of the message
     *         .map(Integer::parseInt) // convert it to an int
     *         .queue((newCount) -> System.out.println("Updated count to " + newCount));
     * }
     * }</pre>
     *
     * @param  condition
     *         A condition predicate that decides whether to apply the flat map operator or not
     * @param  flatMap
     *         The mapping function to apply to the action result, must return a RestAction
     *
     * @param  <O>
     *         The target output type
     *
     * @return RestAction for the mapped type
     *
     * @see    #flatMap(Function)
     * @see    #map(Function)
     *
     * @since  4.1.1
     */
    @Nonnull
    @CheckReturnValue
    default <O> RestAction<O> flatMap(@Nullable Predicate<? super T> condition, @Nonnull Function<? super T, ? extends RestAction<O>> flatMap)
    {
        Checks.notNull(flatMap, "Function");
        return new FlatMapRestAction<>(this, condition, flatMap);
    }

    /**
     * Combines this RestAction with the provided action.
     * <br>The result is computed by the provided {@link BiFunction}.
     *
     * <p>If one of the actions fails, the other will be cancelled.
     * To handle failures individually instead of cancelling you can use {@link #mapToResult()}.
     *
     * @param  other
     *         The action to combine
     * @param  accumulator
     *         BiFunction to compute the result
     * @param  <U>
     *         The type of the other action
     * @param  <O>
     *         The result type after applying the accumulator function
     *
     * @throws IllegalArgumentException
     *         If null is provided or you tried to combine an action with itself
     *
     * @return Combined RestAction
     *
     * @since  4.2.1
     */
    @Nonnull
    @CheckReturnValue
    default <U, O> RestAction<O> and(@Nonnull RestAction<U> other, @Nonnull BiFunction<? super T, ? super U, ? extends O> accumulator)
    {
        Checks.notNull(other, "RestAction");
        Checks.notNull(accumulator, "Accumulator");
        return new CombineRestAction<>(this, other, accumulator);
    }

    /**
     * Combines this RestAction with the provided action.
     *
     * <p>If one of the actions fails, the other will be cancelled.
     * To handle failures individually instead of cancelling you can use {@link #mapToResult()}.
     *
     * @param  other
     *         The action to combine
     * @param  <U>
     *         The type of the other action
     *
     * @throws IllegalArgumentException
     *         If null is provided or you tried to combine an action with itself
     *
     * @return Combined RestAction with empty result
     *
     * @since  4.2.1
     */
    @Nonnull
    @CheckReturnValue
    default <U> RestAction<Void> and(@Nonnull RestAction<U> other)
    {
        return and(other, (a, b) -> null);
    }

    /**
     * Accumulates this RestAction with the provided actions into a {@link List}.
     *
     * <p>If one of the actions fails, the others will be cancelled.
     * To handle failures individually instead of cancelling you can use {@link #mapToResult()}.
     *
     * @param  first
     *         The first other action to accumulate into the list
     * @param  other
     *         The other actions to accumulate into the list
     *
     * @throws IllegalArgumentException
     *         If null is provided or you tried to combine an action with itself
     *
     * @return Combined RestAction with empty result
     *
     * @see    #allOf(RestAction, RestAction[])
     * @see    #and(RestAction, BiFunction)
     *
     * @since  4.2.1
     */
    @Nonnull
    @CheckReturnValue
    @SuppressWarnings("unchecked")
    default RestAction<List<T>> zip(@Nonnull RestAction<? extends T> first, @Nonnull RestAction<? extends T>... other)
    {
        Checks.notNull(first, "RestAction");
        Checks.noneNull(other, "RestAction");
        List<RestAction<? extends T>> list = new ArrayList<>();
        list.add(this);
        list.add(first);
        Collections.addAll(list, other);
        return allOf(list);
    }

    /**
     * Intermediate operator that returns a modified RestAction.
     *
     * <p>This does not modify this instance but returns a new RestAction which will delay its result by the provided delay.
     *
     * <p><b>Example</b><br>
     * <pre>{@code
     * public RestAction<Void> selfDestruct(MessageChannel channel, String content) {
     *     return channel.sendMessage("The following message will destroy itself in 1 minute!")
     *         .delay(Duration.ofSeconds(10)) // edit 10 seconds later
     *         .flatMap((it) -> it.editMessage(content))
     *         .delay(Duration.ofMinutes(1)) // delete 1 minute later
     *         .flatMap(Message::delete);
     * }
     * }</pre>
     *
     * @param  duration
     *         The delay
     *
     * @return RestAction with delay
     *
     * @see    #queueAfter(long, TimeUnit)
     *
     * @since  4.1.1
     */
    @Nonnull
    @CheckReturnValue
    default RestAction<T> delay(@Nonnull Duration duration)
    {
        return delay(duration, null);
    }

    /**
     * Intermediate operator that returns a modified RestAction.
     *
     * <p>This does not modify this instance but returns a new RestAction which will delay its result by the provided delay.
     *
     * <p><b>Example</b><br>
     * <pre>{@code
     * public RestAction<Void> selfDestruct(MessageChannel channel, String content) {
     *     return channel.sendMessage("The following message will destroy itself in 1 minute!")
     *         .delay(Duration.ofSeconds(10), scheduler) // edit 10 seconds later
     *         .flatMap((it) -> it.editMessage(content))
     *         .delay(Duration.ofMinutes(1), scheduler) // delete 1 minute later
     *         .flatMap(Message::delete);
     * }
     * }</pre>
     *
     * @param  duration
     *         The delay
     * @param  scheduler
     *         The scheduler to use, null to use {@link JDA#getRateLimitPool()}
     *
     * @return RestAction with delay
     *
     * @see    #queueAfter(long, TimeUnit, ScheduledExecutorService)
     *
     * @since  4.1.1
     */
    @Nonnull
    @CheckReturnValue
    default RestAction<T> delay(@Nonnull Duration duration, @Nullable ScheduledExecutorService scheduler)
    {
        Checks.notNull(duration, "Duration");
        return new DelayRestAction<>(this, TimeUnit.MILLISECONDS, duration.toMillis(), scheduler);
    }

    /**
     * Intermediate operator that returns a modified RestAction.
     *
     * <p>This does not modify this instance but returns a new RestAction which will delay its result by the provided delay.
     *
     * <p><b>Example</b><br>
     * <pre>{@code
     * public RestAction<Void> selfDestruct(MessageChannel channel, String content) {
     *     return channel.sendMessage("The following message will destroy itself in 1 minute!")
     *         .delay(10, SECONDS) // edit 10 seconds later
     *         .flatMap((it) -> it.editMessage(content))
     *         .delay(1, MINUTES) // delete 1 minute later
     *         .flatMap(Message::delete);
     * }
     * }</pre>
     *
     * @param  delay
     *         The delay value
     * @param  unit
     *         The time unit for the delay value
     *
     * @return RestAction with delay
     *
     * @see    #queueAfter(long, TimeUnit)
     *
     * @since  4.1.1
     */
    @Nonnull
    @CheckReturnValue
    default RestAction<T> delay(long delay, @Nonnull TimeUnit unit)
    {
        return delay(delay, unit, null);
    }

    /**
     * Intermediate operator that returns a modified RestAction.
     *
     * <p>This does not modify this instance but returns a new RestAction which will delay its result by the provided delay.
     *
     * <p><b>Example</b><br>
     * <pre>{@code
     * public RestAction<Void> selfDestruct(MessageChannel channel, String content) {
     *     return channel.sendMessage("The following message will destroy itself in 1 minute!")
     *         .delay(10, SECONDS, scheduler) // edit 10 seconds later
     *         .flatMap((it) -> it.editMessage(content))
     *         .delay(1, MINUTES, scheduler) // delete 1 minute later
     *         .flatMap(Message::delete);
     * }
     * }</pre>
     *
     * @param  delay
     *         The delay value
     * @param  unit
     *         The time unit for the delay value
     * @param  scheduler
     *         The scheduler to use, null to use {@link JDA#getRateLimitPool()}
     *
     * @return RestAction with delay
     *
     * @see    #queueAfter(long, TimeUnit, ScheduledExecutorService)
     *
     * @since  4.1.1
     */
    @Nonnull
    @CheckReturnValue
    default RestAction<T> delay(long delay, @Nonnull TimeUnit unit, @Nullable ScheduledExecutorService scheduler)
    {
        Checks.notNull(unit, "TimeUnit");
        return new DelayRestAction<>(this, unit, delay, scheduler);
    }

    /**
     * Schedules a call to {@link #queue()} to be executed after the specified {@code delay}.
     * <br>This is an <b>asynchronous</b> operation that will return a
     * {@link CompletableFuture CompletableFuture} representing the task.
     *
     * <p>Similar to {@link #queueAfter(long, TimeUnit)} but does not require callbacks to be passed.
     * Continuations of {@link CompletableFuture} can be used instead.
     *
     * <p>The global JDA RateLimit {@link java.util.concurrent.ScheduledExecutorService ScheduledExecutorService}
     * is used for this operation.
     * <br>You can provide your own Executor using {@link #submitAfter(long, java.util.concurrent.TimeUnit, java.util.concurrent.ScheduledExecutorService)}!
     *
     * @param  delay
     *         The delay after which this computation should be executed, negative to execute immediately
     * @param  unit
     *         The {@link java.util.concurrent.TimeUnit TimeUnit} to convert the specified {@code delay}
     *
     * @throws java.lang.IllegalArgumentException
     *         If the provided TimeUnit is {@code null}
     *
     * @return {@link DelayedCompletableFuture DelayedCompletableFuture}
     *         representing the delayed operation
     */
    @Nonnull
    default DelayedCompletableFuture<T> submitAfter(long delay, @Nonnull TimeUnit unit)
    {
        return submitAfter(delay, unit, null);
    }

    /**
     * Schedules a call to {@link #queue()} to be executed after the specified {@code delay}.
     * <br>This is an <b>asynchronous</b> operation that will return a
     * {@link CompletableFuture CompletableFuture} representing the task.
     *
     * <p>Similar to {@link #queueAfter(long, TimeUnit)} but does not require callbacks to be passed.
     * Continuations of {@link CompletableFuture} can be used instead.
     *
     * <p>The specified {@link java.util.concurrent.ScheduledExecutorService ScheduledExecutorService} is used for this operation.
     *
     * @param  delay
     *         The delay after which this computation should be executed, negative to execute immediately
     * @param  unit
     *         The {@link java.util.concurrent.TimeUnit TimeUnit} to convert the specified {@code delay}
     * @param  executor
     *         The {@link java.util.concurrent.ScheduledExecutorService ScheduledExecutorService} that should be used
     *         to schedule this operation, or null to use the default
     *
     * @throws java.lang.IllegalArgumentException
     *         If the provided TimeUnit is {@code null}
     *
     * @return {@link DelayedCompletableFuture DelayedCompletableFuture}
     *         representing the delayed operation
     */
    @Nonnull
    default DelayedCompletableFuture<T> submitAfter(long delay, @Nonnull TimeUnit unit, @Nullable ScheduledExecutorService executor)
    {
        Checks.notNull(unit, "TimeUnit");
        if (executor == null)
            executor = getJDA().getRateLimitPool();
        return DelayedCompletableFuture.make(executor, delay, unit,
                (task) -> {
                    final Consumer<? super Throwable> onFailure;
                    if (isPassContext())
                        onFailure = ContextException.here(task::completeExceptionally);
                    else
                        onFailure = task::completeExceptionally;
                    return new ContextRunnable<T>(() -> queue(task::complete, onFailure));
                });
    }

    /**
     * Blocks the current Thread for the specified delay and calls {@link #complete()}
     * when delay has been reached.
     * <br>If the specified delay is negative this action will execute immediately. (see: {@link TimeUnit#sleep(long)})
     *
     * @param  delay
     *         The delay after which to execute a call to {@link #complete()}
     * @param  unit
     *         The {@link java.util.concurrent.TimeUnit TimeUnit} which should be used
     *         (this will use {@link java.util.concurrent.TimeUnit#sleep(long) unit.sleep(delay)})
     *
     * @throws java.lang.IllegalArgumentException
     *         If the specified {@link java.util.concurrent.TimeUnit TimeUnit} is {@code null}
     * @throws java.lang.RuntimeException
     *         If the sleep operation is interrupted
     *
     * @return The response value
     */
    default T completeAfter(long delay, @Nonnull TimeUnit unit)
    {
        Checks.notNull(unit, "TimeUnit");
        try
        {
            unit.sleep(delay);
            return complete();
        }
        catch (InterruptedException e)
        {
            throw new RuntimeException(e);
        }
    }

    /**
     * Schedules a call to {@link #queue()} to be executed after the specified {@code delay}.
     * <br>This is an <b>asynchronous</b> operation that will return a
     * {@link java.util.concurrent.ScheduledFuture ScheduledFuture} representing the task.
     *
     * <p>This operation gives no access to the response value.
     * <br>Use {@link #queueAfter(long, java.util.concurrent.TimeUnit, java.util.function.Consumer)} to access
     * the success consumer for {@link #queue(java.util.function.Consumer)}!
     *
     * <p>The global JDA {@link java.util.concurrent.ScheduledExecutorService ScheduledExecutorService} is used for this operation.
     * <br>You can provide your own Executor with {@link #queueAfter(long, java.util.concurrent.TimeUnit, java.util.concurrent.ScheduledExecutorService)}
     *
     * @param  delay
     *         The delay after which this computation should be executed, negative to execute immediately
     * @param  unit
     *         The {@link java.util.concurrent.TimeUnit TimeUnit} to convert the specified {@code delay}
     *
     * @throws java.lang.IllegalArgumentException
     *         If the provided TimeUnit is {@code null}
     *
     * @return {@link java.util.concurrent.ScheduledFuture ScheduledFuture}
     *         representing the delayed operation
     */
    @Nonnull
    default ScheduledFuture<?> queueAfter(long delay, @Nonnull TimeUnit unit)
    {
        return queueAfter(delay, unit, null, null, null);
    }

    /**
     * Schedules a call to {@link #queue(java.util.function.Consumer)} to be executed after the specified {@code delay}.
     * <br>This is an <b>asynchronous</b> operation that will return a
     * {@link java.util.concurrent.ScheduledFuture ScheduledFuture} representing the task.
     *
     * <p>This operation gives no access to the failure callback.
     * <br>Use {@link #queueAfter(long, java.util.concurrent.TimeUnit, java.util.function.Consumer, java.util.function.Consumer)} to access
     * the failure consumer for {@link #queue(java.util.function.Consumer, java.util.function.Consumer)}!
     *
     * <p>The global JDA {@link java.util.concurrent.ScheduledExecutorService ScheduledExecutorService} is used for this operation.
     * <br>You can provide your own Executor with {@link #queueAfter(long, java.util.concurrent.TimeUnit, java.util.function.Consumer, java.util.concurrent.ScheduledExecutorService)}
     *
     * @param  delay
     *         The delay after which this computation should be executed, negative to execute immediately
     * @param  unit
     *         The {@link java.util.concurrent.TimeUnit TimeUnit} to convert the specified {@code delay}
     * @param  success
     *         The success {@link java.util.function.Consumer Consumer} that should be called
     *         once the {@link #queue(java.util.function.Consumer)} operation completes successfully.
     *
     * @throws java.lang.IllegalArgumentException
     *         If the provided TimeUnit is {@code null}
     *
     * @return {@link java.util.concurrent.ScheduledFuture ScheduledFuture}
     *         representing the delayed operation
     */
    @Nonnull
    default ScheduledFuture<?> queueAfter(long delay, @Nonnull TimeUnit unit, @Nullable Consumer<? super T> success)
    {
        return queueAfter(delay, unit, success, null, null);
    }

    /**
     * Schedules a call to {@link #queue(java.util.function.Consumer, java.util.function.Consumer)}
     * to be executed after the specified {@code delay}.
     * <br>This is an <b>asynchronous</b> operation that will return a
     * {@link java.util.concurrent.ScheduledFuture ScheduledFuture} representing the task.
     *
     * <p>The global JDA {@link java.util.concurrent.ScheduledExecutorService ScheduledExecutorService} is used for this operation.
     * <br>You provide your own Executor with {@link #queueAfter(long, java.util.concurrent.TimeUnit, java.util.function.Consumer, java.util.function.Consumer, java.util.concurrent.ScheduledExecutorService)}
     *
     * @param  delay
     *         The delay after which this computation should be executed, negative to execute immediately
     * @param  unit
     *         The {@link java.util.concurrent.TimeUnit TimeUnit} to convert the specified {@code delay}
     * @param  success
     *         The success {@link java.util.function.Consumer Consumer} that should be called
     *         once the {@link #queue(java.util.function.Consumer, java.util.function.Consumer)} operation completes successfully.
     * @param  failure
     *         The failure {@link java.util.function.Consumer Consumer} that should be called
     *         in case of an error of the {@link #queue(java.util.function.Consumer, java.util.function.Consumer)} operation.
     *
     * @throws java.lang.IllegalArgumentException
     *         If the provided TimeUnit is {@code null}
     *
     * @return {@link java.util.concurrent.ScheduledFuture ScheduledFuture}
     *         representing the delayed operation
     *
     * @see    net.dv8tion.jda.api.exceptions.ErrorHandler
     */
    @Nonnull
    default ScheduledFuture<?> queueAfter(long delay, @Nonnull TimeUnit unit, @Nullable Consumer<? super T> success, @Nullable Consumer<? super Throwable> failure)
    {
        return queueAfter(delay, unit, success, failure, null);
    }

    /**
     * Schedules a call to {@link #queue()} to be executed after the specified {@code delay}.
     * <br>This is an <b>asynchronous</b> operation that will return a
     * {@link java.util.concurrent.ScheduledFuture ScheduledFuture} representing the task.
     *
     * <p>This operation gives no access to the response value.
     * <br>Use {@link #queueAfter(long, java.util.concurrent.TimeUnit, java.util.function.Consumer)} to access
     * the success consumer for {@link #queue(java.util.function.Consumer)}!
     *
     * <p>The specified {@link java.util.concurrent.ScheduledExecutorService ScheduledExecutorService} is used for this operation.
     *
     * @param  delay
     *         The delay after which this computation should be executed, negative to execute immediately
     * @param  unit
     *         The {@link java.util.concurrent.TimeUnit TimeUnit} to convert the specified {@code delay}
     * @param  executor
     *         The Non-null {@link java.util.concurrent.ScheduledExecutorService ScheduledExecutorService} that should be used
     *         to schedule this operation
     *
     * @throws java.lang.IllegalArgumentException
     *         If the provided TimeUnit or ScheduledExecutorService is {@code null}
     *
     * @return {@link java.util.concurrent.ScheduledFuture ScheduledFuture}
     *         representing the delayed operation
     */
    @Nonnull
    default ScheduledFuture<?> queueAfter(long delay, @Nonnull TimeUnit unit, @Nullable ScheduledExecutorService executor)
    {
        return queueAfter(delay, unit, null, null, executor);
    }

    /**
     * Schedules a call to {@link #queue(java.util.function.Consumer)} to be executed after the specified {@code delay}.
     * <br>This is an <b>asynchronous</b> operation that will return a
     * {@link java.util.concurrent.ScheduledFuture ScheduledFuture} representing the task.
     *
     * <p>This operation gives no access to the failure callback.
     * <br>Use {@link #queueAfter(long, java.util.concurrent.TimeUnit, java.util.function.Consumer, java.util.function.Consumer)} to access
     * the failure consumer for {@link #queue(java.util.function.Consumer, java.util.function.Consumer)}!
     *
     * <p>The specified {@link java.util.concurrent.ScheduledExecutorService ScheduledExecutorService} is used for this operation.
     *
     * @param  delay
     *         The delay after which this computation should be executed, negative to execute immediately
     * @param  unit
     *         The {@link java.util.concurrent.TimeUnit TimeUnit} to convert the specified {@code delay}
     * @param  success
     *         The success {@link java.util.function.Consumer Consumer} that should be called
     *         once the {@link #queue(java.util.function.Consumer)} operation completes successfully.
     * @param  executor
     *         The Non-null {@link java.util.concurrent.ScheduledExecutorService ScheduledExecutorService} that should be used
     *         to schedule this operation
     *
     * @throws java.lang.IllegalArgumentException
     *         If the provided TimeUnit or ScheduledExecutorService is {@code null}
     *
     * @return {@link java.util.concurrent.ScheduledFuture ScheduledFuture}
     *         representing the delayed operation
     */
    @Nonnull
    default ScheduledFuture<?> queueAfter(long delay, @Nonnull TimeUnit unit, @Nullable Consumer<? super T> success, @Nullable ScheduledExecutorService executor)
    {
        return queueAfter(delay, unit, success, null, executor);
    }

    /**
     * Schedules a call to {@link #queue(java.util.function.Consumer, java.util.function.Consumer)}
     * to be executed after the specified {@code delay}.
     * <br>This is an <b>asynchronous</b> operation that will return a
     * {@link java.util.concurrent.ScheduledFuture ScheduledFuture} representing the task.
     *
     * <p>The specified {@link java.util.concurrent.ScheduledExecutorService ScheduledExecutorService} is used for this operation.
     *
     * @param  delay
     *         The delay after which this computation should be executed, negative to execute immediately
     * @param  unit
     *         The {@link java.util.concurrent.TimeUnit TimeUnit} to convert the specified {@code delay}
     * @param  success
     *         The success {@link java.util.function.Consumer Consumer} that should be called
     *         once the {@link #queue(java.util.function.Consumer, java.util.function.Consumer)} operation completes successfully.
     * @param  failure
     *         The failure {@link java.util.function.Consumer Consumer} that should be called
     *         in case of an error of the {@link #queue(java.util.function.Consumer, java.util.function.Consumer)} operation.
     * @param  executor
     *         The Non-null {@link java.util.concurrent.ScheduledExecutorService ScheduledExecutorService} that should be used
     *         to schedule this operation
     *
     * @throws java.lang.IllegalArgumentException
     *         If the provided TimeUnit or ScheduledExecutorService is {@code null}
     *
     * @return {@link java.util.concurrent.ScheduledFuture ScheduledFuture}
     *         representing the delayed operation
     *
     * @see    net.dv8tion.jda.api.exceptions.ErrorHandler
     */
    @Nonnull
    default ScheduledFuture<?> queueAfter(long delay, @Nonnull TimeUnit unit, @Nullable Consumer<? super T> success, @Nullable Consumer<? super Throwable> failure, @Nullable ScheduledExecutorService executor)
    {
        Checks.notNull(unit, "TimeUnit");
        if (executor == null)
            executor = getJDA().getRateLimitPool();

        final Consumer<? super Throwable> onFailure;
        if (isPassContext())
            onFailure = ContextException.here(failure == null ? getDefaultFailure() : failure);
        else
            onFailure = failure;

        Runnable task = new ContextRunnable<Void>(() -> queue(success, onFailure));
        return executor.schedule(task, delay, unit);
    }
}<|MERGE_RESOLUTION|>--- conflicted
+++ resolved
@@ -529,12 +529,7 @@
      * @throws java.util.concurrent.RejectedExecutionException
      *         If the requester has been shutdown by {@link JDA#shutdown()} or {@link JDA#shutdownNow()}
      *
-<<<<<<< HEAD
      * @see net.dv8tion.jda.api.entities.channel.middleman.MessageChannel#sendMessage(java.lang.CharSequence) MessageChannel.sendMessage(CharSequence)
-     * @see net.dv8tion.jda.api.requests.restaction.MessageAction MessageAction
-=======
-     * @see net.dv8tion.jda.api.entities.MessageChannel#sendMessage(java.lang.CharSequence) MessageChannel.sendMessage(CharSequence)
->>>>>>> 46426607
      * @see #queue(java.util.function.Consumer) queue(Consumer)
      * @see #queue(java.util.function.Consumer, java.util.function.Consumer) queue(Consumer, Consumer)
      */
