--- conflicted
+++ resolved
@@ -353,15 +353,9 @@
      * <p>Similar to {@link #queueAfter(long, TimeUnit)} but does not require callbacks to be passed.
      * Continuations of {@link CompletableFuture} can be used instead.
      *
-<<<<<<< HEAD
-     * <p>The global JDA RateLimit {@link java.util.concurrent.ScheduledExecutorService ScheduledExecutorService} is used for this operation.
-     * <br>You can change the core pool size for this Executor through {@link net.dv8tion.jda.api.JDABuilder#setCorePoolSize(int) JDABuilder.setCorePoolSize(int)}
-     * or you can provide your own Executor using {@link #submitAfter(long, java.util.concurrent.TimeUnit, java.util.concurrent.ScheduledExecutorService)}!
-=======
-     * <p>The global JDA {@link java.util.concurrent.ScheduledExecutorService ScheduledExecutorService}
+     * <p>The global JDA RateLimit {@link java.util.concurrent.ScheduledExecutorService ScheduledExecutorService}
      * is used for this operation.
      * <br>You can provide your own Executor using {@link #submitAfter(long, java.util.concurrent.TimeUnit, java.util.concurrent.ScheduledExecutorService)}!
->>>>>>> aa66acae
      *
      * @param  delay
      *         The delay after which this computation should be executed, negative to execute immediately
