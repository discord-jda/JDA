--- conflicted
+++ resolved
@@ -87,42 +87,26 @@
         this(response, response.code(), response.message(), retryAfter, cfRays);
     }
 
-<<<<<<< HEAD
+    @Nonnull
     public DataArray getArray()
-=======
-    @Nonnull
-    public JSONArray getArray()
->>>>>>> 7a773166
     {
         return get(DataArray.class, JSON_SERIALIZE_ARRAY);
     }
 
-<<<<<<< HEAD
+    @Nonnull
     public Optional<DataArray> optArray()
-=======
-    @Nonnull
-    public Optional<JSONArray> optArray()
->>>>>>> 7a773166
     {
         return parseBody(true, DataArray.class, JSON_SERIALIZE_ARRAY);
     }
 
-<<<<<<< HEAD
+    @Nonnull
     public DataObject getObject()
-=======
-    @Nonnull
-    public JSONObject getObject()
->>>>>>> 7a773166
     {
         return get(DataObject.class, JSON_SERIALIZE_OBJECT);
     }
 
-<<<<<<< HEAD
+    @Nonnull
     public Optional<DataObject> optObject()
-=======
-    @Nonnull
-    public Optional<JSONObject> optObject()
->>>>>>> 7a773166
     {
         return parseBody(true, DataObject.class, JSON_SERIALIZE_OBJECT);
     }
