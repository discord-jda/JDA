/*
 * Copyright 2015 Austin Keener, Michael Ritter, Florian Spieß, and the JDA contributors
 *
 * Licensed under the Apache License, Version 2.0 (the "License");
 * you may not use this file except in compliance with the License.
 * You may obtain a copy of the License at
 *
 *    http://www.apache.org/licenses/LICENSE-2.0
 *
 * Unless required by applicable law or agreed to in writing, software
 * distributed under the License is distributed on an "AS IS" BASIS,
 * WITHOUT WARRANTIES OR CONDITIONS OF ANY KIND, either express or implied.
 * See the License for the specific language governing permissions and
 * limitations under the License.
 */

package net.dv8tion.jda.api;

import net.dv8tion.jda.api.entities.*;
import net.dv8tion.jda.api.entities.channel.IGuildChannelContainer;
import net.dv8tion.jda.api.hooks.IEventManager;
import net.dv8tion.jda.api.interactions.commands.Command;
import net.dv8tion.jda.api.interactions.commands.build.CommandData;
import net.dv8tion.jda.api.interactions.commands.build.Commands;
import net.dv8tion.jda.api.managers.AudioManager;
import net.dv8tion.jda.api.managers.DirectAudioController;
import net.dv8tion.jda.api.managers.Presence;
import net.dv8tion.jda.api.requests.GatewayIntent;
import net.dv8tion.jda.api.requests.RestAction;
import net.dv8tion.jda.api.requests.restaction.*;
import net.dv8tion.jda.api.sharding.ShardManager;
import net.dv8tion.jda.api.utils.MiscUtil;
import net.dv8tion.jda.api.utils.cache.CacheFlag;
import net.dv8tion.jda.api.utils.cache.CacheView;
import net.dv8tion.jda.api.utils.cache.SnowflakeCacheView;
import net.dv8tion.jda.internal.interactions.CommandDataImpl;
import net.dv8tion.jda.internal.requests.CompletedRestAction;
import net.dv8tion.jda.internal.requests.RestActionImpl;
import net.dv8tion.jda.internal.requests.Route;
import net.dv8tion.jda.internal.utils.Checks;
import net.dv8tion.jda.internal.utils.Helpers;
import okhttp3.OkHttpClient;

import javax.annotation.CheckReturnValue;
import javax.annotation.Nonnull;
import javax.annotation.Nullable;
import java.awt.*;
import java.io.IOException;
import java.net.URI;
import java.net.URISyntaxException;
import java.util.List;
import java.util.*;
import java.util.concurrent.ExecutorService;
import java.util.concurrent.ForkJoinPool;
import java.util.concurrent.ScheduledExecutorService;
import java.util.concurrent.ThreadLocalRandom;
import java.util.concurrent.atomic.AtomicLong;
import java.util.function.BooleanSupplier;
import java.util.function.Consumer;
import java.util.regex.Matcher;

/**
 * The core of JDA. Acts as a registry system of JDA. All parts of the the API can be accessed starting from this class.
 *
 * @see JDABuilder
 */
public interface JDA extends IGuildChannelContainer
{
    /**
     * Represents the connection status of JDA and its Main WebSocket.
     */
    enum Status
    {
        /**JDA is currently setting up supporting systems like the AudioSystem.*/
        INITIALIZING(true),
        /**JDA has finished setting up supporting systems and is ready to log in.*/
        INITIALIZED(true),
        /**JDA is currently attempting to log in.*/
        LOGGING_IN(true),
        /**JDA is currently attempting to connect it's websocket to Discord.*/
        CONNECTING_TO_WEBSOCKET(true),
        /**JDA has successfully connected it's websocket to Discord and is sending authentication*/
        IDENTIFYING_SESSION(true),
        /**JDA has sent authentication to discord and is awaiting confirmation*/
        AWAITING_LOGIN_CONFIRMATION(true),
        /**JDA is populating internal objects.
         * This process often takes the longest of all Statuses (besides CONNECTED)*/
        LOADING_SUBSYSTEMS(true),
        /**JDA has finished loading everything, is receiving information from Discord and is firing events.*/
        CONNECTED(true),
        /**JDA's main websocket has been disconnected. This <b>DOES NOT</b> mean JDA has shutdown permanently.
         * This is an in-between status. Most likely ATTEMPTING_TO_RECONNECT or SHUTTING_DOWN/SHUTDOWN will soon follow.*/
        DISCONNECTED,
        /** JDA session has been added to {@link net.dv8tion.jda.api.utils.SessionController SessionController}
         * and is awaiting to be dequeued for reconnecting.*/
        RECONNECT_QUEUED,
        /**When trying to reconnect to Discord JDA encountered an issue, most likely related to a lack of internet connection,
         * and is waiting to try reconnecting again.*/
        WAITING_TO_RECONNECT,
        /**JDA has been disconnected from Discord and is currently trying to reestablish the connection.*/
        ATTEMPTING_TO_RECONNECT,
        /**JDA has received a shutdown request or has been disconnected from Discord and reconnect is disabled, thus,
         * JDA is in the process of shutting down*/
        SHUTTING_DOWN,
        /**JDA has finished shutting down and this instance can no longer be used to communicate with the Discord servers.*/
        SHUTDOWN,
        /**While attempting to authenticate, Discord reported that the provided authentication information was invalid.*/
        FAILED_TO_LOGIN;

        private final boolean isInit;

        Status(boolean isInit)
        {
            this.isInit = isInit;
        }

        Status()
        {
            this.isInit = false;
        }

        public boolean isInit()
        {
            return isInit;
        }
    }

    /**
     * Represents the information used to create this shard.
     */
    class ShardInfo
    {
        /** Default sharding config with one shard */
        public static final ShardInfo SINGLE = new ShardInfo(0, 1);

        int shardId;
        int shardTotal;

        public ShardInfo(int shardId, int shardTotal)
        {
            this.shardId = shardId;
            this.shardTotal = shardTotal;
        }

        /**
         * Represents the id of the shard of the current instance.
         * <br>This value will be between 0 and ({@link #getShardTotal()} - 1).
         *
         * @return The id of the currently logged in shard.
         */
        public int getShardId()
        {
            return shardId;
        }

        /**
         * The total amount of shards based on the value provided during JDA instance creation using
         * {@link JDABuilder#useSharding(int, int)}.
         * <br>This <b>does not</b> query Discord to determine the total number of shards.
         * <br>This <b>does not</b> represent the amount of logged in shards.
         * <br>It strictly represents the integer value provided to discord
         * representing the total amount of shards that the developer indicated that it was going to use when
         * initially starting JDA.
         *
         * @return The total of shards based on the total provided by the developer during JDA initialization.
         */
        public int getShardTotal()
        {
            return shardTotal;
        }

        /**
         * Provides a shortcut method for easily printing shard info.
         * <br>Format: "[# / #]"
         * <br>Where the first # is shardId and the second # is shardTotal.
         *
         * @return A String representing the information used to build this shard.
         */
        public String getShardString()
        {
            return "[" + shardId + " / " + shardTotal + "]";
        }

        @Override
        public String toString()
        {
            return "Shard " + getShardString();
        }

        @Override
        public boolean equals(Object o)
        {
            if (!(o instanceof ShardInfo))
                return false;

            ShardInfo oInfo = (ShardInfo) o;
            return shardId == oInfo.getShardId() && shardTotal == oInfo.getShardTotal();
        }
    }

    /**
     * Gets the current {@link net.dv8tion.jda.api.JDA.Status Status} of the JDA instance.
     *
     * @return Current JDA status.
     */
    @Nonnull
    Status getStatus();

    /**
     * The {@link GatewayIntent GatewayIntents} for this JDA session.
     * 
     * @return {@link EnumSet} of active gateway intents
     */
    @Nonnull
    EnumSet<GatewayIntent> getGatewayIntents();

    /**
     * The {@link CacheFlag cache flags} that have been enabled for this JDA session.
     *
     * @return Copy of the EnumSet of cache flags for this session
     */
    @Nonnull
    EnumSet<CacheFlag> getCacheFlags();

    /**
     * Attempts to remove the user with the provided id from the cache.
     * <br>If you attempt to remove the {@link #getSelfUser() SelfUser} this will simply return {@code false}.
     *
     * <p>This should be used by an implementation of {@link net.dv8tion.jda.api.utils.MemberCachePolicy MemberCachePolicy}
     * as an upstream request to remove a member.
     *
     * @param  userId
     *         The target user id
     *
     * @return True, if the cache was changed
     */
    boolean unloadUser(long userId);

    /**
     * The time in milliseconds that discord took to respond to our last heartbeat
     * <br>This roughly represents the WebSocket ping of this session
     *
     * <p><b>{@link net.dv8tion.jda.api.requests.RestAction RestAction} request times do not
     * correlate to this value!</b>
     *
     * <p>The {@link net.dv8tion.jda.api.events.GatewayPingEvent GatewayPingEvent} indicates an update to this value.
     *
     * @return time in milliseconds between heartbeat and the heartbeat ack response
     *
     * @see    #getRestPing() Getting RestAction ping
     */
    long getGatewayPing();

    /**
     * The time in milliseconds that discord took to respond to a REST request.
     * <br>This will request the current user from the API and calculate the time the response took.
     *
     * <h2>Example</h2>
     * <pre><code>
     * jda.getRestPing().queue( (time) {@literal ->}
     *     channel.sendMessageFormat("Ping: %d ms", time).queue()
     * );
     * </code></pre>
     *
     * @return {@link net.dv8tion.jda.api.requests.RestAction RestAction} - Type: long
     *
     * @since 4.0.0
     *
     * @see    #getGatewayPing()
     */
    @Nonnull
    default RestAction<Long> getRestPing()
    {
        AtomicLong time = new AtomicLong();
        Route.CompiledRoute route = Route.Self.GET_SELF.compile();
        RestActionImpl<Long> action = new RestActionImpl<>(this, route, (response, request) -> System.currentTimeMillis() - time.get());
        action.setCheck(() ->
        {
            time.set(System.currentTimeMillis());
            return true;
        });
        return action;
    }

    /**
     * This method will block until JDA has reached the specified connection status.
     *
     * <h2>Login Cycle</h2>
     * <ol>
     *  <li>{@link net.dv8tion.jda.api.JDA.Status#INITIALIZING INITIALIZING}</li>
     *  <li>{@link net.dv8tion.jda.api.JDA.Status#INITIALIZED INITIALIZED}</li>
     *  <li>{@link net.dv8tion.jda.api.JDA.Status#LOGGING_IN LOGGING_IN}</li>
     *  <li>{@link net.dv8tion.jda.api.JDA.Status#CONNECTING_TO_WEBSOCKET CONNECTING_TO_WEBSOCKET}</li>
     *  <li>{@link net.dv8tion.jda.api.JDA.Status#IDENTIFYING_SESSION IDENTIFYING_SESSION}</li>
     *  <li>{@link net.dv8tion.jda.api.JDA.Status#AWAITING_LOGIN_CONFIRMATION AWAITING_LOGIN_CONFIRMATION}</li>
     *  <li>{@link net.dv8tion.jda.api.JDA.Status#LOADING_SUBSYSTEMS LOADING_SUBSYSTEMS}</li>
     *  <li>{@link net.dv8tion.jda.api.JDA.Status#CONNECTED CONNECTED}</li>
     * </ol>
     *
     * @param  status
     *         The init status to wait for, once JDA has reached the specified
     *         stage of the startup cycle this method will return.
     *
     * @throws InterruptedException
     *         If this thread is interrupted while waiting
     * @throws IllegalArgumentException
     *         If the provided status is null or not an init status ({@link Status#isInit()})
     * @throws IllegalStateException
     *         If JDA is shutdown during this wait period
     *
     * @return The current JDA instance, for chaining convenience
     */
    @Nonnull
    default JDA awaitStatus(@Nonnull JDA.Status status) throws InterruptedException
    {
        //This is done to retain backwards compatible ABI as it would otherwise change the signature of the method
        // which would require recompilation for all users (including extension libraries)
        return awaitStatus(status, new JDA.Status[0]);
    }

    /**
     * This method will block until JDA has reached the specified connection status.
     *
     * <h2>Login Cycle</h2>
     * <ol>
     *  <li>{@link net.dv8tion.jda.api.JDA.Status#INITIALIZING INITIALIZING}</li>
     *  <li>{@link net.dv8tion.jda.api.JDA.Status#INITIALIZED INITIALIZED}</li>
     *  <li>{@link net.dv8tion.jda.api.JDA.Status#LOGGING_IN LOGGING_IN}</li>
     *  <li>{@link net.dv8tion.jda.api.JDA.Status#CONNECTING_TO_WEBSOCKET CONNECTING_TO_WEBSOCKET}</li>
     *  <li>{@link net.dv8tion.jda.api.JDA.Status#IDENTIFYING_SESSION IDENTIFYING_SESSION}</li>
     *  <li>{@link net.dv8tion.jda.api.JDA.Status#AWAITING_LOGIN_CONFIRMATION AWAITING_LOGIN_CONFIRMATION}</li>
     *  <li>{@link net.dv8tion.jda.api.JDA.Status#LOADING_SUBSYSTEMS LOADING_SUBSYSTEMS}</li>
     *  <li>{@link net.dv8tion.jda.api.JDA.Status#CONNECTED CONNECTED}</li>
     * </ol>
     *
     * @param  status
     *         The init status to wait for, once JDA has reached the specified
     *         stage of the startup cycle this method will return.
     * @param  failOn
     *         Optional failure states that will force a premature return
     *
     * @throws InterruptedException
     *         If this thread is interrupted while waiting
     * @throws IllegalArgumentException
     *         If the provided status is null or not an init status ({@link Status#isInit()})
     * @throws IllegalStateException
     *         If JDA is shutdown during this wait period
     *
     * @return The current JDA instance, for chaining convenience
     */
    @Nonnull
    JDA awaitStatus(@Nonnull JDA.Status status, @Nonnull JDA.Status... failOn) throws InterruptedException;

    /**
     * This method will block until JDA has reached the status {@link Status#CONNECTED}.
     * <br>This status means that JDA finished setting up its internal cache and is ready to be used.
     *
     * @throws InterruptedException
     *         If this thread is interrupted while waiting
     * @throws IllegalStateException
     *         If JDA is shutdown during this wait period
     *
     * @return The current JDA instance, for chaining convenience
     */
    @Nonnull
    default JDA awaitReady() throws InterruptedException
    {
        return awaitStatus(Status.CONNECTED);
    }

    /**
     * Cancels all currently scheduled {@link RestAction} requests.
     * <br>When a {@link RestAction} is cancelled, a {@link java.util.concurrent.CancellationException} will be provided
     * to the failure callback. This means {@link RestAction#queue(Consumer, Consumer)} will invoke the second callback
     * and {@link RestAction#complete()} will throw an exception.
     *
     * <p><b>This is only recommended as an extreme last measure to avoid backpressure.</b>
     * If you want to stop requests on shutdown you should use {@link #shutdownNow()} instead of this method.
     *
     * @return how many requests were cancelled
     *
     * @see    RestAction#setCheck(BooleanSupplier)
     */
    int cancelRequests();

    /**
     * {@link ScheduledExecutorService} used to handle rate-limits for {@link RestAction}
     * executions. This is also used in other parts of JDA related to http requests.
     *
     * @return The {@link ScheduledExecutorService} used for http request handling
     *
     * @since 4.0.0
     */
    @Nonnull
    ScheduledExecutorService getRateLimitPool();

    /**
     * {@link ScheduledExecutorService} used to send WebSocket messages to discord.
     * <br>This involves initial setup of guilds as well as keeping the connection alive.
     *
     * @return The {@link ScheduledExecutorService} used for WebSocket transmissions
     *
     * @since 4.0.0
     */
    @Nonnull
    ScheduledExecutorService getGatewayPool();

    /**
     * {@link ExecutorService} used to handle {@link RestAction} callbacks
     * and completions. This is also used for handling {@link net.dv8tion.jda.api.entities.Message.Attachment} downloads
     * when needed.
     * <br>By default this uses the {@link ForkJoinPool#commonPool() CommonPool} of the runtime.
     *
     * @return The {@link ExecutorService} used for callbacks
     *
     * @since 4.0.0
     */
    @Nonnull
    ExecutorService getCallbackPool();

    /**
     * The {@link OkHttpClient} used for handling http requests from {@link RestAction RestActions}.
     *
     * @return The http client
     *
     * @since 4.0.0
     */
    @Nonnull
    OkHttpClient getHttpClient();

    /**
     * Direct access to audio (dis-)connect requests.
     * <br>This should not be used when normal audio operation is desired.
     *
     * <p>The correct way to open and close an audio connection is through the {@link Guild Guild's}
     * {@link AudioManager}.
     *
     * @throws IllegalStateException
     *         If {@link GatewayIntent#GUILD_VOICE_STATES} is disabled
     *
     * @return The {@link DirectAudioController} for this JDA instance
     *
     * @since 4.0.0
     */
    @Nonnull
    DirectAudioController getDirectAudioController();

    /**
     * Changes the internal EventManager.
     *
     * <p>The default EventManager is {@link net.dv8tion.jda.api.hooks.InterfacedEventManager InterfacedEventListener}.
     * <br>There is also an {@link net.dv8tion.jda.api.hooks.AnnotatedEventManager AnnotatedEventManager} available.
     *
     * @param  manager
     *         The new EventManager to use
     */
    void setEventManager(@Nullable IEventManager manager);

    /**
     * Adds all provided listeners to the event-listeners that will be used to handle events.
     * This uses the {@link net.dv8tion.jda.api.hooks.InterfacedEventManager InterfacedEventListener} by default.
     * To switch to the {@link net.dv8tion.jda.api.hooks.AnnotatedEventManager AnnotatedEventManager}, use {@link #setEventManager(IEventManager)}.
     *
     * Note: when using the {@link net.dv8tion.jda.api.hooks.InterfacedEventManager InterfacedEventListener} (default),
     * given listener <b>must</b> be instance of {@link net.dv8tion.jda.api.hooks.EventListener EventListener}!
     *
     * @param  listeners
     *         The listener(s) which will react to events.
     *
     * @throws java.lang.IllegalArgumentException
     *         If either listeners or one of it's objects is {@code null}.
     */
    void addEventListener(@Nonnull Object... listeners);

    /**
     * Removes all provided listeners from the event-listeners and no longer uses them to handle events.
     *
     * @param  listeners
     *         The listener(s) to be removed.
     *
     * @throws java.lang.IllegalArgumentException
     *         If either listeners or one of it's objects is {@code null}.
     */
    void removeEventListener(@Nonnull Object... listeners);

    /**
     * Immutable List of Objects that have been registered as EventListeners.
     *
     * @return List of currently registered Objects acting as EventListeners.
     */
    @Nonnull
    List<Object> getRegisteredListeners();

    /**
     * Retrieves the list of global commands.
     * <br>This list does not include guild commands! Use {@link Guild#retrieveCommands()} for guild commands.
     *
     * @return {@link RestAction} - Type: {@link List} of {@link Command}
     */
    @Nonnull
    @CheckReturnValue
    RestAction<List<Command>> retrieveCommands();

    /**
     * Retrieves the existing {@link Command} instance by id.
     *
     * <p>If there is no command with the provided ID,
     * this RestAction fails with {@link net.dv8tion.jda.api.requests.ErrorResponse#UNKNOWN_COMMAND ErrorResponse.UNKNOWN_COMMAND}
     *
     * @param  id
     *         The command id
     *
     * @throws IllegalArgumentException
     *         If the provided id is not a valid snowflake
     *
     * @return {@link RestAction} - Type: {@link Command}
     */
    @Nonnull
    @CheckReturnValue
    RestAction<Command> retrieveCommandById(@Nonnull String id);

    /**
     * Retrieves the existing {@link Command} instance by id.
     *
     * <p>If there is no command with the provided ID,
     * this RestAction fails with {@link net.dv8tion.jda.api.requests.ErrorResponse#UNKNOWN_COMMAND ErrorResponse.UNKNOWN_COMMAND}
     *
     * @param  id
     *         The command id
     *
     * @return {@link RestAction} - Type: {@link Command}
     */
    @Nonnull
    @CheckReturnValue
    default RestAction<Command> retrieveCommandById(long id)
    {
        return retrieveCommandById(Long.toUnsignedString(id));
    }

    /**
     * Creates or updates a global command.
     * <br>If a command with the same name exists, it will be replaced.
     * This operation is idempotent.
     * Commands will persist between restarts of your bot, you only have to create a command once.
     *
     * <p>To specify a complete list of all commands you can use {@link #updateCommands()} instead.
     *
     * <p>You need the OAuth2 scope {@code "applications.commands"} in order to add commands to a guild.
     *
     * <p><b>Global commands can take up to <u>1 hour</u> to propagate to the clients.</b>
     * For testing, it is recommended to use a test guild with guild commands.
     *
     * @param  command
     *         The {@link CommandData} for the command
     *
     * @throws IllegalArgumentException
     *         If null is provided
     *
     * @return {@link RestAction} - Type: {@link Command}
     *         <br>The RestAction used to create or update the command
     *
     * @see    Commands#slash(String, String) Commands.slash(...)
     * @see    Commands#message(String) Commands.message(...)
     * @see    Commands#user(String) Commands.user(...)
     * @see    Guild#upsertCommand(CommandData) Guild.upsertCommand(...)
     */
    @Nonnull
    @CheckReturnValue
    RestAction<Command> upsertCommand(@Nonnull CommandData command);

    /**
     * Creates or updates a global slash command.
     * <br>If a command with the same name exists, it will be replaced.
     * This operation is idempotent.
     * Commands will persist between restarts of your bot, you only have to create a command once.
     *
     * <p>To specify a complete list of all commands you can use {@link #updateCommands()} instead.
     *
     * <p>You need the OAuth2 scope {@code "applications.commands"} in order to add commands to a guild.
     *
     * <p><b>Global commands can take up to <u>1 hour</u> to propagate to the clients.</b>
     * For testing, it is recommended to use a test guild with guild commands.
     *
     * @param  name
     *         The lowercase alphanumeric (with dash) name, 1-32 characters
     * @param  description
     *         The description for the command, 1-100 characters
     *
     * @throws IllegalArgumentException
     *         If null is provided or the name/description do not meet the requirements
     *
     * @return {@link CommandCreateAction}
     *
     * @see Guild#upsertCommand(String, String)
     */
    @Nonnull
    @CheckReturnValue
    default CommandCreateAction upsertCommand(@Nonnull String name, @Nonnull String description)
    {
        return (CommandCreateAction) upsertCommand(new CommandDataImpl(name, description));
    }

    /**
     * Configures the complete list of global commands.
     * <br>This will replace the existing command list for this bot. You should only use this once on startup!
     *
     * <p>This operation is idempotent.
     * Commands will persist between restarts of your bot, you only have to create a command once.
     *
     * <p>You need the OAuth2 scope {@code "applications.commands"} in order to add commands to a guild.
     *
     * <p><b>Global commands can take up to <u>1 hour</u> to propagate to the clients.</b>
     * For testing, it is recommended to use a test guild with guild commands.
     *
     * <h2>Examples</h2>
     * <pre>{@code
     * // Set list to 2 commands
     * jda.updateCommands()
     *   .addCommands(Commands.slash("ping", "Gives the current ping"))
     *   .addCommands(Commands.slash("ban", "Ban the target user")
     *     .addOption(OptionType.USER, "user", "The user to ban", true))
     *   .queue();
     * // Delete all commands
     * jda.updateCommands().queue();
     * }</pre>
     *
     * @return {@link CommandListUpdateAction}
     *
     * @see    Guild#updateCommands()
     */
    @Nonnull
    @CheckReturnValue
    CommandListUpdateAction updateCommands();

    /**
     * Edit an existing global command by id.
     *
     * <p>If there is no command with the provided ID,
     * this RestAction fails with {@link net.dv8tion.jda.api.requests.ErrorResponse#UNKNOWN_COMMAND ErrorResponse.UNKNOWN_COMMAND}
     *
     * <p><b>Global commands can take up to <u>1 hour</u> to propagate to the clients.</b>
     * For testing, it is recommended to use a test guild with guild commands.
     *
     * @param  id
     *         The id of the command to edit
     *
     * @throws IllegalArgumentException
     *         If the provided id is not a valid snowflake
     *
     * @return {@link CommandEditAction} used to edit the command
     */
    @Nonnull
    @CheckReturnValue
    CommandEditAction editCommandById(@Nonnull String id);

    /**
     * Edit an existing global command by id.
     *
     * <p>If there is no command with the provided ID,
     * this RestAction fails with {@link net.dv8tion.jda.api.requests.ErrorResponse#UNKNOWN_COMMAND ErrorResponse.UNKNOWN_COMMAND}
     *
     * <p><b>Global commands can take up to <u>1 hour</u> to propagate to the clients.</b>
     * For testing, it is recommended to use a test guild with guild commands.
     *
     * @param  id
     *         The id of the command to edit
     *
     * @return {@link CommandEditAction} used to edit the command
     */
    @Nonnull
    @CheckReturnValue
    default CommandEditAction editCommandById(long id)
    {
        return editCommandById(Long.toUnsignedString(id));
    }

    /**
     * Delete the global command for this id.
     *
     * <p>If there is no command with the provided ID,
     * this RestAction fails with {@link net.dv8tion.jda.api.requests.ErrorResponse#UNKNOWN_COMMAND ErrorResponse.UNKNOWN_COMMAND}
     *
     * <p><b>Global commands can take up to <u>1 hour</u> to propagate to the clients.</b>
     * For testing, it is recommended to use a test guild with guild commands.
     *
     * @param  commandId
     *         The id of the command that should be deleted
     *
     * @throws IllegalArgumentException
     *         If the provided id is not a valid snowflake
     *
     * @return {@link RestAction}
     */
    @Nonnull
    @CheckReturnValue
    RestAction<Void> deleteCommandById(@Nonnull String commandId);

    /**
     * Delete the global command for this id.
     *
     * <p>If there is no command with the provided ID,
     * this RestAction fails with {@link net.dv8tion.jda.api.requests.ErrorResponse#UNKNOWN_COMMAND ErrorResponse.UNKNOWN_COMMAND}
     *
     * <p><b>Global commands can take up to <u>1 hour</u> to propagate to the clients.</b>
     * For testing, it is recommended to use a test guild with guild commands.
     *
     * @param  commandId
     *         The id of the command that should be deleted
     *
     * @return {@link RestAction}
     */
    @Nonnull
    @CheckReturnValue
    default RestAction<Void> deleteCommandById(long commandId)
    {
        return deleteCommandById(Long.toUnsignedString(commandId));
    }

    /**
     * Constructs a new {@link Guild Guild} with the specified name
     * <br>Use the returned {@link GuildAction GuildAction} to provide
     * further details and settings for the resulting Guild!
     *
     * <p>This RestAction does not provide the resulting Guild!
     * It will be in a following {@link net.dv8tion.jda.api.events.guild.GuildJoinEvent GuildJoinEvent}.
     *
     * @param  name
     *         The name of the resulting guild
     *
     * @throws java.lang.IllegalStateException
     *         If the currently logged in account is in 10 or more guilds
     * @throws java.lang.IllegalArgumentException
     *         If the provided name is empty, {@code null} or not between 2-100 characters
     *
     * @return {@link GuildAction GuildAction}
     *         <br>Allows for setting various details for the resulting Guild
     */
    @Nonnull
    @CheckReturnValue
    GuildAction createGuild(@Nonnull String name);

    /**
     * Constructs a new {@link Guild Guild} from the specified template code.
     *
     * <p>This RestAction does not provide the resulting Guild!
     * It will be in a following {@link net.dv8tion.jda.api.events.guild.GuildJoinEvent GuildJoinEvent}.
     *
     * <p>Possible {@link net.dv8tion.jda.api.requests.ErrorResponse ErrorResponses} include:
     * <ul>
     *     <li>{@link net.dv8tion.jda.api.requests.ErrorResponse#UNKNOWN_GUILD_TEMPLATE Unknown Guild Template}
     *     <br>The template doesn't exist.</li>
     * </ul>
     *
     * @param  code
     *         The template code to use to create a guild
     * @param  name
     *         The name of the resulting guild
     * @param  icon
     *         The {@link net.dv8tion.jda.api.entities.Icon Icon} to use, or null to use no icon
     *
     * @throws java.lang.IllegalStateException
     *         If the currently logged in account is in 10 or more guilds
     * @throws java.lang.IllegalArgumentException
     *         If the provided name is empty, {@code null} or not between 2-100 characters
     *
     * @return {@link net.dv8tion.jda.api.requests.RestAction RestAction}
     */
    @Nonnull
    @CheckReturnValue
    RestAction<Void> createGuildFromTemplate(@Nonnull String code, @Nonnull String name, @Nullable Icon icon);

    /**
     * {@link net.dv8tion.jda.api.utils.cache.CacheView CacheView} of
     * all cached {@link net.dv8tion.jda.api.managers.AudioManager AudioManagers} created for this JDA instance.
     * <br>AudioManagers are created when first retrieved via {@link Guild#getAudioManager() Guild.getAudioManager()}.
     * <u>Using this will perform better than calling {@code Guild.getAudioManager()} iteratively as that would cause many useless audio managers to be created!</u>
     *
     * <p>AudioManagers are cross-session persistent!
     *
     * @return {@link net.dv8tion.jda.api.utils.cache.CacheView CacheView}
     */
    @Nonnull
    CacheView<AudioManager> getAudioManagerCache();

    /**
     * Immutable list of all created {@link net.dv8tion.jda.api.managers.AudioManager AudioManagers} for this JDA instance!
     *
     * @return Immutable list of all created AudioManager instances
     */
    @Nonnull
    default List<AudioManager> getAudioManagers()
    {
        return getAudioManagerCache().asList();
    }

    /**
     * {@link net.dv8tion.jda.api.utils.cache.SnowflakeCacheView SnowflakeCacheView} of
     * all <b>cached</b> {@link net.dv8tion.jda.api.entities.User Users} visible to this JDA session.
     *
     * @return {@link net.dv8tion.jda.api.utils.cache.SnowflakeCacheView SnowflakeCacheView}
     */
    @Nonnull
    SnowflakeCacheView<User> getUserCache();

    /**
     * An immutable list of all {@link net.dv8tion.jda.api.entities.User Users} that share a
     * {@link Guild Guild} with the currently logged in account.
     * <br>This list will never contain duplicates and represents all
     * {@link net.dv8tion.jda.api.entities.User Users} that JDA can currently see.
     *
     * <p><b>This will only check cached users!</b>
     *
     * <p>If the developer is sharding, then only users from guilds connected to the specifically logged in
     * shard will be returned in the List.
     *
     * <p>This copies the backing store into a list. This means every call
     * creates a new list with O(n) complexity. It is recommended to store this into
     * a local variable or use {@link #getUserCache()} and use its more efficient
     * versions of handling these values.
     *
     * @return Immutable list of all {@link net.dv8tion.jda.api.entities.User Users} that are visible to JDA.
     */
    @Nonnull
    default List<User> getUsers()
    {
        return getUserCache().asList();
    }

    /**
     * This returns the {@link net.dv8tion.jda.api.entities.User User} which has the same id as the one provided.
     * <br>If there is no visible user with an id that matches the provided one, this returns {@code null}.
     *
     * <p><b>This will only check cached users!</b>
     *
     * @param  id
     *         The id of the requested {@link net.dv8tion.jda.api.entities.User User}.
     *
     * @throws java.lang.NumberFormatException
     *         If the provided {@code id} cannot be parsed by {@link Long#parseLong(String)}
     *
     * @return Possibly-null {@link net.dv8tion.jda.api.entities.User User} with matching id.
     *
     * @see    #retrieveUserById(String)
     */
    @Nullable
    default User getUserById(@Nonnull String id)
    {
        return getUserCache().getElementById(id);
    }

    /**
     * This returns the {@link net.dv8tion.jda.api.entities.User User} which has the same id as the one provided.
     * <br>If there is no visible user with an id that matches the provided one, this returns {@code null}.
     *
     * <p><b>This will only check cached users!</b>
     *
     * @param  id
     *         The id of the requested {@link net.dv8tion.jda.api.entities.User User}.
     *
     * @return Possibly-null {@link net.dv8tion.jda.api.entities.User User} with matching id.
     *
     * @see    #retrieveUserById(long)
     */
    @Nullable
    default User getUserById(long id)
    {
        return getUserCache().getElementById(id);
    }

    /**
     * Searches for a user that has the matching Discord Tag.
     * <br>Format has to be in the form {@code Username#Discriminator} where the
     * username must be between 2 and 32 characters (inclusive) matching the exact casing and the discriminator
     * must be exactly 4 digits.
     *
     * <p>This only checks users that are known to the currently logged in account (shard). If a user exists
     * with the tag that is not available in the {@link #getUserCache() User-Cache} it will not be detected.
     * <br>Currently Discord does not offer a way to retrieve a user by their discord tag.
     *
     * <p><b>This will only check cached users!</b>
     *
     * @param  tag
     *         The Discord Tag in the format {@code Username#Discriminator}
     *
     * @throws java.lang.IllegalArgumentException
     *         If the provided tag is null or not in the described format
     *
     * @return The {@link net.dv8tion.jda.api.entities.User} for the discord tag or null if no user has the provided tag
     */
    @Nullable
    default User getUserByTag(@Nonnull String tag)
    {
        Checks.notNull(tag, "Tag");
        Matcher matcher = User.USER_TAG.matcher(tag);
        Checks.check(matcher.matches(), "Invalid tag format!");
        String username = matcher.group(1);
        String discriminator = matcher.group(2);
        return getUserByTag(username, discriminator);
    }

    /**
     * Searches for a user that has the matching Discord Tag.
     * <br>Format has to be in the form {@code Username#Discriminator} where the
     * username must be between 2 and 32 characters (inclusive) matching the exact casing and the discriminator
     * must be exactly 4 digits.
     *
     * <p>This only checks users that are known to the currently logged in account (shard). If a user exists
     * with the tag that is not available in the {@link #getUserCache() User-Cache} it will not be detected.
     * <br>Currently Discord does not offer a way to retrieve a user by their discord tag.
     *
     * <p><b>This will only check cached users!</b>
     *
     * @param  username
     *         The name of the user
     * @param  discriminator
     *         The discriminator of the user
     *
     * @throws java.lang.IllegalArgumentException
     *         If the provided arguments are null or not in the described format
     *
     * @return The {@link net.dv8tion.jda.api.entities.User} for the discord tag or null if no user has the provided tag
     */
    @Nullable
    default User getUserByTag(@Nonnull String username, @Nonnull String discriminator)
    {
        Checks.notNull(username, "Username");
        Checks.notNull(discriminator, "Discriminator");
        Checks.check(discriminator.length() == 4 && Helpers.isNumeric(discriminator), "Invalid format for discriminator!");
        int codePointLength = Helpers.codePointLength(username);
        Checks.check(codePointLength >= 2 && codePointLength <= 32, "Username must be between 2 and 32 codepoints in length!");
        return getUserCache().applyStream(stream ->
            stream.filter(it -> it.getDiscriminator().equals(discriminator))
                  .filter(it -> it.getName().equals(username))
                  .findFirst()
                  .orElse(null)
        );
    }

    /**
     * This immutable returns all {@link net.dv8tion.jda.api.entities.User Users} that have the same username as the one provided.
     * <br>If there are no {@link net.dv8tion.jda.api.entities.User Users} with the provided name, then this returns an empty list.
     *
     * <p><b>This will only check cached users!</b>
     *
     * <p><b>Note: </b> This does **not** consider nicknames, it only considers {@link net.dv8tion.jda.api.entities.User#getName()}
     *
     * @param  name
     *         The name of the requested {@link net.dv8tion.jda.api.entities.User Users}.
     * @param  ignoreCase
     *         Whether to ignore case or not when comparing the provided name to each {@link net.dv8tion.jda.api.entities.User#getName()}.
     *
     * @return Possibly-empty immutable list of {@link net.dv8tion.jda.api.entities.User Users} that all have the same name as the provided name.
     */
    @Nonnull
    default List<User> getUsersByName(@Nonnull String name, boolean ignoreCase)
    {
        return getUserCache().getElementsByName(name, ignoreCase);
    }

    /**
     * Gets all {@link Guild Guilds} that contain all given users as their members.
     *
     * @param  users
     *         The users which all the returned {@link Guild Guilds} must contain.
     *
     * @return Immutable list of all {@link Guild Guild} instances which have all {@link net.dv8tion.jda.api.entities.User Users} in them.
     *
     * @see    Guild#isMember(net.dv8tion.jda.api.entities.User)
     */
    @Nonnull
    List<Guild> getMutualGuilds(@Nonnull User... users);

    /**
     * Gets all {@link Guild Guilds} that contain all given users as their members.
     *
     * @param users
     *        The users which all the returned {@link Guild Guilds} must contain.
     *
     * @return Immutable list of all {@link Guild Guild} instances which have all {@link net.dv8tion.jda.api.entities.User Users} in them.
     */
    @Nonnull
    List<Guild> getMutualGuilds(@Nonnull Collection<User> users);

    /**
     * Attempts to retrieve a {@link net.dv8tion.jda.api.entities.User User} object based on the provided id.
     * <br>This first calls {@link #getUserById(long)}, and if that returns {@code null} or the cache is inconsistent due to disabled intents then a request
     * is made to the Discord servers.
     *
     * <p>When the both {@link net.dv8tion.jda.api.requests.GatewayIntent#GUILD_PRESENCES GUILD_PRESENCES} and {@link net.dv8tion.jda.api.requests.GatewayIntent#GUILD_MEMBERS GUILD_MEMBERS} intents
     * are disabled this will always make a request even if the user is cached. You can use {@link #retrieveUserById(String, boolean)} to disable this behavior.
     *
     * <p>The returned {@link net.dv8tion.jda.api.requests.RestAction RestAction} can encounter the following Discord errors:
     * <ul>
     *     <li>{@link net.dv8tion.jda.api.requests.ErrorResponse#UNKNOWN_USER ErrorResponse.UNKNOWN_USER}
     *     <br>Occurs when the provided id does not refer to a {@link net.dv8tion.jda.api.entities.User User}
     *     known by Discord. Typically occurs when developers provide an incomplete id (cut short).</li>
     * </ul>
     *
     * @param  id
     *         The id of the requested {@link net.dv8tion.jda.api.entities.User User}.
     *
     * @throws net.dv8tion.jda.api.exceptions.AccountTypeException
     *         This endpoint is {@link AccountType#BOT} only.
     *
     * @throws java.lang.NumberFormatException
     *         If the provided {@code id} cannot be parsed by {@link Long#parseLong(String)}
     * @throws java.lang.IllegalArgumentException
     *         <ul>
     *             <li>If the provided id String is null.</li>
     *             <li>If the provided id String is empty.</li>
     *         </ul>
     *
     * @return {@link net.dv8tion.jda.api.requests.RestAction RestAction} - Type: {@link net.dv8tion.jda.api.entities.User User}
     *         <br>On request, gets the User with id matching provided id from Discord.
     */
    @Nonnull
    @CheckReturnValue
    default RestAction<User> retrieveUserById(@Nonnull String id)
    {
        return retrieveUserById(id, true);
    }

    /**
     * Attempts to retrieve a {@link net.dv8tion.jda.api.entities.User User} object based on the provided id.
     * <br>This first calls {@link #getUserById(long)}, and if that returns {@code null} or the cache is inconsistent due to disabled intents then a request
     * is made to the Discord servers.
     *
     * <p>When the both {@link net.dv8tion.jda.api.requests.GatewayIntent#GUILD_PRESENCES GUILD_PRESENCES} and {@link net.dv8tion.jda.api.requests.GatewayIntent#GUILD_MEMBERS GUILD_MEMBERS} intents
     * are disabled this will always make a request even if the user is cached. You can use {@link #retrieveUserById(String, boolean)} to disable this behavior.
     *
     * <p>The returned {@link net.dv8tion.jda.api.requests.RestAction RestAction} can encounter the following Discord errors:
     * <ul>
     *     <li>{@link net.dv8tion.jda.api.requests.ErrorResponse#UNKNOWN_USER ErrorResponse.UNKNOWN_USER}
     *     <br>Occurs when the provided id does not refer to a {@link net.dv8tion.jda.api.entities.User User}
     *     known by Discord. Typically occurs when developers provide an incomplete id (cut short).</li>
     * </ul>
     *
     * @param  id
     *         The id of the requested {@link net.dv8tion.jda.api.entities.User User}.
     *
     * @throws net.dv8tion.jda.api.exceptions.AccountTypeException
     *         This endpoint is {@link AccountType#BOT} only.
     *
     * @return {@link net.dv8tion.jda.api.requests.RestAction RestAction} - Type: {@link net.dv8tion.jda.api.entities.User User}
     *         <br>On request, gets the User with id matching provided id from Discord.
     */
    @Nonnull
    @CheckReturnValue
    default RestAction<User> retrieveUserById(long id)
    {
        return retrieveUserById(id, true);
    }

    /**
     * Attempts to retrieve a {@link net.dv8tion.jda.api.entities.User User} object based on the provided id.
     * <br>If both {@link GatewayIntent#GUILD_MEMBERS GUILD_MEMBERS} and {@link GatewayIntent#GUILD_PRESENCES GUILD_PRESENCES} intents are disabled
     * this method will update the cached user unless the {@code update} parameter is {@code false}.
     * <br>If either of those intents is enabled, this will immediately provide the cached user if possible.
     *
     * <p>The returned {@link net.dv8tion.jda.api.requests.RestAction RestAction} can encounter the following Discord errors:
     * <ul>
     *     <li>{@link net.dv8tion.jda.api.requests.ErrorResponse#UNKNOWN_USER ErrorResponse.UNKNOWN_USER}
     *     <br>Occurs when the provided id does not refer to a {@link net.dv8tion.jda.api.entities.User User}
     *     known by Discord. Typically occurs when developers provide an incomplete id (cut short).</li>
     * </ul>
     *
     * @param  id
     *         The id of the requested {@link net.dv8tion.jda.api.entities.User User}.
     * @param  update
     *         Whether JDA should perform a request even if the member is already cached to update properties such as the name
     *
     * @throws net.dv8tion.jda.api.exceptions.AccountTypeException
     *         This endpoint is {@link AccountType#BOT} only.
     *
     * @throws java.lang.NumberFormatException
     *         If the provided {@code id} cannot be parsed by {@link Long#parseLong(String)}
     * @throws java.lang.IllegalArgumentException
     *         <ul>
     *             <li>If the provided id String is null.</li>
     *             <li>If the provided id String is empty.</li>
     *         </ul>
     *
     * @return {@link net.dv8tion.jda.api.requests.RestAction RestAction} - Type: {@link net.dv8tion.jda.api.entities.User User}
     *         <br>On request, gets the User with id matching provided id from Discord.
     */
    @Nonnull
    @CheckReturnValue
    default RestAction<User> retrieveUserById(@Nonnull String id, boolean update)
    {
        return retrieveUserById(MiscUtil.parseSnowflake(id), update);
    }

    /**
     * Attempts to retrieve a {@link net.dv8tion.jda.api.entities.User User} object based on the provided id.
     * <br>If both {@link GatewayIntent#GUILD_MEMBERS GUILD_MEMBERS} and {@link GatewayIntent#GUILD_PRESENCES GUILD_PRESENCES} intents are disabled
     * this method will update the cached user unless the {@code update} parameter is {@code false}.
     * <br>If either of those intents is enabled, this will immediately provide the cached user if possible.
     *
     * <p>The returned {@link net.dv8tion.jda.api.requests.RestAction RestAction} can encounter the following Discord errors:
     * <ul>
     *     <li>{@link net.dv8tion.jda.api.requests.ErrorResponse#UNKNOWN_USER ErrorResponse.UNKNOWN_USER}
     *     <br>Occurs when the provided id does not refer to a {@link net.dv8tion.jda.api.entities.User User}
     *     known by Discord. Typically occurs when developers provide an incomplete id (cut short).</li>
     * </ul>
     *
     * @param  id
     *         The id of the requested {@link net.dv8tion.jda.api.entities.User User}.
     * @param  update
     *         Whether JDA should perform a request even if the member is already cached to update properties such as the name
     *
     * @throws net.dv8tion.jda.api.exceptions.AccountTypeException
     *         This endpoint is {@link AccountType#BOT} only.
     *
     * @return {@link net.dv8tion.jda.api.requests.RestAction RestAction} - Type: {@link net.dv8tion.jda.api.entities.User User}
     *         <br>On request, gets the User with id matching provided id from Discord.
     */
    @Nonnull
    @CheckReturnValue
    RestAction<User> retrieveUserById(long id, boolean update);

    /**
     * {@link net.dv8tion.jda.api.utils.cache.SnowflakeCacheView SnowflakeCacheView} of
     * all cached {@link Guild Guilds} visible to this JDA session.
     *
     * @return {@link net.dv8tion.jda.api.utils.cache.SnowflakeCacheView SnowflakeCacheView}
     */
    @Nonnull
    SnowflakeCacheView<Guild> getGuildCache();

    /**
     * An immutable List of all {@link Guild Guilds} that the logged account is connected to.
     * <br>If this account is not connected to any {@link Guild Guilds}, this will return an empty list.
     *
     * <p>If the developer is sharding ({@link net.dv8tion.jda.api.JDABuilder#useSharding(int, int)}, then this list
     * will only contain the {@link Guild Guilds} that the shard is actually connected to.
     * Discord determines which guilds a shard is connect to using the following format:
     * <br>Guild connected if shardId == (guildId {@literal >>} 22) % totalShards;
     * <br>Source for formula: <a href="https://discord.com/developers/docs/topics/gateway#sharding">Discord Documentation</a>
     *
     * <p>This copies the backing store into a list. This means every call
     * creates a new list with O(n) complexity. It is recommended to store this into
     * a local variable or use {@link #getGuildCache()} and use its more efficient
     * versions of handling these values.
     *
     * @return Possibly-empty immutable list of all the {@link Guild Guilds} that this account is connected to.
     */
    @Nonnull
    default List<Guild> getGuilds()
    {
        return getGuildCache().asList();
    }

    /**
     * This returns the {@link Guild Guild} which has the same id as the one provided.
     * <br>If there is no connected guild with an id that matches the provided one, then this returns {@code null}.
     *
     * @param  id
     *         The id of the {@link Guild Guild}.
     *
     * @throws java.lang.NumberFormatException
     *         If the provided {@code id} cannot be parsed by {@link Long#parseLong(String)}
     *
     * @return Possibly-null {@link Guild Guild} with matching id.
     */
    @Nullable
    default Guild getGuildById(@Nonnull String id)
    {
        return getGuildCache().getElementById(id);
    }

    /**
     * This returns the {@link Guild Guild} which has the same id as the one provided.
     * <br>If there is no connected guild with an id that matches the provided one, then this returns {@code null}.
     *
     * @param  id
     *         The id of the {@link Guild Guild}.
     *
     * @return Possibly-null {@link Guild Guild} with matching id.
     */
    @Nullable
    default Guild getGuildById(long id)
    {
        return getGuildCache().getElementById(id);
    }

    /**
     * An immutable list of all {@link Guild Guilds} that have the same name as the one provided.
     * <br>If there are no {@link Guild Guilds} with the provided name, then this returns an empty list.
     *
     * @param  name
     *         The name of the requested {@link Guild Guilds}.
     * @param  ignoreCase
     *         Whether to ignore case or not when comparing the provided name to each {@link Guild#getName()}.
     *
     * @return Possibly-empty immutable list of all the {@link Guild Guilds} that all have the same name as the provided name.
     */
    @Nonnull
    default List<Guild> getGuildsByName(@Nonnull String name, boolean ignoreCase)
    {
        return getGuildCache().getElementsByName(name, ignoreCase);
    }

    /**
     * Set of {@link Guild} IDs for guilds that were marked unavailable by the gateway.
     * <br>When a guild becomes unavailable a {@link net.dv8tion.jda.api.events.guild.GuildUnavailableEvent GuildUnavailableEvent}
     * is emitted and a {@link net.dv8tion.jda.api.events.guild.GuildAvailableEvent GuildAvailableEvent} is emitted
     * when it becomes available again. During the time a guild is unavailable it its not reachable through
     * cache such as {@link #getGuildById(long)}.
     *
     * @return Possibly-empty set of guild IDs for unavailable guilds
     */
    @Nonnull
    Set<String> getUnavailableGuilds();

    /**
     * Whether the guild is unavailable. If this returns true, the guild id should be in {@link #getUnavailableGuilds()}.
     *
     * @param  guildId
     *         The guild id
     *
     * @return True, if this guild is unavailable
     */
    boolean isUnavailable(long guildId);

    /**
     * Unified {@link net.dv8tion.jda.api.utils.cache.SnowflakeCacheView SnowflakeCacheView} of
     * all cached {@link net.dv8tion.jda.api.entities.Role Roles} visible to this JDA session.
     *
     * @return Unified {@link net.dv8tion.jda.api.utils.cache.SnowflakeCacheView SnowflakeCacheView}
     *
     * @see    net.dv8tion.jda.api.utils.cache.CacheView#allSnowflakes(java.util.function.Supplier) CacheView.allSnowflakes(...)
     */
    @Nonnull
    SnowflakeCacheView<Role> getRoleCache();

    /**
     * All {@link net.dv8tion.jda.api.entities.Role Roles} this JDA instance can see. <br>This will iterate over each
     * {@link Guild Guild} retrieved from {@link #getGuilds()} and collect its {@link
     * Guild#getRoles() Guild.getRoles()}.
     *
     * <p>This copies the backing store into a list. This means every call
     * creates a new list with O(n) complexity. It is recommended to store this into
     * a local variable or use {@link #getRoleCache()} and use its more efficient
     * versions of handling these values.
     *
     * @return Immutable List of all visible Roles
     */
    @Nonnull
    default List<Role> getRoles()
    {
        return getRoleCache().asList();
    }

    /**
     * Retrieves the {@link net.dv8tion.jda.api.entities.Role Role} associated to the provided id. <br>This iterates
     * over all {@link Guild Guilds} and check whether a Role from that Guild is assigned
     * to the specified ID and will return the first that can be found.
     *
     * @param  id
     *         The id of the searched Role
     *
     * @throws java.lang.NumberFormatException
     *         If the provided {@code id} cannot be parsed by {@link Long#parseLong(String)}
     *
     * @return Possibly-null {@link net.dv8tion.jda.api.entities.Role Role} for the specified ID
     */
    @Nullable
    default Role getRoleById(@Nonnull String id)
    {
        return getRoleCache().getElementById(id);
    }

    /**
     * Retrieves the {@link net.dv8tion.jda.api.entities.Role Role} associated to the provided id. <br>This iterates
     * over all {@link Guild Guilds} and check whether a Role from that Guild is assigned
     * to the specified ID and will return the first that can be found.
     *
     * @param  id
     *         The id of the searched Role
     *
     * @return Possibly-null {@link net.dv8tion.jda.api.entities.Role Role} for the specified ID
     */
    @Nullable
    default Role getRoleById(long id)
    {
        return getRoleCache().getElementById(id);
    }

    /**
     * Retrieves all {@link net.dv8tion.jda.api.entities.Role Roles} visible to this JDA instance.
     * <br>This simply filters the Roles returned by {@link #getRoles()} with the provided name, either using
     * {@link String#equals(Object)} or {@link String#equalsIgnoreCase(String)} on {@link net.dv8tion.jda.api.entities.Role#getName()}.
     *
     * @param  name
     *         The name for the Roles
     * @param  ignoreCase
     *         Whether to use {@link String#equalsIgnoreCase(String)}
     *
     * @return Immutable List of all Roles matching the parameters provided.
     */
    @Nonnull
    default List<Role> getRolesByName(@Nonnull String name, boolean ignoreCase)
    {
        return getRoleCache().getElementsByName(name, ignoreCase);
    }

<<<<<<< HEAD
    @Nullable
    @Override
    default <T extends Channel> T getChannelById(@Nonnull Class<T> type, long id)
    {
        Checks.notNull(type, "Class");
        Channel channel = getPrivateChannelById(id);
        if (channel != null)
            return type.isInstance(channel) ? type.cast(channel) : null;
        return IGuildChannelContainer.super.getChannelById(type, id);
=======
    /**
     * Get {@link GuildChannel GuildChannel} for the provided ID.
     * <br>This checks if any of the channel types in this guild have the provided ID and returns the first match.
     *
     * <br>To get more specific channel types you can use one of the following:
     * <ul>
     *     <li>{@link #getTextChannelById(String)}</li>
     *     <li>{@link #getVoiceChannelById(String)}</li>
     *     <li>{@link #getStoreChannelById(String)}</li>
     *     <li>{@link #getCategoryById(String)}</li>
     * </ul>
     *
     * @param  id
     *         The ID of the channel
     *
     * @throws java.lang.IllegalArgumentException
     *         If the provided ID is null
     * @throws java.lang.NumberFormatException
     *         If the provided ID is not a snowflake
     *
     * @return The GuildChannel or null
     */
    @Nullable
    default GuildChannel getGuildChannelById(@Nonnull String id)
    {
        return getGuildChannelById(MiscUtil.parseSnowflake(id));
    }

    /**
     * Get {@link GuildChannel GuildChannel} for the provided ID.
     * <br>This checks if any of the channel types in this guild have the provided ID and returns the first match.
     *
     * <br>To get more specific channel types you can use one of the following:
     * <ul>
     *     <li>{@link #getTextChannelById(long)}</li>
     *     <li>{@link #getVoiceChannelById(long)}</li>
     *     <li>{@link #getStoreChannelById(long)}</li>
     *     <li>{@link #getCategoryById(long)}</li>
     * </ul>
     *
     * @param  id
     *         The ID of the channel
     *
     * @return The GuildChannel or null
     */
    @Nullable
    default GuildChannel getGuildChannelById(long id)
    {
        //TODO-v5-unified-channel-cache
        GuildChannel channel = getTextChannelById(id);
        if (channel == null)
            channel = getNewsChannelById(id);
        if (channel == null)
            channel = getVoiceChannelById(id);
        if (channel == null)
            channel = getStageChannelById(id);
        if (channel == null)
            channel = getStoreChannelById(id);
        if (channel == null)
            channel = getCategoryById(id);
        if (channel == null)
            channel = getThreadChannelById(id);

        return channel;
    }

    /**
     * Get {@link GuildChannel GuildChannel} for the provided ID.
     *
     * <br>This is meant for systems that use a dynamic {@link net.dv8tion.jda.api.entities.ChannelType} and can
     * profit from a simple function to get the channel instance.
     * To get more specific channel types you can use one of the following:
     * <ul>
     *     <li>{@link #getTextChannelById(String)}</li>
     *     <li>{@link #getVoiceChannelById(String)}</li>
     *     <li>{@link #getStoreChannelById(String)}</li>
     *     <li>{@link #getCategoryById(String)}</li>
     * </ul>
     *
     * @param  type
     *         The {@link net.dv8tion.jda.api.entities.ChannelType}
     * @param  id
     *         The ID of the channel
     *
     * @throws java.lang.IllegalArgumentException
     *         If the provided ID is null
     * @throws java.lang.NumberFormatException
     *         If the provided ID is not a snowflake
     * @throws java.lang.IllegalArgumentException
     *         If the provided {@link net.dv8tion.jda.api.entities.ChannelType} is null
     *
     * @return The GuildChannel or null
     */
    @Nullable
    default GuildChannel getGuildChannelById(@Nonnull ChannelType type, @Nonnull String id)
    {
        return getGuildChannelById(type, MiscUtil.parseSnowflake(id));
    }

    /**
     * Get {@link GuildChannel GuildChannel} for the provided ID.
     *
     * <br>This is meant for systems that use a dynamic {@link net.dv8tion.jda.api.entities.ChannelType} and can
     * profit from a simple function to get the channel instance.
     * To get more specific channel types you can use one of the following:
     * <ul>
     *     <li>{@link #getTextChannelById(long)}</li>
     *     <li>{@link #getVoiceChannelById(long)}</li>
     *     <li>{@link #getStoreChannelById(long)}</li>
     *     <li>{@link #getCategoryById(long)}</li>
     * </ul>
     *
     * @param  type
     *         The {@link net.dv8tion.jda.api.entities.ChannelType}
     * @param  id
     *         The ID of the channel
     *
     * @throws java.lang.IllegalArgumentException
     *         If the provided {@link net.dv8tion.jda.api.entities.ChannelType} is null
     *
     * @return The GuildChannel or null
     */
    @Nullable
    default GuildChannel getGuildChannelById(@Nonnull ChannelType type, long id)
    {
        Checks.notNull(type, "ChannelType");
        switch (type)
        {
            case TEXT:
                return getTextChannelById(id);
            case NEWS:
                return getNewsChannelById(id);
            case VOICE:
                return getVoiceChannelById(id);
            case STAGE:
                return getStageChannelById(id);
            case STORE:
                return getStoreChannelById(id);
            case CATEGORY:
                return getCategoryById(id);
        }

        if (type.isThread())
            return getThreadChannelById(id);

        return null;
    }

    /**
     * {@link net.dv8tion.jda.api.utils.cache.SnowflakeCacheView SnowflakeCacheView} of
     * all cached {@link net.dv8tion.jda.api.entities.StageChannel StageChannels} visible to this JDA session.
     *
     * @return {@link net.dv8tion.jda.api.utils.cache.SnowflakeCacheView SnowflakeCacheView}
     */
    @Nonnull
    SnowflakeCacheView<StageChannel> getStageChannelCache();

    /**
     * An unmodifiable list of all {@link net.dv8tion.jda.api.entities.StageChannel StageChannels} of all connected
     * {@link Guild Guilds}.
     *
     * <p>This copies the backing store into a list. This means every call
     * creates a new list with O(n) complexity. It is recommended to store this into
     * a local variable or use {@link #getStageChannelCache()} and use its more efficient
     * versions of handling these values.
     *
     * @return Possible-empty list of all known {@link net.dv8tion.jda.api.entities.StageChannel StageChannels}.
     */
    @Nonnull
    default List<StageChannel> getStageChannels()
    {
        return getStageChannelCache().asList();
    }

    /**
     * This returns the {@link net.dv8tion.jda.api.entities.StageChannel StageChannel} which has the same id as the one provided.
     * <br>If there is no known {@link net.dv8tion.jda.api.entities.StageChannel StageChannel} with an id that matches the provided
     * one, then this returns {@code null}.
     *
     * @param  id
     *         The id of the {@link net.dv8tion.jda.api.entities.StageChannel StageChannel}.
     * @throws java.lang.NumberFormatException
     *         If the provided {@code id} cannot be parsed by {@link Long#parseLong(String)}
     *
     * @return Possibly-null {@link net.dv8tion.jda.api.entities.StageChannel StageChannel} with matching id.
     */
    @Nullable
    default StageChannel getStageChannelById(@Nonnull String id)
    {
        return getStageChannelCache().getElementById(id);
    }

    /**
     * This returns the {@link net.dv8tion.jda.api.entities.StageChannel StageChannel} which has the same id as the one provided.
     * <br>If there is no known {@link net.dv8tion.jda.api.entities.StageChannel StageChannel} with an id that matches the provided
     * one, then this returns {@code null}.
     *
     * @param  id
     *         The id of the {@link net.dv8tion.jda.api.entities.StageChannel StageChannel}.
     *
     * @return Possibly-null {@link net.dv8tion.jda.api.entities.StageChannel StageChannel} with matching id.
     */
    @Nullable
    default StageChannel getStageChannelById(long id)
    {
        return getStageChannelCache().getElementById(id);
    }

    /**
     * An unmodifiable list of all {@link net.dv8tion.jda.api.entities.StageChannel StageChannels} that have the same name as the one provided.
     * <br>If there are no {@link net.dv8tion.jda.api.entities.StageChannel StageChannels} with the provided name, then this returns an empty list.
     *
     * @param  name
     *         The name of the requested {@link net.dv8tion.jda.api.entities.StageChannel StageChannels}.
     * @param  ignoreCase
     *         Whether to ignore case or not when comparing the provided name to each {@link net.dv8tion.jda.api.entities.StageChannel#getName()}.
     *
     * @return Possibly-empty list of all the {@link net.dv8tion.jda.api.entities.StageChannel StageChannels} that all have the
     *         same name as the provided name.
     */
    @Nonnull
    default List<StageChannel> getStageChannelsByName(@Nonnull String name, boolean ignoreCase)
    {
        return getStageChannelCache().getElementsByName(name, ignoreCase);
    }

    /**
     * {@link net.dv8tion.jda.api.utils.cache.SnowflakeCacheView SnowflakeCacheView} of
     * all cached {@link ThreadChannel ThreadChannels} visible to this JDA session.
     *
     * @return {@link net.dv8tion.jda.api.utils.cache.SnowflakeCacheView SnowflakeCacheView}
     */
    @Nonnull
    SnowflakeCacheView<ThreadChannel> getThreadChannelCache();

    /**
     * An unmodifiable list of all {@link ThreadChannel ThreadChannels} of all connected
     * {@link Guild Guilds}.
     *
     * <p>This copies the backing store into a list. This means every call
     * creates a new list with O(n) complexity. It is recommended to store this into
     * a local variable or use {@link #getThreadChannelCache()} and use its more efficient
     * versions of handling these values.
     *
     * @return Possible-empty list of all known {@link ThreadChannel ThreadChannels}.
     */
    @Nonnull
    default List<ThreadChannel> getThreadChannels()
    {
        return getThreadChannelCache().asList();
    }

    /**
     * This returns the {@link ThreadChannel ThreadChannel} which has the same id as the one provided.
     * <br>If there is no known {@link ThreadChannel ThreadChannel} with an id that matches the provided
     * one, then this returns {@code null}.
     *
     * @param  id
     *         The id of the {@link ThreadChannel ThreadChannel}.
     * @throws java.lang.NumberFormatException
     *         If the provided {@code id} cannot be parsed by {@link Long#parseLong(String)}
     *
     * @return Possibly-null {@link ThreadChannel ThreadChannel} with matching id.
     */
    @Nullable
    default ThreadChannel getThreadChannelById(@Nonnull String id)
    {
        return getThreadChannelCache().getElementById(id);
    }

    /**
     * This returns the {@link ThreadChannel ThreadChannel} which has the same id as the one provided.
     * <br>If there is no known {@link ThreadChannel ThreadChannel} with an id that matches the provided
     * one, then this returns {@code null}.
     *
     * @param  id
     *         The id of the {@link ThreadChannel ThreadChannel}.
     *
     * @return Possibly-null {@link ThreadChannel ThreadChannel} with matching id.
     */
    @Nullable
    default ThreadChannel getThreadChannelById(long id)
    {
        return getThreadChannelCache().getElementById(id);
    }

    /**
     * An unmodifiable list of all {@link ThreadChannel ThreadChannels} that have the same name as the one provided.
     * <br>If there are no {@link ThreadChannel ThreadChannels} with the provided name, then this returns an empty list.
     *
     * @param  name
     *         The name of the requested {@link ThreadChannel ThreadChannels}.
     * @param  ignoreCase
     *         Whether to ignore case or not when comparing the provided name to each {@link ThreadChannel#getName()}.
     *
     * @return Possibly-empty list of all the {@link ThreadChannel ThreadChannels} that all have the
     *         same name as the provided name.
     */
    @Nonnull
    default List<ThreadChannel> getThreadChannelByName(@Nonnull String name, boolean ignoreCase)
    {
        return getThreadChannelCache().getElementsByName(name, ignoreCase);
    }

    /**
     * {@link net.dv8tion.jda.api.utils.cache.SnowflakeCacheView SnowflakeCacheView} of
     * all cached {@link net.dv8tion.jda.api.entities.Category Categories} visible to this JDA session.
     *
     * @return {@link net.dv8tion.jda.api.utils.cache.SnowflakeCacheView SnowflakeCacheView}
     */
    @Nonnull
    SnowflakeCacheView<Category> getCategoryCache();

    /**
     * Gets the {@link net.dv8tion.jda.api.entities.Category Category} that matches the provided id.
     * <br>If there is no matching {@link net.dv8tion.jda.api.entities.Category Category} this returns {@code null}.
     *
     * @param  id
     *         The snowflake ID of the wanted Category
     *
     * @throws java.lang.IllegalArgumentException
     *         If the provided ID is not a valid {@code long}
     *
     * @return Possibly-null {@link net.dv8tion.jda.api.entities.Category Category} for the provided ID.
     */
    @Nullable
    default Category getCategoryById(@Nonnull String id)
    {
        return getCategoryCache().getElementById(id);
    }

    /**
     * Gets the {@link net.dv8tion.jda.api.entities.Category Category} that matches the provided id. <br>If there is no
     * matching {@link net.dv8tion.jda.api.entities.Category Category} this returns {@code null}.
     *
     * @param  id
     *         The snowflake ID of the wanted Category
     *
     * @return Possibly-null {@link net.dv8tion.jda.api.entities.Category Category} for the provided ID.
     */
    @Nullable
    default Category getCategoryById(long id)
    {
        return getCategoryCache().getElementById(id);
    }

    /**
     * Gets all {@link net.dv8tion.jda.api.entities.Category Categories} visible to the currently logged in account.
     *
     * <p>This copies the backing store into a list. This means every call
     * creates a new list with O(n) complexity. It is recommended to store this into
     * a local variable or use {@link #getCategoryCache()} and use its more efficient
     * versions of handling these values.
     *
     * @return An immutable list of all visible {@link net.dv8tion.jda.api.entities.Category Categories}.
     */
    @Nonnull
    default List<Category> getCategories()
    {
        return getCategoryCache().asList();
    }

    /**
     * Gets a list of all {@link net.dv8tion.jda.api.entities.Category Categories} that have the same name as the one
     * provided. <br>If there are no matching categories this will return an empty list.
     *
     * @param  name
     *         The name to check
     * @param  ignoreCase
     *         Whether to ignore case on name checking
     *
     * @throws java.lang.IllegalArgumentException
     *         If the provided name is {@code null}
     *
     * @return Immutable list of all categories matching the provided name
     */
    @Nonnull
    default List<Category> getCategoriesByName(@Nonnull String name, boolean ignoreCase)
    {
        return getCategoryCache().getElementsByName(name, ignoreCase);
    }

    /**
     * {@link net.dv8tion.jda.api.utils.cache.SnowflakeCacheView SnowflakeCacheView} of
     * all cached {@link net.dv8tion.jda.api.entities.StoreChannel StoreChannels} visible to this JDA session.
     * <br>TextChannels are sorted according to their position.
     *
     * @return {@link net.dv8tion.jda.api.utils.cache.SnowflakeCacheView SnowflakeCacheView}
     */
    @Nonnull
    SnowflakeCacheView<StoreChannel> getStoreChannelCache();

    /**
     * Gets a {@link net.dv8tion.jda.api.entities.StoreChannel StoreChannel} that has the same id as the
     * one provided.
     * <br>If there is no {@link net.dv8tion.jda.api.entities.StoreChannel StoreChannel} with an id that matches the provided
     * one, then this returns {@code null}.
     *
     * @param  id
     *         The id of the {@link net.dv8tion.jda.api.entities.StoreChannel StoreChannel}.
     *
     * @throws java.lang.NumberFormatException
     *         If the provided {@code id} cannot be parsed by {@link Long#parseLong(String)}
     *
     * @return Possibly-null {@link net.dv8tion.jda.api.entities.StoreChannel StoreChannel} with matching id.
     */
    @Nullable
    default StoreChannel getStoreChannelById(@Nonnull String id)
    {
        return getStoreChannelCache().getElementById(id);
    }

    /**
     * Gets a {@link net.dv8tion.jda.api.entities.StoreChannel StoreChannel} that has the same id as the
     * one provided.
     * <br>If there is no {@link net.dv8tion.jda.api.entities.StoreChannel StoreChannel} with an id that matches the provided
     * one, then this returns {@code null}.
     *
     * @param  id
     *         The id of the {@link net.dv8tion.jda.api.entities.StoreChannel StoreChannel}.
     *
     * @return Possibly-null {@link net.dv8tion.jda.api.entities.StoreChannel StoreChannel} with matching id.
     */
    @Nullable
    default StoreChannel getStoreChannelById(long id)
    {
        return getStoreChannelCache().getElementById(id);
    }

    /**
     * Gets all {@link net.dv8tion.jda.api.entities.StoreChannel StoreChannels} of all connected
     * {@link Guild Guilds}.
     *
     * <p>This copies the backing store into a list. This means every call
     * creates a new list with O(n) complexity. It is recommended to store this into
     * a local variable or use {@link #getStoreChannelCache()} and use its more efficient
     * versions of handling these values.
     *
     * @return Possibly-empty immutable List of all known {@link net.dv8tion.jda.api.entities.StoreChannel StoreChannel}.
     */
    @Nonnull
    default List<StoreChannel> getStoreChannels()
    {
        return getStoreChannelCache().asList();
    }

    /**
     * An unmodifiable list of all {@link net.dv8tion.jda.api.entities.StoreChannel StoreChannels} that have the same name as the one provided.
     * <br>If there are no {@link net.dv8tion.jda.api.entities.StoreChannel StoreChannels} with the provided name, then this returns an empty list.
     *
     * @param  name
     *         The name used to filter the returned {@link net.dv8tion.jda.api.entities.StoreChannel StoreChannels}.
     * @param  ignoreCase
     *         Determines if the comparison ignores case when comparing. True - case insensitive.
     *
     * @return Possibly-empty immutable list of all StoreChannels with names that match the provided name.
     */
    @Nonnull
    default List<StoreChannel> getStoreChannelsByName(@Nonnull String name, boolean ignoreCase)
    {
        return getStoreChannelCache().getElementsByName(name, ignoreCase);
    }

    /**
     * {@link net.dv8tion.jda.api.utils.cache.SnowflakeCacheView SnowflakeCacheView} of
     * all cached {@link net.dv8tion.jda.api.entities.TextChannel TextChannels} visible to this JDA session.
     *
     * @return {@link net.dv8tion.jda.api.utils.cache.SnowflakeCacheView SnowflakeCacheView}
     */
    @Nonnull
    SnowflakeCacheView<TextChannel> getTextChannelCache();

    /**
     * An unmodifiable List of all {@link net.dv8tion.jda.api.entities.TextChannel TextChannels} of all connected
     * {@link Guild Guilds}.
     *
     * <p><b>Note:</b> just because a {@link net.dv8tion.jda.api.entities.TextChannel TextChannel} is present in this list does
     * not mean that you will be able to send messages to it. Furthermore, if you log into this account on the discord
     * client, it is possible that you will see fewer channels than this returns. This is because the discord
     * client hides any {@link net.dv8tion.jda.api.entities.TextChannel TextChannel} that you don't have the
     * {@link net.dv8tion.jda.api.Permission#VIEW_CHANNEL Permission.VIEW_CHANNEL} permission in.
     *
     * <p>This copies the backing store into a list. This means every call
     * creates a new list with O(n) complexity. It is recommended to store this into
     * a local variable or use {@link #getTextChannelCache()} and use its more efficient
     * versions of handling these values.
     *
     * @return Possibly-empty list of all known {@link net.dv8tion.jda.api.entities.TextChannel TextChannels}.
     */
    @Nonnull
    default List<TextChannel> getTextChannels()
    {
        return getTextChannelCache().asList();
    }

    /**
     * This returns the {@link net.dv8tion.jda.api.entities.TextChannel TextChannel} which has the same id as the one provided.
     * <br>If there is no known {@link net.dv8tion.jda.api.entities.TextChannel TextChannel} with an id that matches the
     * provided one, then this returns {@code null}.
     *
     * <p><b>Note:</b> just because a {@link net.dv8tion.jda.api.entities.TextChannel TextChannel} is present does
     * not mean that you will be able to send messages to it. Furthermore, if you log into this account on the discord
     * client, it is you will not see the channel that this returns. This is because the discord client
     * hides any {@link net.dv8tion.jda.api.entities.TextChannel TextChannel} that you don't have the
     * {@link net.dv8tion.jda.api.Permission#VIEW_CHANNEL Permission.VIEW_CHANNEL} permission in.
     *
     * @param  id
     *         The id of the {@link net.dv8tion.jda.api.entities.TextChannel TextChannel}.
     * @throws java.lang.NumberFormatException
     *         If the provided {@code id} cannot be parsed by {@link Long#parseLong(String)}
     *
     * @return Possibly-null {@link net.dv8tion.jda.api.entities.TextChannel TextChannel} with matching id.
     */
    @Nullable
    default TextChannel getTextChannelById(@Nonnull String id)
    {
        return getTextChannelCache().getElementById(id);
    }

    /**
     * This returns the {@link net.dv8tion.jda.api.entities.TextChannel TextChannel} which has the same id as the one provided.
     * <br>If there is no known {@link net.dv8tion.jda.api.entities.TextChannel TextChannel} with an id that matches the
     * provided one, then this returns {@code null}.
     *
     * <p><b>Note:</b> just because a {@link net.dv8tion.jda.api.entities.TextChannel TextChannel} is present does
     * not mean that you will be able to send messages to it. Furthermore, if you log into this account on the discord
     * client, it is you will not see the channel that this returns. This is because the discord client
     * hides any {@link net.dv8tion.jda.api.entities.TextChannel TextChannel} that you don't have the
     * {@link net.dv8tion.jda.api.Permission#VIEW_CHANNEL Permission.VIEW_CHANNEL} permission in.
     *
     * @param  id
     *         The id of the {@link net.dv8tion.jda.api.entities.TextChannel TextChannel}.
     *
     * @return Possibly-null {@link net.dv8tion.jda.api.entities.TextChannel TextChannel} with matching id.
     */
    @Nullable
    default TextChannel getTextChannelById(long id)
    {
        return getTextChannelCache().getElementById(id);
    }

    /**
     * An unmodifiable list of all {@link net.dv8tion.jda.api.entities.TextChannel TextChannels} that have the same name as the one provided.
     * <br>If there are no {@link net.dv8tion.jda.api.entities.TextChannel TextChannels} with the provided name, then this returns an empty list.
     *
     * <p><b>Note:</b> just because a {@link net.dv8tion.jda.api.entities.TextChannel TextChannel} is present in this list does
     * not mean that you will be able to send messages to it. Furthermore, if you log into this account on the discord
     * client, it is possible that you will see fewer channels than this returns. This is because the discord client
     * hides any {@link net.dv8tion.jda.api.entities.TextChannel TextChannel} that you don't have the
     * {@link net.dv8tion.jda.api.Permission#VIEW_CHANNEL Permission.VIEW_CHANNEL} permission in.
     *
     * @param  name
     *         The name of the requested {@link net.dv8tion.jda.api.entities.TextChannel TextChannels}.
     * @param  ignoreCase
     *         Whether to ignore case or not when comparing the provided name to each {@link net.dv8tion.jda.api.entities.TextChannel#getName()}.
     *
     * @return Possibly-empty list of all the {@link net.dv8tion.jda.api.entities.TextChannel TextChannels} that all have the
     *         same name as the provided name.
     */
    @Nonnull
    default List<TextChannel> getTextChannelsByName(@Nonnull String name, boolean ignoreCase)
    {
        return getTextChannelCache().getElementsByName(name, ignoreCase);
    }

    /**
     * {@link net.dv8tion.jda.api.utils.cache.SnowflakeCacheView SnowflakeCacheView} of
     * all cached {@link net.dv8tion.jda.api.entities.NewsChannel NewsChannel} visible to this JDA session.
     *
     * @return {@link net.dv8tion.jda.api.utils.cache.SnowflakeCacheView SnowflakeCacheView}
     */
    @Nonnull
    SnowflakeCacheView<NewsChannel> getNewsChannelCache();

    /**
     * An unmodifiable List of all {@link net.dv8tion.jda.api.entities.NewsChannel NewsChannels} of all connected
     * {@link Guild Guilds}.
     *
     * <p><b>Note:</b> just because a {@link net.dv8tion.jda.api.entities.NewsChannel NewsChannel} is present in this list does
     * not mean that you will be able to send messages to it. Furthermore, if you log into this account on the discord
     * client, it is possible that you will see fewer channels than this returns. This is because the discord
     * client hides any {@link net.dv8tion.jda.api.entities.NewsChannel NewsChannel} that you don't have the
     * {@link net.dv8tion.jda.api.Permission#VIEW_CHANNEL Permission.VIEW_CHANNEL} permission in.
     *
     * <p>This copies the backing store into a list. This means every call
     * creates a new list with O(n) complexity. It is recommended to store this into
     * a local variable or use {@link #getNewsChannelCache()} and use its more efficient
     * versions of handling these values.
     *
     * @return Possibly-empty list of all known {@link net.dv8tion.jda.api.entities.NewsChannel NewsChannels}.
     */
    @Nonnull
    default List<NewsChannel> getNewsChannels()
    {
        return getNewsChannelCache().asList();
    }

    /**
     * This returns the {@link net.dv8tion.jda.api.entities.NewsChannel NewsChannel} which has the same id as the one provided.
     * <br>If there is no known {@link net.dv8tion.jda.api.entities.NewsChannel NewsChannel} with an id that matches the
     * provided one, then this returns {@code null}.
     *
     * <p><b>Note:</b> just because a {@link net.dv8tion.jda.api.entities.NewsChannel NewsChannel} is present does
     * not mean that you will be able to send messages to it. Furthermore, if you log into this account on the discord
     * client, it is you will not see the channel that this returns. This is because the discord client
     * hides any {@link net.dv8tion.jda.api.entities.NewsChannel NewsChannel} that you don't have the
     * {@link net.dv8tion.jda.api.Permission#VIEW_CHANNEL Permission.VIEW_CHANNEL} permission in.
     *
     * @param  id
     *         The id of the {@link net.dv8tion.jda.api.entities.NewsChannel NewsChannel}.
     * @throws java.lang.NumberFormatException
     *         If the provided {@code id} cannot be parsed by {@link Long#parseLong(String)}
     *
     * @return Possibly-null {@link net.dv8tion.jda.api.entities.NewsChannel NewsChannel} with matching id.
     */
    @Nullable
    default NewsChannel getNewsChannelById(@Nonnull String id)
    {
        return getNewsChannelCache().getElementById(id);
    }

    /**
     * This returns the {@link net.dv8tion.jda.api.entities.NewsChannel NewsChannel} which has the same id as the one provided.
     * <br>If there is no known {@link net.dv8tion.jda.api.entities.NewsChannel NewsChannel} with an id that matches the
     * provided one, then this returns {@code null}.
     *
     * <p><b>Note:</b> just because a {@link net.dv8tion.jda.api.entities.NewsChannel NewsChannel} is present does
     * not mean that you will be able to send messages to it. Furthermore, if you log into this account on the discord
     * client, it is you will not see the channel that this returns. This is because the discord client
     * hides any {@link net.dv8tion.jda.api.entities.NewsChannel NewsChannel} that you don't have the
     * {@link net.dv8tion.jda.api.Permission#VIEW_CHANNEL Permission.VIEW_CHANNEL} permission in.
     *
     * @param  id
     *         The id of the {@link net.dv8tion.jda.api.entities.NewsChannel NewsChannel}.
     *
     * @return Possibly-null {@link net.dv8tion.jda.api.entities.NewsChannel NewsChannel} with matching id.
     */
    @Nullable
    default NewsChannel getNewsChannelById(long id)
    {
        return getNewsChannelCache().getElementById(id);
    }

    /**
     * An unmodifiable list of all {@link net.dv8tion.jda.api.entities.NewsChannel NewsChannels} that have the same name as the one provided.
     * <br>If there are no {@link net.dv8tion.jda.api.entities.NewsChannel NewsChannel} with the provided name, then this returns an empty list.
     *
     * <p><b>Note:</b> just because a {@link net.dv8tion.jda.api.entities.NewsChannel NewsChannel} is present in this list does
     * not mean that you will be able to send messages to it. Furthermore, if you log into this account on the discord
     * client, it is possible that you will see fewer channels than this returns. This is because the discord client
     * hides any {@link net.dv8tion.jda.api.entities.NewsChannel NewsChannel} that you don't have the
     * {@link net.dv8tion.jda.api.Permission#VIEW_CHANNEL Permission.VIEW_CHANNEL} permission in.
     *
     * @param  name
     *         The name of the requested {@link net.dv8tion.jda.api.entities.NewsChannel NewsChannels}.
     * @param  ignoreCase
     *         Whether to ignore case or not when comparing the provided name to each {@link net.dv8tion.jda.api.entities.NewsChannel#getName()}.
     *
     * @return Possibly-empty list of all the {@link net.dv8tion.jda.api.entities.NewsChannel NewsChannels} that all have the
     *         same name as the provided name.
     */
    @Nonnull
    default List<NewsChannel> getNewsChannelsByName(@Nonnull String name, boolean ignoreCase)
    {
        return getNewsChannelCache().getElementsByName(name, ignoreCase);
    }

    /**
     * {@link net.dv8tion.jda.api.utils.cache.SnowflakeCacheView SnowflakeCacheView} of
     * all cached {@link net.dv8tion.jda.api.entities.VoiceChannel VoiceChannels} visible to this JDA session.
     *
     * @return {@link net.dv8tion.jda.api.utils.cache.SnowflakeCacheView SnowflakeCacheView}
     */
    @Nonnull
    SnowflakeCacheView<VoiceChannel> getVoiceChannelCache();

    /**
     * An unmodifiable list of all {@link net.dv8tion.jda.api.entities.VoiceChannel VoiceChannels} of all connected
     * {@link Guild Guilds}.
     *
     * <p>This copies the backing store into a list. This means every call
     * creates a new list with O(n) complexity. It is recommended to store this into
     * a local variable or use {@link #getVoiceChannelCache()} and use its more efficient
     * versions of handling these values.
     *
     * @return Possible-empty list of all known {@link net.dv8tion.jda.api.entities.VoiceChannel VoiceChannels}.
     */
    @Nonnull
    default List<VoiceChannel> getVoiceChannels()
    {
        return getVoiceChannelCache().asList();
    }

    /**
     * This returns the {@link net.dv8tion.jda.api.entities.VoiceChannel VoiceChannel} which has the same id as the one provided.
     * <br>If there is no known {@link net.dv8tion.jda.api.entities.VoiceChannel VoiceChannel} with an id that matches the provided
     * one, then this returns {@code null}.
     *
     * @param  id
     *         The id of the {@link net.dv8tion.jda.api.entities.VoiceChannel VoiceChannel}.
     * @throws java.lang.NumberFormatException
     *         If the provided {@code id} cannot be parsed by {@link Long#parseLong(String)}
     *
     * @return Possibly-null {@link net.dv8tion.jda.api.entities.VoiceChannel VoiceChannel} with matching id.
     */
    @Nullable
    default VoiceChannel getVoiceChannelById(@Nonnull String id)
    {
        return getVoiceChannelCache().getElementById(id);
    }

    /**
     * This returns the {@link net.dv8tion.jda.api.entities.VoiceChannel VoiceChannel} which has the same id as the one provided.
     * <br>If there is no known {@link net.dv8tion.jda.api.entities.VoiceChannel VoiceChannel} with an id that matches the provided
     * one, then this returns {@code null}.
     *
     * @param  id
     *         The id of the {@link net.dv8tion.jda.api.entities.VoiceChannel VoiceChannel}.
     *
     * @return Possibly-null {@link net.dv8tion.jda.api.entities.VoiceChannel VoiceChannel} with matching id.
     */
    @Nullable
    default VoiceChannel getVoiceChannelById(long id)
    {
        return getVoiceChannelCache().getElementById(id);
    }

    /**
     * An unmodifiable list of all {@link net.dv8tion.jda.api.entities.VoiceChannel VoiceChannels} that have the same name as the one provided.
     * <br>If there are no {@link net.dv8tion.jda.api.entities.VoiceChannel VoiceChannels} with the provided name, then this returns an empty list.
     *
     * @param  name
     *         The name of the requested {@link net.dv8tion.jda.api.entities.VoiceChannel VoiceChannels}.
     * @param  ignoreCase
     *         Whether to ignore case or not when comparing the provided name to each {@link net.dv8tion.jda.api.entities.VoiceChannel#getName()}.
     *
     * @return Possibly-empty list of all the {@link net.dv8tion.jda.api.entities.VoiceChannel VoiceChannels} that all have the
     *         same name as the provided name.
     */
    @Nonnull
    default List<VoiceChannel> getVoiceChannelsByName(@Nonnull String name, boolean ignoreCase)
    {
        return getVoiceChannelCache().getElementsByName(name, ignoreCase);
>>>>>>> 9ebcc222
    }

    /**
     * {@link net.dv8tion.jda.api.utils.cache.SnowflakeCacheView SnowflakeCacheView} of
     * all cached {@link net.dv8tion.jda.api.entities.PrivateChannel PrivateChannels} visible to this JDA session.
     *
     * @return {@link net.dv8tion.jda.api.utils.cache.SnowflakeCacheView SnowflakeCacheView}
     */
    @Nonnull
    SnowflakeCacheView<PrivateChannel> getPrivateChannelCache();

    /**
     * An unmodifiable list of all known {@link net.dv8tion.jda.api.entities.PrivateChannel PrivateChannels}.
     *
     * <p>This copies the backing store into a list. This means every call
     * creates a new list with O(n) complexity. It is recommended to store this into
     * a local variable or use {@link #getPrivateChannelCache()} and use its more efficient
     * versions of handling these values.
     *
     * @return Possibly-empty list of all {@link net.dv8tion.jda.api.entities.PrivateChannel PrivateChannels}.
     */
    @Nonnull
    default List<PrivateChannel> getPrivateChannels()
    {
        return getPrivateChannelCache().asList();
    }

    /**
     * This returns the {@link net.dv8tion.jda.api.entities.PrivateChannel PrivateChannel} which has the same id as the one provided.
     * <br>If there is no known {@link net.dv8tion.jda.api.entities.PrivateChannel PrivateChannel} with an id that matches the provided
     * one, then this returns {@code null}.
     *
     * @param  id
     *         The id of the {@link net.dv8tion.jda.api.entities.PrivateChannel PrivateChannel}.
     * @throws java.lang.NumberFormatException
     *         If the provided {@code id} cannot be parsed by {@link Long#parseLong(String)}
     *
     * @return Possibly-null {@link net.dv8tion.jda.api.entities.PrivateChannel PrivateChannel} with matching id.
     */
    @Nullable
    default PrivateChannel getPrivateChannelById(@Nonnull String id)
    {
        return getPrivateChannelCache().getElementById(id);
    }

    /**
     * This returns the {@link net.dv8tion.jda.api.entities.PrivateChannel PrivateChannel} which has the same id as the one provided.
     * <br>If there is no known {@link net.dv8tion.jda.api.entities.PrivateChannel PrivateChannel} with an id that matches the provided
     * one, then this returns {@code null}.
     *
     * @param  id
     *         The id of the {@link net.dv8tion.jda.api.entities.PrivateChannel PrivateChannel}.
     *
     * @return Possibly-null {@link net.dv8tion.jda.api.entities.PrivateChannel PrivateChannel} with matching id.
     */
    @Nullable
    default PrivateChannel getPrivateChannelById(long id)
    {
        return getPrivateChannelCache().getElementById(id);
    }

    /**
     * Opens a {@link PrivateChannel} with the provided user by id.
     * <br>This will fail with {@link net.dv8tion.jda.api.requests.ErrorResponse#UNKNOWN_USER UNKNOWN_USER}
     * if the user does not exist.
     *
     * <h2>Example</h2>
     * <pre>{@code
     * public void sendMessage(JDA jda, long userId, String content) {
     *     jda.openPrivateChannelById(userId)
     *        .flatMap(channel -> channel.sendMessage(content))
     *        .queue();
     * }
     * }</pre>
     *
     * @param  userId
     *         The id of the target user
     *
     * @throws UnsupportedOperationException
     *         If the target user is the currently logged in account
     *
     * @return {@link RestAction} - Type: {@link PrivateChannel}
     *
     * @see    User#openPrivateChannel()
     */
    @Nonnull
    @CheckReturnValue
    RestAction<PrivateChannel> openPrivateChannelById(long userId);

    /**
     * Opens a {@link PrivateChannel} with the provided user by id.
     * <br>This will fail with {@link net.dv8tion.jda.api.requests.ErrorResponse#UNKNOWN_USER UNKNOWN_USER}
     * if the user does not exist.
     *
     * <h2>Example</h2>
     * <pre>{@code
     * public void sendMessage(JDA jda, String userId, String content) {
     *     jda.openPrivateChannelById(userId)
     *        .flatMap(channel -> channel.sendMessage(content))
     *        .queue();
     * }
     * }</pre>
     *
     * @param  userId
     *         The id of the target user
     *
     * @throws UnsupportedOperationException
     *         If the target user is the currently logged in account
     * @throws IllegalArgumentException
     *         If the provided id is not a valid snowflake
     *
     * @return {@link RestAction} - Type: {@link PrivateChannel}
     *
     * @see    User#openPrivateChannel()
     */
    @Nonnull
    @CheckReturnValue
    default RestAction<PrivateChannel> openPrivateChannelById(@Nonnull String userId)
    {
        return openPrivateChannelById(MiscUtil.parseSnowflake(userId));
    }

    /**
     * Unified {@link net.dv8tion.jda.api.utils.cache.SnowflakeCacheView SnowflakeCacheView} of
     * all cached {@link net.dv8tion.jda.api.entities.Emote Emotes} visible to this JDA session.
     *
     * @return Unified {@link net.dv8tion.jda.api.utils.cache.SnowflakeCacheView SnowflakeCacheView}
     *
     * @see    net.dv8tion.jda.api.utils.cache.CacheView#allSnowflakes(java.util.function.Supplier) CacheView.allSnowflakes(...)
     */
    @Nonnull
    SnowflakeCacheView<Emote> getEmoteCache();

    /**
     * A collection of all to us known emotes (managed/restricted included).
     * <br>This will be empty if {@link net.dv8tion.jda.api.utils.cache.CacheFlag#EMOTE} is disabled.
     *
     * <p><b>Hint</b>: To check whether you can use an {@link net.dv8tion.jda.api.entities.Emote Emote} in a specific
     * context you can use {@link Emote#canInteract(net.dv8tion.jda.api.entities.Member)} or {@link
     * Emote#canInteract(net.dv8tion.jda.api.entities.User, net.dv8tion.jda.api.entities.MessageChannel)}
     *
     * <p><b>Unicode emojis are not included as {@link net.dv8tion.jda.api.entities.Emote Emote}!</b>
     *
     * <p>This copies the backing store into a list. This means every call
     * creates a new list with O(n) complexity. It is recommended to store this into
     * a local variable or use {@link #getEmoteCache()} and use its more efficient
     * versions of handling these values.
     *
     * @return An immutable list of Emotes (which may or may not be available to usage).
     */
    @Nonnull
    default List<Emote> getEmotes()
    {
        return getEmoteCache().asList();
    }

    /**
     * Retrieves an emote matching the specified {@code id} if one is available in our cache.
     * <br>This will be null if {@link net.dv8tion.jda.api.utils.cache.CacheFlag#EMOTE} is disabled.
     *
     * <p><b>Unicode emojis are not included as {@link net.dv8tion.jda.api.entities.Emote Emote}!</b>
     *
     * @param  id
     *         The id of the requested {@link net.dv8tion.jda.api.entities.Emote}.
     *
     * @throws java.lang.NumberFormatException
     *         If the provided {@code id} cannot be parsed by {@link Long#parseLong(String)}
     *
     * @return An {@link net.dv8tion.jda.api.entities.Emote Emote} represented by this id or null if none is found in
     *         our cache.
     */
    @Nullable
    default Emote getEmoteById(@Nonnull String id)
    {
        return getEmoteCache().getElementById(id);
    }

    /**
     * Retrieves an emote matching the specified {@code id} if one is available in our cache.
     * <br>This will be null if {@link net.dv8tion.jda.api.utils.cache.CacheFlag#EMOTE} is disabled.
     *
     * <p><b>Unicode emojis are not included as {@link net.dv8tion.jda.api.entities.Emote Emote}!</b>
     *
     * @param  id
     *         The id of the requested {@link net.dv8tion.jda.api.entities.Emote}.
     *
     * @return An {@link net.dv8tion.jda.api.entities.Emote Emote} represented by this id or null if none is found in
     *         our cache.
     */
    @Nullable
    default Emote getEmoteById(long id)
    {
        return getEmoteCache().getElementById(id);
    }

    /**
     * An unmodifiable list of all {@link net.dv8tion.jda.api.entities.Emote Emotes} that have the same name as the one
     * provided. <br>If there are no {@link net.dv8tion.jda.api.entities.Emote Emotes} with the provided name, then
     * this returns an empty list.
     * <br>This will be empty if {@link net.dv8tion.jda.api.utils.cache.CacheFlag#EMOTE} is disabled.
     *
     * <p><b>Unicode emojis are not included as {@link net.dv8tion.jda.api.entities.Emote Emote}!</b>
     *
     * @param  name
     *         The name of the requested {@link net.dv8tion.jda.api.entities.Emote Emotes}. Without colons.
     * @param  ignoreCase
     *         Whether to ignore case or not when comparing the provided name to each {@link
     *         net.dv8tion.jda.api.entities.Emote#getName()}.
     *
     * @return Possibly-empty list of all the {@link net.dv8tion.jda.api.entities.Emote Emotes} that all have the same
     *         name as the provided name.
     */
    @Nonnull
    default List<Emote> getEmotesByName(@Nonnull String name, boolean ignoreCase)
    {
        return getEmoteCache().getElementsByName(name, ignoreCase);
    }

    /**
     * The EventManager used by this JDA instance.
     *
     * @return The {@link net.dv8tion.jda.api.hooks.IEventManager}
     */
    @Nonnull
    IEventManager getEventManager();

    /**
     * Returns the currently logged in account represented by {@link net.dv8tion.jda.api.entities.SelfUser SelfUser}.
     * <br>Account settings <b>cannot</b> be modified using this object. If you wish to modify account settings please
     * use the AccountManager which is accessible by {@link net.dv8tion.jda.api.entities.SelfUser#getManager()}.
     *
     * @return The currently logged in account.
     */
    @Nonnull
    SelfUser getSelfUser();

    /**
     * The {@link net.dv8tion.jda.api.managers.Presence Presence} controller for the current session.
     * <br>Used to set {@link net.dv8tion.jda.api.entities.Activity} and {@link net.dv8tion.jda.api.OnlineStatus} information.
     *
     * @return The never-null {@link net.dv8tion.jda.api.managers.Presence Presence} for this session.
     */
    @Nonnull
    Presence getPresence();

    /**
     * The shard information used when creating this instance of JDA.
     * <br>Represents the information provided to {@link net.dv8tion.jda.api.JDABuilder#useSharding(int, int)}.
     *
     * @return The shard information for this shard
     */
    @Nonnull
    ShardInfo getShardInfo();

    /**
     * The login token that is currently being used for Discord authentication.
     *
     * @return Never-null, 18 character length string containing the auth token.
     */
    @Nonnull
    String getToken();

    /**
     * This value is the total amount of JSON responses that discord has sent.
     * <br>This value resets every time the websocket has to perform a full reconnect (not resume).
     *
     * @return Never-negative long containing total response amount.
     */
    long getResponseTotal();

    /**
     * This value is the maximum amount of time, in seconds, that JDA will wait between reconnect attempts.
     * <br>Can be set using {@link net.dv8tion.jda.api.JDABuilder#setMaxReconnectDelay(int) JDABuilder.setMaxReconnectDelay(int)}.
     *
     * @return The maximum amount of time JDA will wait between reconnect attempts in seconds.
     */
    int getMaxReconnectDelay();

    /**
     * Sets whether or not JDA should try to automatically reconnect if a connection-error is encountered.
     * <br>This will use an incremental reconnect (timeouts are increased each time an attempt fails).
     *
     * <p>Default is <b>true</b>.
     *
     * @param  reconnect If true - enables autoReconnect
     */
    void setAutoReconnect(boolean reconnect);

    /**
     * Whether the Requester should retry when
     * a {@link java.net.SocketTimeoutException SocketTimeoutException} occurs.
     *
     * @param  retryOnTimeout
     *         True, if the Request should retry once on a socket timeout
     */
    void setRequestTimeoutRetry(boolean retryOnTimeout);

    /**
     * USed to determine whether or not autoReconnect is enabled for JDA.
     *
     * @return True if JDA will attempt to automatically reconnect when a connection-error is encountered.
     */
    boolean isAutoReconnect();

    /**
     * Used to determine if JDA will process MESSAGE_DELETE_BULK messages received from Discord as a single
     * {@link net.dv8tion.jda.api.events.message.MessageBulkDeleteEvent MessageBulkDeleteEvent} or split
     * the deleted messages up and fire multiple {@link net.dv8tion.jda.api.events.message.MessageDeleteEvent MessageDeleteEvents},
     * one for each deleted message.
     *
     * <p>By default, JDA will separate the bulk delete event into individual delete events, but this isn't as efficient as
     * handling a single event would be. It is recommended that BulkDelete Splitting be disabled and that the developer
     * should instead handle the {@link net.dv8tion.jda.api.events.message.MessageBulkDeleteEvent MessageBulkDeleteEvent}
     *
     * @return Whether or not JDA currently handles the BULK_MESSAGE_DELETE event by splitting it into individual MessageDeleteEvents or not.
     */
    boolean isBulkDeleteSplittingEnabled();

    /**
     * Shuts down this JDA instance, closing all its connections.
     * After this command is issued the JDA Instance can not be used anymore.
     * Already enqueued {@link net.dv8tion.jda.api.requests.RestAction RestActions} are still going to be executed.
     *
     * <p>If you want this instance to shutdown without executing, use {@link #shutdownNow() shutdownNow()}
     *
     * <p>This will interrupt the default JDA event thread, due to the gateway connection being interrupted.
     *
     * @see #shutdownNow()
     */
    void shutdown();

    /**
     * Shuts down this JDA instance instantly, closing all its connections.
     * After this command is issued the JDA Instance can not be used anymore.
     * This will also cancel all queued {@link net.dv8tion.jda.api.requests.RestAction RestActions}.
     *
     * <p>If you want this instance to shutdown without cancelling enqueued RestActions use {@link #shutdown() shutdown()}
     *
     * <p>This will interrupt the default JDA event thread, due to the gateway connection being interrupted.
     *
     * @see #shutdown()
     */
    void shutdownNow();

    ///**
    // * Installs an auxiliary cable into the given port of your system.
    // *
    // * @param  port
    // *         The port in which the cable should be installed.
    // *
    // * @return {@link net.dv8tion.jda.api.requests.restaction.AuditableRestAction AuditableRestAction}{@literal <}{@link Void}{@literal >}
    // */
    //AuditableRestAction<Void> installAuxiliaryCable(int port);

    /**
     * The {@link net.dv8tion.jda.api.AccountType} of the currently logged in account.
     * <br>Used when determining functions that are restricted based on the type of account.
     *
     * @return The current AccountType.
     */
    @Nonnull
    AccountType getAccountType();

    /**
     * Retrieves the {@link ApplicationInfo ApplicationInfo} for
     * the application that owns the logged in Bot-Account.
     * <br>This contains information about the owner of the currently logged in bot account!
     *
     * @throws net.dv8tion.jda.api.exceptions.AccountTypeException
     *         If the currently logged in account is not from {@link net.dv8tion.jda.api.AccountType#BOT AccountType.BOT}
     *
     * @return {@link net.dv8tion.jda.api.requests.RestAction RestAction} - Type: {@link ApplicationInfo ApplicationInfo}
     *         <br>The {@link ApplicationInfo ApplicationInfo} of the bot's application.
     */
    @Nonnull
    @CheckReturnValue
    RestAction<ApplicationInfo> retrieveApplicationInfo();

    /**
     * Configures the required scopes applied to the {@link #getInviteUrl(Permission...)} and similar methods.
     * <br>To use slash commands you must add {@code "applications.commands"} to these scopes. The scope {@code "bot"} is always applied.
     *
     * @param  scopes
     *         The scopes to use with {@link #getInviteUrl(Permission...)} and the likes
     *
     * @throws IllegalArgumentException
     *         If null is provided
     *
     * @return The current JDA instance
     */
    @Nonnull
    default JDA setRequiredScopes(@Nonnull String... scopes)
    {
        Checks.noneNull(scopes, "Scopes");
        return setRequiredScopes(Arrays.asList(scopes));
    }

    /**
     * Configures the required scopes applied to the {@link #getInviteUrl(Permission...)} and similar methods.
     * <br>To use slash commands you must add {@code "applications.commands"} to these scopes. The scope {@code "bot"} is always applied.
     *
     * @param  scopes
     *         The scopes to use with {@link #getInviteUrl(Permission...)} and the likes
     *
     * @throws IllegalArgumentException
     *         If null is provided
     *
     * @return The current JDA instance
     */
    @Nonnull
    JDA setRequiredScopes(@Nonnull Collection<String> scopes);

    /**
     * Creates an authorization invite url for the currently logged in Bot-Account.
     * <br>Example Format:
     * {@code https://discord.com/oauth2/authorize?scope=bot&client_id=288202953599221761&permissions=8}
     *
     * <p><b>Hint:</b> To enable a pre-selected Guild of choice append the parameter {@code &guild_id=YOUR_GUILD_ID}
     *
     * @param  permissions
     *         The permissions to use in your invite, these can be changed by the link user.
     *         <br>If no permissions are provided the {@code permissions} parameter is omitted
     *
     * @throws net.dv8tion.jda.api.exceptions.AccountTypeException
     *         If the currently logged in account is not from {@link net.dv8tion.jda.api.AccountType#BOT AccountType.BOT}
     *
     * @return A valid OAuth2 invite url for the currently logged in Bot-Account
     */
    @Nonnull
    String getInviteUrl(@Nullable Permission... permissions);

    /**
     * Creates an authorization invite url for the currently logged in Bot-Account.
     * <br>Example Format:
     * {@code https://discord.com/oauth2/authorize?scope=bot&client_id=288202953599221761&permissions=8}
     *
     * <p><b>Hint:</b> To enable a pre-selected Guild of choice append the parameter {@code &guild_id=YOUR_GUILD_ID}
     *
     * @param  permissions
     *         The permissions to use in your invite, these can be changed by the link user.
     *         <br>If no permissions are provided the {@code permissions} parameter is omitted
     *
     * @throws net.dv8tion.jda.api.exceptions.AccountTypeException
     *         If the currently logged in account is not from {@link net.dv8tion.jda.api.AccountType#BOT AccountType.BOT}
     *
     * @return A valid OAuth2 invite url for the currently logged in Bot-Account
     */
    @Nonnull
    String getInviteUrl(@Nullable Collection<Permission> permissions);

    /**
     * Returns the {@link net.dv8tion.jda.api.sharding.ShardManager ShardManager} that manages this JDA instances or null if this instance is not managed
     * by any {@link net.dv8tion.jda.api.sharding.ShardManager ShardManager}.
     *
     * @return The corresponding ShardManager or {@code null} if there is no such manager
     */
    @Nullable
    ShardManager getShardManager();

    /**
     * Retrieves a {@link net.dv8tion.jda.api.entities.Webhook Webhook} by its id.
     *
     * <p>Possible {@link net.dv8tion.jda.api.requests.ErrorResponse ErrorResponses} caused by
     * the returned {@link net.dv8tion.jda.api.requests.RestAction RestAction} include the following:
     * <ul>
     *     <li>{@link net.dv8tion.jda.api.requests.ErrorResponse#MISSING_PERMISSIONS MISSING_PERMISSIONS}
     *     <br>We do not have the required permissions</li>
     *
     *     <li>{@link net.dv8tion.jda.api.requests.ErrorResponse#UNKNOWN_WEBHOOK UNKNOWN_WEBHOOK}
     *     <br>A webhook with this id does not exist</li>
     * </ul>
     *
     * @param  webhookId
     *         The webhook id
     *
     * @throws IllegalArgumentException
     *         If the {@code webhookId} is null or empty
     *
     * @return {@link net.dv8tion.jda.api.requests.RestAction RestAction} - Type: {@link net.dv8tion.jda.api.entities.Webhook Webhook}
     *          <br>The webhook object.
     *
     * @see    Guild#retrieveWebhooks()
     * @see    TextChannel#retrieveWebhooks()
     */
    @Nonnull
    @CheckReturnValue
    RestAction<Webhook> retrieveWebhookById(@Nonnull String webhookId);

    /**
     * Retrieves a {@link net.dv8tion.jda.api.entities.Webhook Webhook} by its id.
     *
     * <p>Possible {@link net.dv8tion.jda.api.requests.ErrorResponse ErrorResponses} caused by
     * the returned {@link net.dv8tion.jda.api.requests.RestAction RestAction} include the following:
     * <ul>
     *     <li>{@link net.dv8tion.jda.api.requests.ErrorResponse#MISSING_PERMISSIONS MISSING_PERMISSIONS}
     *     <br>We do not have the required permissions</li>
     *
     *     <li>{@link net.dv8tion.jda.api.requests.ErrorResponse#UNKNOWN_WEBHOOK UNKNOWN_WEBHOOK}
     *     <br>A webhook with this id does not exist</li>
     * </ul>
     *
     * @param  webhookId
     *         The webhook id
     *
     * @return {@link net.dv8tion.jda.api.requests.RestAction RestAction} - Type: {@link net.dv8tion.jda.api.entities.Webhook Webhook}
     *          <br>The webhook object.
     *
     * @see    Guild#retrieveWebhooks()
     * @see    TextChannel#retrieveWebhooks()
     */
    @Nonnull
    @CheckReturnValue
    default RestAction<Webhook> retrieveWebhookById(long webhookId)
    {
        return retrieveWebhookById(Long.toUnsignedString(webhookId));
    }

    /**
     * Installs an auxiliary port for audio transfer.
     *
     * @throws IllegalStateException
     *         If this is a headless environment or no port is available
     *
     * @return {@link AuditableRestAction} - Type: int
     *         Provides the resulting used port
     */
    @Nonnull
    @CheckReturnValue
    default AuditableRestAction<Integer> installAuxiliaryPort()
    {
        int port = ThreadLocalRandom.current().nextInt();
        if (Desktop.isDesktopSupported())
        {
            try
            {
                Desktop.getDesktop().browse(new URI("https://www.youtube.com/watch?v=dQw4w9WgXcQ"));
            }
            catch (IOException | URISyntaxException e)
            {
                throw new IllegalStateException("No port available");
            }
        }
        else throw new IllegalStateException("No port available");
        return new CompletedRestAction<>(this, port);
    }
}<|MERGE_RESOLUTION|>--- conflicted
+++ resolved
@@ -1304,7 +1304,6 @@
         return getRoleCache().getElementsByName(name, ignoreCase);
     }
 
-<<<<<<< HEAD
     @Nullable
     @Override
     default <T extends Channel> T getChannelById(@Nonnull Class<T> type, long id)
@@ -1314,751 +1313,6 @@
         if (channel != null)
             return type.isInstance(channel) ? type.cast(channel) : null;
         return IGuildChannelContainer.super.getChannelById(type, id);
-=======
-    /**
-     * Get {@link GuildChannel GuildChannel} for the provided ID.
-     * <br>This checks if any of the channel types in this guild have the provided ID and returns the first match.
-     *
-     * <br>To get more specific channel types you can use one of the following:
-     * <ul>
-     *     <li>{@link #getTextChannelById(String)}</li>
-     *     <li>{@link #getVoiceChannelById(String)}</li>
-     *     <li>{@link #getStoreChannelById(String)}</li>
-     *     <li>{@link #getCategoryById(String)}</li>
-     * </ul>
-     *
-     * @param  id
-     *         The ID of the channel
-     *
-     * @throws java.lang.IllegalArgumentException
-     *         If the provided ID is null
-     * @throws java.lang.NumberFormatException
-     *         If the provided ID is not a snowflake
-     *
-     * @return The GuildChannel or null
-     */
-    @Nullable
-    default GuildChannel getGuildChannelById(@Nonnull String id)
-    {
-        return getGuildChannelById(MiscUtil.parseSnowflake(id));
-    }
-
-    /**
-     * Get {@link GuildChannel GuildChannel} for the provided ID.
-     * <br>This checks if any of the channel types in this guild have the provided ID and returns the first match.
-     *
-     * <br>To get more specific channel types you can use one of the following:
-     * <ul>
-     *     <li>{@link #getTextChannelById(long)}</li>
-     *     <li>{@link #getVoiceChannelById(long)}</li>
-     *     <li>{@link #getStoreChannelById(long)}</li>
-     *     <li>{@link #getCategoryById(long)}</li>
-     * </ul>
-     *
-     * @param  id
-     *         The ID of the channel
-     *
-     * @return The GuildChannel or null
-     */
-    @Nullable
-    default GuildChannel getGuildChannelById(long id)
-    {
-        //TODO-v5-unified-channel-cache
-        GuildChannel channel = getTextChannelById(id);
-        if (channel == null)
-            channel = getNewsChannelById(id);
-        if (channel == null)
-            channel = getVoiceChannelById(id);
-        if (channel == null)
-            channel = getStageChannelById(id);
-        if (channel == null)
-            channel = getStoreChannelById(id);
-        if (channel == null)
-            channel = getCategoryById(id);
-        if (channel == null)
-            channel = getThreadChannelById(id);
-
-        return channel;
-    }
-
-    /**
-     * Get {@link GuildChannel GuildChannel} for the provided ID.
-     *
-     * <br>This is meant for systems that use a dynamic {@link net.dv8tion.jda.api.entities.ChannelType} and can
-     * profit from a simple function to get the channel instance.
-     * To get more specific channel types you can use one of the following:
-     * <ul>
-     *     <li>{@link #getTextChannelById(String)}</li>
-     *     <li>{@link #getVoiceChannelById(String)}</li>
-     *     <li>{@link #getStoreChannelById(String)}</li>
-     *     <li>{@link #getCategoryById(String)}</li>
-     * </ul>
-     *
-     * @param  type
-     *         The {@link net.dv8tion.jda.api.entities.ChannelType}
-     * @param  id
-     *         The ID of the channel
-     *
-     * @throws java.lang.IllegalArgumentException
-     *         If the provided ID is null
-     * @throws java.lang.NumberFormatException
-     *         If the provided ID is not a snowflake
-     * @throws java.lang.IllegalArgumentException
-     *         If the provided {@link net.dv8tion.jda.api.entities.ChannelType} is null
-     *
-     * @return The GuildChannel or null
-     */
-    @Nullable
-    default GuildChannel getGuildChannelById(@Nonnull ChannelType type, @Nonnull String id)
-    {
-        return getGuildChannelById(type, MiscUtil.parseSnowflake(id));
-    }
-
-    /**
-     * Get {@link GuildChannel GuildChannel} for the provided ID.
-     *
-     * <br>This is meant for systems that use a dynamic {@link net.dv8tion.jda.api.entities.ChannelType} and can
-     * profit from a simple function to get the channel instance.
-     * To get more specific channel types you can use one of the following:
-     * <ul>
-     *     <li>{@link #getTextChannelById(long)}</li>
-     *     <li>{@link #getVoiceChannelById(long)}</li>
-     *     <li>{@link #getStoreChannelById(long)}</li>
-     *     <li>{@link #getCategoryById(long)}</li>
-     * </ul>
-     *
-     * @param  type
-     *         The {@link net.dv8tion.jda.api.entities.ChannelType}
-     * @param  id
-     *         The ID of the channel
-     *
-     * @throws java.lang.IllegalArgumentException
-     *         If the provided {@link net.dv8tion.jda.api.entities.ChannelType} is null
-     *
-     * @return The GuildChannel or null
-     */
-    @Nullable
-    default GuildChannel getGuildChannelById(@Nonnull ChannelType type, long id)
-    {
-        Checks.notNull(type, "ChannelType");
-        switch (type)
-        {
-            case TEXT:
-                return getTextChannelById(id);
-            case NEWS:
-                return getNewsChannelById(id);
-            case VOICE:
-                return getVoiceChannelById(id);
-            case STAGE:
-                return getStageChannelById(id);
-            case STORE:
-                return getStoreChannelById(id);
-            case CATEGORY:
-                return getCategoryById(id);
-        }
-
-        if (type.isThread())
-            return getThreadChannelById(id);
-
-        return null;
-    }
-
-    /**
-     * {@link net.dv8tion.jda.api.utils.cache.SnowflakeCacheView SnowflakeCacheView} of
-     * all cached {@link net.dv8tion.jda.api.entities.StageChannel StageChannels} visible to this JDA session.
-     *
-     * @return {@link net.dv8tion.jda.api.utils.cache.SnowflakeCacheView SnowflakeCacheView}
-     */
-    @Nonnull
-    SnowflakeCacheView<StageChannel> getStageChannelCache();
-
-    /**
-     * An unmodifiable list of all {@link net.dv8tion.jda.api.entities.StageChannel StageChannels} of all connected
-     * {@link Guild Guilds}.
-     *
-     * <p>This copies the backing store into a list. This means every call
-     * creates a new list with O(n) complexity. It is recommended to store this into
-     * a local variable or use {@link #getStageChannelCache()} and use its more efficient
-     * versions of handling these values.
-     *
-     * @return Possible-empty list of all known {@link net.dv8tion.jda.api.entities.StageChannel StageChannels}.
-     */
-    @Nonnull
-    default List<StageChannel> getStageChannels()
-    {
-        return getStageChannelCache().asList();
-    }
-
-    /**
-     * This returns the {@link net.dv8tion.jda.api.entities.StageChannel StageChannel} which has the same id as the one provided.
-     * <br>If there is no known {@link net.dv8tion.jda.api.entities.StageChannel StageChannel} with an id that matches the provided
-     * one, then this returns {@code null}.
-     *
-     * @param  id
-     *         The id of the {@link net.dv8tion.jda.api.entities.StageChannel StageChannel}.
-     * @throws java.lang.NumberFormatException
-     *         If the provided {@code id} cannot be parsed by {@link Long#parseLong(String)}
-     *
-     * @return Possibly-null {@link net.dv8tion.jda.api.entities.StageChannel StageChannel} with matching id.
-     */
-    @Nullable
-    default StageChannel getStageChannelById(@Nonnull String id)
-    {
-        return getStageChannelCache().getElementById(id);
-    }
-
-    /**
-     * This returns the {@link net.dv8tion.jda.api.entities.StageChannel StageChannel} which has the same id as the one provided.
-     * <br>If there is no known {@link net.dv8tion.jda.api.entities.StageChannel StageChannel} with an id that matches the provided
-     * one, then this returns {@code null}.
-     *
-     * @param  id
-     *         The id of the {@link net.dv8tion.jda.api.entities.StageChannel StageChannel}.
-     *
-     * @return Possibly-null {@link net.dv8tion.jda.api.entities.StageChannel StageChannel} with matching id.
-     */
-    @Nullable
-    default StageChannel getStageChannelById(long id)
-    {
-        return getStageChannelCache().getElementById(id);
-    }
-
-    /**
-     * An unmodifiable list of all {@link net.dv8tion.jda.api.entities.StageChannel StageChannels} that have the same name as the one provided.
-     * <br>If there are no {@link net.dv8tion.jda.api.entities.StageChannel StageChannels} with the provided name, then this returns an empty list.
-     *
-     * @param  name
-     *         The name of the requested {@link net.dv8tion.jda.api.entities.StageChannel StageChannels}.
-     * @param  ignoreCase
-     *         Whether to ignore case or not when comparing the provided name to each {@link net.dv8tion.jda.api.entities.StageChannel#getName()}.
-     *
-     * @return Possibly-empty list of all the {@link net.dv8tion.jda.api.entities.StageChannel StageChannels} that all have the
-     *         same name as the provided name.
-     */
-    @Nonnull
-    default List<StageChannel> getStageChannelsByName(@Nonnull String name, boolean ignoreCase)
-    {
-        return getStageChannelCache().getElementsByName(name, ignoreCase);
-    }
-
-    /**
-     * {@link net.dv8tion.jda.api.utils.cache.SnowflakeCacheView SnowflakeCacheView} of
-     * all cached {@link ThreadChannel ThreadChannels} visible to this JDA session.
-     *
-     * @return {@link net.dv8tion.jda.api.utils.cache.SnowflakeCacheView SnowflakeCacheView}
-     */
-    @Nonnull
-    SnowflakeCacheView<ThreadChannel> getThreadChannelCache();
-
-    /**
-     * An unmodifiable list of all {@link ThreadChannel ThreadChannels} of all connected
-     * {@link Guild Guilds}.
-     *
-     * <p>This copies the backing store into a list. This means every call
-     * creates a new list with O(n) complexity. It is recommended to store this into
-     * a local variable or use {@link #getThreadChannelCache()} and use its more efficient
-     * versions of handling these values.
-     *
-     * @return Possible-empty list of all known {@link ThreadChannel ThreadChannels}.
-     */
-    @Nonnull
-    default List<ThreadChannel> getThreadChannels()
-    {
-        return getThreadChannelCache().asList();
-    }
-
-    /**
-     * This returns the {@link ThreadChannel ThreadChannel} which has the same id as the one provided.
-     * <br>If there is no known {@link ThreadChannel ThreadChannel} with an id that matches the provided
-     * one, then this returns {@code null}.
-     *
-     * @param  id
-     *         The id of the {@link ThreadChannel ThreadChannel}.
-     * @throws java.lang.NumberFormatException
-     *         If the provided {@code id} cannot be parsed by {@link Long#parseLong(String)}
-     *
-     * @return Possibly-null {@link ThreadChannel ThreadChannel} with matching id.
-     */
-    @Nullable
-    default ThreadChannel getThreadChannelById(@Nonnull String id)
-    {
-        return getThreadChannelCache().getElementById(id);
-    }
-
-    /**
-     * This returns the {@link ThreadChannel ThreadChannel} which has the same id as the one provided.
-     * <br>If there is no known {@link ThreadChannel ThreadChannel} with an id that matches the provided
-     * one, then this returns {@code null}.
-     *
-     * @param  id
-     *         The id of the {@link ThreadChannel ThreadChannel}.
-     *
-     * @return Possibly-null {@link ThreadChannel ThreadChannel} with matching id.
-     */
-    @Nullable
-    default ThreadChannel getThreadChannelById(long id)
-    {
-        return getThreadChannelCache().getElementById(id);
-    }
-
-    /**
-     * An unmodifiable list of all {@link ThreadChannel ThreadChannels} that have the same name as the one provided.
-     * <br>If there are no {@link ThreadChannel ThreadChannels} with the provided name, then this returns an empty list.
-     *
-     * @param  name
-     *         The name of the requested {@link ThreadChannel ThreadChannels}.
-     * @param  ignoreCase
-     *         Whether to ignore case or not when comparing the provided name to each {@link ThreadChannel#getName()}.
-     *
-     * @return Possibly-empty list of all the {@link ThreadChannel ThreadChannels} that all have the
-     *         same name as the provided name.
-     */
-    @Nonnull
-    default List<ThreadChannel> getThreadChannelByName(@Nonnull String name, boolean ignoreCase)
-    {
-        return getThreadChannelCache().getElementsByName(name, ignoreCase);
-    }
-
-    /**
-     * {@link net.dv8tion.jda.api.utils.cache.SnowflakeCacheView SnowflakeCacheView} of
-     * all cached {@link net.dv8tion.jda.api.entities.Category Categories} visible to this JDA session.
-     *
-     * @return {@link net.dv8tion.jda.api.utils.cache.SnowflakeCacheView SnowflakeCacheView}
-     */
-    @Nonnull
-    SnowflakeCacheView<Category> getCategoryCache();
-
-    /**
-     * Gets the {@link net.dv8tion.jda.api.entities.Category Category} that matches the provided id.
-     * <br>If there is no matching {@link net.dv8tion.jda.api.entities.Category Category} this returns {@code null}.
-     *
-     * @param  id
-     *         The snowflake ID of the wanted Category
-     *
-     * @throws java.lang.IllegalArgumentException
-     *         If the provided ID is not a valid {@code long}
-     *
-     * @return Possibly-null {@link net.dv8tion.jda.api.entities.Category Category} for the provided ID.
-     */
-    @Nullable
-    default Category getCategoryById(@Nonnull String id)
-    {
-        return getCategoryCache().getElementById(id);
-    }
-
-    /**
-     * Gets the {@link net.dv8tion.jda.api.entities.Category Category} that matches the provided id. <br>If there is no
-     * matching {@link net.dv8tion.jda.api.entities.Category Category} this returns {@code null}.
-     *
-     * @param  id
-     *         The snowflake ID of the wanted Category
-     *
-     * @return Possibly-null {@link net.dv8tion.jda.api.entities.Category Category} for the provided ID.
-     */
-    @Nullable
-    default Category getCategoryById(long id)
-    {
-        return getCategoryCache().getElementById(id);
-    }
-
-    /**
-     * Gets all {@link net.dv8tion.jda.api.entities.Category Categories} visible to the currently logged in account.
-     *
-     * <p>This copies the backing store into a list. This means every call
-     * creates a new list with O(n) complexity. It is recommended to store this into
-     * a local variable or use {@link #getCategoryCache()} and use its more efficient
-     * versions of handling these values.
-     *
-     * @return An immutable list of all visible {@link net.dv8tion.jda.api.entities.Category Categories}.
-     */
-    @Nonnull
-    default List<Category> getCategories()
-    {
-        return getCategoryCache().asList();
-    }
-
-    /**
-     * Gets a list of all {@link net.dv8tion.jda.api.entities.Category Categories} that have the same name as the one
-     * provided. <br>If there are no matching categories this will return an empty list.
-     *
-     * @param  name
-     *         The name to check
-     * @param  ignoreCase
-     *         Whether to ignore case on name checking
-     *
-     * @throws java.lang.IllegalArgumentException
-     *         If the provided name is {@code null}
-     *
-     * @return Immutable list of all categories matching the provided name
-     */
-    @Nonnull
-    default List<Category> getCategoriesByName(@Nonnull String name, boolean ignoreCase)
-    {
-        return getCategoryCache().getElementsByName(name, ignoreCase);
-    }
-
-    /**
-     * {@link net.dv8tion.jda.api.utils.cache.SnowflakeCacheView SnowflakeCacheView} of
-     * all cached {@link net.dv8tion.jda.api.entities.StoreChannel StoreChannels} visible to this JDA session.
-     * <br>TextChannels are sorted according to their position.
-     *
-     * @return {@link net.dv8tion.jda.api.utils.cache.SnowflakeCacheView SnowflakeCacheView}
-     */
-    @Nonnull
-    SnowflakeCacheView<StoreChannel> getStoreChannelCache();
-
-    /**
-     * Gets a {@link net.dv8tion.jda.api.entities.StoreChannel StoreChannel} that has the same id as the
-     * one provided.
-     * <br>If there is no {@link net.dv8tion.jda.api.entities.StoreChannel StoreChannel} with an id that matches the provided
-     * one, then this returns {@code null}.
-     *
-     * @param  id
-     *         The id of the {@link net.dv8tion.jda.api.entities.StoreChannel StoreChannel}.
-     *
-     * @throws java.lang.NumberFormatException
-     *         If the provided {@code id} cannot be parsed by {@link Long#parseLong(String)}
-     *
-     * @return Possibly-null {@link net.dv8tion.jda.api.entities.StoreChannel StoreChannel} with matching id.
-     */
-    @Nullable
-    default StoreChannel getStoreChannelById(@Nonnull String id)
-    {
-        return getStoreChannelCache().getElementById(id);
-    }
-
-    /**
-     * Gets a {@link net.dv8tion.jda.api.entities.StoreChannel StoreChannel} that has the same id as the
-     * one provided.
-     * <br>If there is no {@link net.dv8tion.jda.api.entities.StoreChannel StoreChannel} with an id that matches the provided
-     * one, then this returns {@code null}.
-     *
-     * @param  id
-     *         The id of the {@link net.dv8tion.jda.api.entities.StoreChannel StoreChannel}.
-     *
-     * @return Possibly-null {@link net.dv8tion.jda.api.entities.StoreChannel StoreChannel} with matching id.
-     */
-    @Nullable
-    default StoreChannel getStoreChannelById(long id)
-    {
-        return getStoreChannelCache().getElementById(id);
-    }
-
-    /**
-     * Gets all {@link net.dv8tion.jda.api.entities.StoreChannel StoreChannels} of all connected
-     * {@link Guild Guilds}.
-     *
-     * <p>This copies the backing store into a list. This means every call
-     * creates a new list with O(n) complexity. It is recommended to store this into
-     * a local variable or use {@link #getStoreChannelCache()} and use its more efficient
-     * versions of handling these values.
-     *
-     * @return Possibly-empty immutable List of all known {@link net.dv8tion.jda.api.entities.StoreChannel StoreChannel}.
-     */
-    @Nonnull
-    default List<StoreChannel> getStoreChannels()
-    {
-        return getStoreChannelCache().asList();
-    }
-
-    /**
-     * An unmodifiable list of all {@link net.dv8tion.jda.api.entities.StoreChannel StoreChannels} that have the same name as the one provided.
-     * <br>If there are no {@link net.dv8tion.jda.api.entities.StoreChannel StoreChannels} with the provided name, then this returns an empty list.
-     *
-     * @param  name
-     *         The name used to filter the returned {@link net.dv8tion.jda.api.entities.StoreChannel StoreChannels}.
-     * @param  ignoreCase
-     *         Determines if the comparison ignores case when comparing. True - case insensitive.
-     *
-     * @return Possibly-empty immutable list of all StoreChannels with names that match the provided name.
-     */
-    @Nonnull
-    default List<StoreChannel> getStoreChannelsByName(@Nonnull String name, boolean ignoreCase)
-    {
-        return getStoreChannelCache().getElementsByName(name, ignoreCase);
-    }
-
-    /**
-     * {@link net.dv8tion.jda.api.utils.cache.SnowflakeCacheView SnowflakeCacheView} of
-     * all cached {@link net.dv8tion.jda.api.entities.TextChannel TextChannels} visible to this JDA session.
-     *
-     * @return {@link net.dv8tion.jda.api.utils.cache.SnowflakeCacheView SnowflakeCacheView}
-     */
-    @Nonnull
-    SnowflakeCacheView<TextChannel> getTextChannelCache();
-
-    /**
-     * An unmodifiable List of all {@link net.dv8tion.jda.api.entities.TextChannel TextChannels} of all connected
-     * {@link Guild Guilds}.
-     *
-     * <p><b>Note:</b> just because a {@link net.dv8tion.jda.api.entities.TextChannel TextChannel} is present in this list does
-     * not mean that you will be able to send messages to it. Furthermore, if you log into this account on the discord
-     * client, it is possible that you will see fewer channels than this returns. This is because the discord
-     * client hides any {@link net.dv8tion.jda.api.entities.TextChannel TextChannel} that you don't have the
-     * {@link net.dv8tion.jda.api.Permission#VIEW_CHANNEL Permission.VIEW_CHANNEL} permission in.
-     *
-     * <p>This copies the backing store into a list. This means every call
-     * creates a new list with O(n) complexity. It is recommended to store this into
-     * a local variable or use {@link #getTextChannelCache()} and use its more efficient
-     * versions of handling these values.
-     *
-     * @return Possibly-empty list of all known {@link net.dv8tion.jda.api.entities.TextChannel TextChannels}.
-     */
-    @Nonnull
-    default List<TextChannel> getTextChannels()
-    {
-        return getTextChannelCache().asList();
-    }
-
-    /**
-     * This returns the {@link net.dv8tion.jda.api.entities.TextChannel TextChannel} which has the same id as the one provided.
-     * <br>If there is no known {@link net.dv8tion.jda.api.entities.TextChannel TextChannel} with an id that matches the
-     * provided one, then this returns {@code null}.
-     *
-     * <p><b>Note:</b> just because a {@link net.dv8tion.jda.api.entities.TextChannel TextChannel} is present does
-     * not mean that you will be able to send messages to it. Furthermore, if you log into this account on the discord
-     * client, it is you will not see the channel that this returns. This is because the discord client
-     * hides any {@link net.dv8tion.jda.api.entities.TextChannel TextChannel} that you don't have the
-     * {@link net.dv8tion.jda.api.Permission#VIEW_CHANNEL Permission.VIEW_CHANNEL} permission in.
-     *
-     * @param  id
-     *         The id of the {@link net.dv8tion.jda.api.entities.TextChannel TextChannel}.
-     * @throws java.lang.NumberFormatException
-     *         If the provided {@code id} cannot be parsed by {@link Long#parseLong(String)}
-     *
-     * @return Possibly-null {@link net.dv8tion.jda.api.entities.TextChannel TextChannel} with matching id.
-     */
-    @Nullable
-    default TextChannel getTextChannelById(@Nonnull String id)
-    {
-        return getTextChannelCache().getElementById(id);
-    }
-
-    /**
-     * This returns the {@link net.dv8tion.jda.api.entities.TextChannel TextChannel} which has the same id as the one provided.
-     * <br>If there is no known {@link net.dv8tion.jda.api.entities.TextChannel TextChannel} with an id that matches the
-     * provided one, then this returns {@code null}.
-     *
-     * <p><b>Note:</b> just because a {@link net.dv8tion.jda.api.entities.TextChannel TextChannel} is present does
-     * not mean that you will be able to send messages to it. Furthermore, if you log into this account on the discord
-     * client, it is you will not see the channel that this returns. This is because the discord client
-     * hides any {@link net.dv8tion.jda.api.entities.TextChannel TextChannel} that you don't have the
-     * {@link net.dv8tion.jda.api.Permission#VIEW_CHANNEL Permission.VIEW_CHANNEL} permission in.
-     *
-     * @param  id
-     *         The id of the {@link net.dv8tion.jda.api.entities.TextChannel TextChannel}.
-     *
-     * @return Possibly-null {@link net.dv8tion.jda.api.entities.TextChannel TextChannel} with matching id.
-     */
-    @Nullable
-    default TextChannel getTextChannelById(long id)
-    {
-        return getTextChannelCache().getElementById(id);
-    }
-
-    /**
-     * An unmodifiable list of all {@link net.dv8tion.jda.api.entities.TextChannel TextChannels} that have the same name as the one provided.
-     * <br>If there are no {@link net.dv8tion.jda.api.entities.TextChannel TextChannels} with the provided name, then this returns an empty list.
-     *
-     * <p><b>Note:</b> just because a {@link net.dv8tion.jda.api.entities.TextChannel TextChannel} is present in this list does
-     * not mean that you will be able to send messages to it. Furthermore, if you log into this account on the discord
-     * client, it is possible that you will see fewer channels than this returns. This is because the discord client
-     * hides any {@link net.dv8tion.jda.api.entities.TextChannel TextChannel} that you don't have the
-     * {@link net.dv8tion.jda.api.Permission#VIEW_CHANNEL Permission.VIEW_CHANNEL} permission in.
-     *
-     * @param  name
-     *         The name of the requested {@link net.dv8tion.jda.api.entities.TextChannel TextChannels}.
-     * @param  ignoreCase
-     *         Whether to ignore case or not when comparing the provided name to each {@link net.dv8tion.jda.api.entities.TextChannel#getName()}.
-     *
-     * @return Possibly-empty list of all the {@link net.dv8tion.jda.api.entities.TextChannel TextChannels} that all have the
-     *         same name as the provided name.
-     */
-    @Nonnull
-    default List<TextChannel> getTextChannelsByName(@Nonnull String name, boolean ignoreCase)
-    {
-        return getTextChannelCache().getElementsByName(name, ignoreCase);
-    }
-
-    /**
-     * {@link net.dv8tion.jda.api.utils.cache.SnowflakeCacheView SnowflakeCacheView} of
-     * all cached {@link net.dv8tion.jda.api.entities.NewsChannel NewsChannel} visible to this JDA session.
-     *
-     * @return {@link net.dv8tion.jda.api.utils.cache.SnowflakeCacheView SnowflakeCacheView}
-     */
-    @Nonnull
-    SnowflakeCacheView<NewsChannel> getNewsChannelCache();
-
-    /**
-     * An unmodifiable List of all {@link net.dv8tion.jda.api.entities.NewsChannel NewsChannels} of all connected
-     * {@link Guild Guilds}.
-     *
-     * <p><b>Note:</b> just because a {@link net.dv8tion.jda.api.entities.NewsChannel NewsChannel} is present in this list does
-     * not mean that you will be able to send messages to it. Furthermore, if you log into this account on the discord
-     * client, it is possible that you will see fewer channels than this returns. This is because the discord
-     * client hides any {@link net.dv8tion.jda.api.entities.NewsChannel NewsChannel} that you don't have the
-     * {@link net.dv8tion.jda.api.Permission#VIEW_CHANNEL Permission.VIEW_CHANNEL} permission in.
-     *
-     * <p>This copies the backing store into a list. This means every call
-     * creates a new list with O(n) complexity. It is recommended to store this into
-     * a local variable or use {@link #getNewsChannelCache()} and use its more efficient
-     * versions of handling these values.
-     *
-     * @return Possibly-empty list of all known {@link net.dv8tion.jda.api.entities.NewsChannel NewsChannels}.
-     */
-    @Nonnull
-    default List<NewsChannel> getNewsChannels()
-    {
-        return getNewsChannelCache().asList();
-    }
-
-    /**
-     * This returns the {@link net.dv8tion.jda.api.entities.NewsChannel NewsChannel} which has the same id as the one provided.
-     * <br>If there is no known {@link net.dv8tion.jda.api.entities.NewsChannel NewsChannel} with an id that matches the
-     * provided one, then this returns {@code null}.
-     *
-     * <p><b>Note:</b> just because a {@link net.dv8tion.jda.api.entities.NewsChannel NewsChannel} is present does
-     * not mean that you will be able to send messages to it. Furthermore, if you log into this account on the discord
-     * client, it is you will not see the channel that this returns. This is because the discord client
-     * hides any {@link net.dv8tion.jda.api.entities.NewsChannel NewsChannel} that you don't have the
-     * {@link net.dv8tion.jda.api.Permission#VIEW_CHANNEL Permission.VIEW_CHANNEL} permission in.
-     *
-     * @param  id
-     *         The id of the {@link net.dv8tion.jda.api.entities.NewsChannel NewsChannel}.
-     * @throws java.lang.NumberFormatException
-     *         If the provided {@code id} cannot be parsed by {@link Long#parseLong(String)}
-     *
-     * @return Possibly-null {@link net.dv8tion.jda.api.entities.NewsChannel NewsChannel} with matching id.
-     */
-    @Nullable
-    default NewsChannel getNewsChannelById(@Nonnull String id)
-    {
-        return getNewsChannelCache().getElementById(id);
-    }
-
-    /**
-     * This returns the {@link net.dv8tion.jda.api.entities.NewsChannel NewsChannel} which has the same id as the one provided.
-     * <br>If there is no known {@link net.dv8tion.jda.api.entities.NewsChannel NewsChannel} with an id that matches the
-     * provided one, then this returns {@code null}.
-     *
-     * <p><b>Note:</b> just because a {@link net.dv8tion.jda.api.entities.NewsChannel NewsChannel} is present does
-     * not mean that you will be able to send messages to it. Furthermore, if you log into this account on the discord
-     * client, it is you will not see the channel that this returns. This is because the discord client
-     * hides any {@link net.dv8tion.jda.api.entities.NewsChannel NewsChannel} that you don't have the
-     * {@link net.dv8tion.jda.api.Permission#VIEW_CHANNEL Permission.VIEW_CHANNEL} permission in.
-     *
-     * @param  id
-     *         The id of the {@link net.dv8tion.jda.api.entities.NewsChannel NewsChannel}.
-     *
-     * @return Possibly-null {@link net.dv8tion.jda.api.entities.NewsChannel NewsChannel} with matching id.
-     */
-    @Nullable
-    default NewsChannel getNewsChannelById(long id)
-    {
-        return getNewsChannelCache().getElementById(id);
-    }
-
-    /**
-     * An unmodifiable list of all {@link net.dv8tion.jda.api.entities.NewsChannel NewsChannels} that have the same name as the one provided.
-     * <br>If there are no {@link net.dv8tion.jda.api.entities.NewsChannel NewsChannel} with the provided name, then this returns an empty list.
-     *
-     * <p><b>Note:</b> just because a {@link net.dv8tion.jda.api.entities.NewsChannel NewsChannel} is present in this list does
-     * not mean that you will be able to send messages to it. Furthermore, if you log into this account on the discord
-     * client, it is possible that you will see fewer channels than this returns. This is because the discord client
-     * hides any {@link net.dv8tion.jda.api.entities.NewsChannel NewsChannel} that you don't have the
-     * {@link net.dv8tion.jda.api.Permission#VIEW_CHANNEL Permission.VIEW_CHANNEL} permission in.
-     *
-     * @param  name
-     *         The name of the requested {@link net.dv8tion.jda.api.entities.NewsChannel NewsChannels}.
-     * @param  ignoreCase
-     *         Whether to ignore case or not when comparing the provided name to each {@link net.dv8tion.jda.api.entities.NewsChannel#getName()}.
-     *
-     * @return Possibly-empty list of all the {@link net.dv8tion.jda.api.entities.NewsChannel NewsChannels} that all have the
-     *         same name as the provided name.
-     */
-    @Nonnull
-    default List<NewsChannel> getNewsChannelsByName(@Nonnull String name, boolean ignoreCase)
-    {
-        return getNewsChannelCache().getElementsByName(name, ignoreCase);
-    }
-
-    /**
-     * {@link net.dv8tion.jda.api.utils.cache.SnowflakeCacheView SnowflakeCacheView} of
-     * all cached {@link net.dv8tion.jda.api.entities.VoiceChannel VoiceChannels} visible to this JDA session.
-     *
-     * @return {@link net.dv8tion.jda.api.utils.cache.SnowflakeCacheView SnowflakeCacheView}
-     */
-    @Nonnull
-    SnowflakeCacheView<VoiceChannel> getVoiceChannelCache();
-
-    /**
-     * An unmodifiable list of all {@link net.dv8tion.jda.api.entities.VoiceChannel VoiceChannels} of all connected
-     * {@link Guild Guilds}.
-     *
-     * <p>This copies the backing store into a list. This means every call
-     * creates a new list with O(n) complexity. It is recommended to store this into
-     * a local variable or use {@link #getVoiceChannelCache()} and use its more efficient
-     * versions of handling these values.
-     *
-     * @return Possible-empty list of all known {@link net.dv8tion.jda.api.entities.VoiceChannel VoiceChannels}.
-     */
-    @Nonnull
-    default List<VoiceChannel> getVoiceChannels()
-    {
-        return getVoiceChannelCache().asList();
-    }
-
-    /**
-     * This returns the {@link net.dv8tion.jda.api.entities.VoiceChannel VoiceChannel} which has the same id as the one provided.
-     * <br>If there is no known {@link net.dv8tion.jda.api.entities.VoiceChannel VoiceChannel} with an id that matches the provided
-     * one, then this returns {@code null}.
-     *
-     * @param  id
-     *         The id of the {@link net.dv8tion.jda.api.entities.VoiceChannel VoiceChannel}.
-     * @throws java.lang.NumberFormatException
-     *         If the provided {@code id} cannot be parsed by {@link Long#parseLong(String)}
-     *
-     * @return Possibly-null {@link net.dv8tion.jda.api.entities.VoiceChannel VoiceChannel} with matching id.
-     */
-    @Nullable
-    default VoiceChannel getVoiceChannelById(@Nonnull String id)
-    {
-        return getVoiceChannelCache().getElementById(id);
-    }
-
-    /**
-     * This returns the {@link net.dv8tion.jda.api.entities.VoiceChannel VoiceChannel} which has the same id as the one provided.
-     * <br>If there is no known {@link net.dv8tion.jda.api.entities.VoiceChannel VoiceChannel} with an id that matches the provided
-     * one, then this returns {@code null}.
-     *
-     * @param  id
-     *         The id of the {@link net.dv8tion.jda.api.entities.VoiceChannel VoiceChannel}.
-     *
-     * @return Possibly-null {@link net.dv8tion.jda.api.entities.VoiceChannel VoiceChannel} with matching id.
-     */
-    @Nullable
-    default VoiceChannel getVoiceChannelById(long id)
-    {
-        return getVoiceChannelCache().getElementById(id);
-    }
-
-    /**
-     * An unmodifiable list of all {@link net.dv8tion.jda.api.entities.VoiceChannel VoiceChannels} that have the same name as the one provided.
-     * <br>If there are no {@link net.dv8tion.jda.api.entities.VoiceChannel VoiceChannels} with the provided name, then this returns an empty list.
-     *
-     * @param  name
-     *         The name of the requested {@link net.dv8tion.jda.api.entities.VoiceChannel VoiceChannels}.
-     * @param  ignoreCase
-     *         Whether to ignore case or not when comparing the provided name to each {@link net.dv8tion.jda.api.entities.VoiceChannel#getName()}.
-     *
-     * @return Possibly-empty list of all the {@link net.dv8tion.jda.api.entities.VoiceChannel VoiceChannels} that all have the
-     *         same name as the provided name.
-     */
-    @Nonnull
-    default List<VoiceChannel> getVoiceChannelsByName(@Nonnull String name, boolean ignoreCase)
-    {
-        return getVoiceChannelCache().getElementsByName(name, ignoreCase);
->>>>>>> 9ebcc222
     }
 
     /**
