--- conflicted
+++ resolved
@@ -160,83 +160,8 @@
     }
 
     /**
-<<<<<<< HEAD
-     * The {@link net.dv8tion.jda.api.entities.TextChannel TextChannel} the Message was received in.
-     * <br>If this Message was not received in a {@link net.dv8tion.jda.api.entities.TextChannel TextChannel},
-     * this will throw an {@link java.lang.IllegalStateException}.
-     *
-     * @throws java.lang.IllegalStateException
-     *         If this was not sent in a {@link net.dv8tion.jda.api.entities.TextChannel}.
-     *
-     * @return The TextChannel the Message was received in
-     *
-     * @see    #isFromGuild()
-     * @see    #isFromType(ChannelType)
-     * @see    #getChannelType()
-     */
-    @Nonnull
-    public TextChannel getTextChannel()
-    {
-        if (!isFromType(ChannelType.TEXT))
-            throw new IllegalStateException("This message event did not happen in a text channel");
-        return (TextChannel) channel;
-    }
-
-    /**
-     * The {@link net.dv8tion.jda.api.entities.VoiceChannel VoiceChannel} the Message was received in.
-     * <br>If this Message was not received in a {@link net.dv8tion.jda.api.entities.VoiceChannel VoiceChannel},
-     * this will throw an {@link java.lang.IllegalStateException}.
-     *
-     * @throws java.lang.IllegalStateException
-     *         If this was not sent in a {@link net.dv8tion.jda.api.entities.VoiceChannel}.
-     *
-     * @return The VoiceChannel the Message was received in
-     *
-     * @see    #isFromGuild()
-     * @see    #isFromType(ChannelType)
-     * @see    #getChannelType()
-     */
-    @Nonnull
-    public VoiceChannel getVoiceChannel()
-    {
-        if (!isFromType(ChannelType.VOICE))
-            throw new IllegalStateException("This message event did not happen in a voice channel");
-        return (VoiceChannel) channel;
-    }
-
-    /**
-     * The {@link net.dv8tion.jda.api.entities.NewsChannel NewsChannel} the Message was received in.
-     * <br>If this Message was not received in a {@link net.dv8tion.jda.api.entities.NewsChannel NewsChannel},
-     * this will throw an {@link java.lang.IllegalStateException}.
-     *
-     * @throws java.lang.IllegalStateException
-     *         If this was not sent in a {@link net.dv8tion.jda.api.entities.NewsChannel}.
-     *
-     * @return The NewsChannel the Message was received in
-     *
-     * @see    #isFromGuild()
-     * @see    #isFromType(ChannelType)
-     * @see    #getChannelType()
-     */
-    @Nonnull
-    public NewsChannel getNewsChannel()
-    {
-        if (!isFromType(ChannelType.NEWS))
-            throw new IllegalStateException("This message event did not happen in a news channel");
-        return (NewsChannel) channel;
-    }
-
-    /**
-     * The {@link net.dv8tion.jda.api.entities.PrivateChannel PrivateChannel} the Message was received in.
-     * <br>If this Message was not received in a {@link net.dv8tion.jda.api.entities.PrivateChannel PrivateChannel},
-     * this will throw an {@link java.lang.IllegalStateException}.
-     *
-     * @throws java.lang.IllegalStateException
-     *         If this was not sent in a {@link net.dv8tion.jda.api.entities.PrivateChannel}.
-=======
      * Returns the jump-to URL for the received message.
      * <br>Clicking this URL in the Discord client will cause the client to jump to the specified message.
->>>>>>> 7b3ba835
      *
      * @return A String representing the jump-to URL for the message
      */
