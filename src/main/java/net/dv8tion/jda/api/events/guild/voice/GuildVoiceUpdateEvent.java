/*
 * Copyright 2015 Austin Keener, Michael Ritter, Florian Spieß, and the JDA contributors
 *
 * Licensed under the Apache License, Version 2.0 (the "License");
 * you may not use this file except in compliance with the License.
 * You may obtain a copy of the License at
 *
 *    http://www.apache.org/licenses/LICENSE-2.0
 *
 * Unless required by applicable law or agreed to in writing, software
 * distributed under the License is distributed on an "AS IS" BASIS,
 * WITHOUT WARRANTIES OR CONDITIONS OF ANY KIND, either express or implied.
 * See the License for the specific language governing permissions and
 * limitations under the License.
 */

package net.dv8tion.jda.api.events.guild.voice;

<<<<<<< HEAD
import net.dv8tion.jda.api.JDA;
import net.dv8tion.jda.api.entities.AudioChannel;
=======
import net.dv8tion.jda.api.entities.Guild;
>>>>>>> f7ac0e72
import net.dv8tion.jda.api.entities.Member;
import net.dv8tion.jda.api.entities.channel.middleman.AudioChannel;
import net.dv8tion.jda.api.entities.channel.unions.AudioChannelUnion;
import net.dv8tion.jda.api.events.UpdateEvent;

import javax.annotation.Nonnull;
import javax.annotation.Nullable;

/**
<<<<<<< HEAD
 * Indicates that a {@link net.dv8tion.jda.api.entities.Member Member} joined or left an {@link net.dv8tion.jda.api.entities.AudioChannel AudioChannel}.
=======
 * Indicates that a {@link net.dv8tion.jda.api.entities.Member Member} joined or left an {@link net.dv8tion.jda.api.entities.channel.middleman.AudioChannel AudioChannel}.
 * <br>Generic event that combines
 * {@link net.dv8tion.jda.api.events.guild.voice.GuildVoiceLeaveEvent GuildVoiceLeaveEvent},
 * {@link net.dv8tion.jda.api.events.guild.voice.GuildVoiceJoinEvent GuildVoiceJoinEvent}, and
 * {@link net.dv8tion.jda.api.events.guild.voice.GuildVoiceMoveEvent GuildVoiceMoveEvent} for convenience.
 *
>>>>>>> f7ac0e72
 * <p>Can be used to detect when a Member leaves/joins an AudioChannel
 *
 * <p><b>Requirements</b><br>
 *
 * <p>This event requires the {@link net.dv8tion.jda.api.utils.cache.CacheFlag#VOICE_STATE VOICE_STATE} CacheFlag to be enabled, which requires
 * the {@link net.dv8tion.jda.api.requests.GatewayIntent#GUILD_VOICE_STATES GUILD_VOICE_STATES} intent.
 *
 * <br>{@link net.dv8tion.jda.api.JDABuilder#createLight(String) createLight(String)} disables that CacheFlag by default!
 *
 * <p>Additionally, this event requires the {@link net.dv8tion.jda.api.utils.MemberCachePolicy MemberCachePolicy}
 * to cache the updated members. Discord does not specifically tell us about the updates, but merely tells us the
 * member was updated and gives us the updated member object. In order to fire a specific event like this we
 * need to have the old member cached to compare against.
 *
 * <p>Identifier: {@code audio-channel}
 */
public class GuildVoiceUpdateEvent extends GenericGuildVoiceEvent implements UpdateEvent<Member, AudioChannel>
{
    public static final String IDENTIFIER = "audio-channel";

    private final AudioChannel previous;
    private final AudioChannel next;

    public GuildVoiceUpdateEvent(@Nonnull JDA api, long responseNumber, @Nonnull Member member, @Nullable AudioChannel previous)
    {
        super(api, responseNumber, member);
        this.previous = previous;
        this.next = member.getVoiceState().getChannel();
    }

    /**
     * The {@link AudioChannelUnion} that the {@link Member} is moved from
     *
     * @return The {@link AudioChannelUnion}, or {@code null} if the member was not connected to a channel before
     */
    @Nullable
<<<<<<< HEAD
    public AudioChannel getChannelLeft()
    {
        return previous;
    }
=======
    AudioChannelUnion getChannelLeft();
>>>>>>> f7ac0e72

    /**
     * The {@link AudioChannelUnion} that was joined
     *
     * @return The {@link AudioChannelUnion}, or {@code null} if the member has disconnected
     */
    @Nullable
<<<<<<< HEAD
    public AudioChannel getChannelJoined()
    {
        return next;
    }

    @Nonnull
    @Override
    public String getPropertyIdentifier()
    {
        return IDENTIFIER;
    }

    @Nonnull
    @Override
    public Member getEntity()
    {
        return member;
    }

    @Nullable
    @Override
    public AudioChannel getOldValue()
    {
        return previous;
    }

    @Nullable
    @Override
    public AudioChannel getNewValue()
    {
        return next;
    }

    @Override
    public String toString()
    {
        return "MemberVoiceUpdate[" + getPropertyIdentifier() + "](" + getOldValue() + "->" + getNewValue() + ')';
    }
=======
    AudioChannelUnion getChannelJoined();
>>>>>>> f7ac0e72
}<|MERGE_RESOLUTION|>--- conflicted
+++ resolved
@@ -16,12 +16,7 @@
 
 package net.dv8tion.jda.api.events.guild.voice;
 
-<<<<<<< HEAD
 import net.dv8tion.jda.api.JDA;
-import net.dv8tion.jda.api.entities.AudioChannel;
-=======
-import net.dv8tion.jda.api.entities.Guild;
->>>>>>> f7ac0e72
 import net.dv8tion.jda.api.entities.Member;
 import net.dv8tion.jda.api.entities.channel.middleman.AudioChannel;
 import net.dv8tion.jda.api.entities.channel.unions.AudioChannelUnion;
@@ -31,17 +26,8 @@
 import javax.annotation.Nullable;
 
 /**
-<<<<<<< HEAD
- * Indicates that a {@link net.dv8tion.jda.api.entities.Member Member} joined or left an {@link net.dv8tion.jda.api.entities.AudioChannel AudioChannel}.
-=======
- * Indicates that a {@link net.dv8tion.jda.api.entities.Member Member} joined or left an {@link net.dv8tion.jda.api.entities.channel.middleman.AudioChannel AudioChannel}.
- * <br>Generic event that combines
- * {@link net.dv8tion.jda.api.events.guild.voice.GuildVoiceLeaveEvent GuildVoiceLeaveEvent},
- * {@link net.dv8tion.jda.api.events.guild.voice.GuildVoiceJoinEvent GuildVoiceJoinEvent}, and
- * {@link net.dv8tion.jda.api.events.guild.voice.GuildVoiceMoveEvent GuildVoiceMoveEvent} for convenience.
- *
->>>>>>> f7ac0e72
- * <p>Can be used to detect when a Member leaves/joins an AudioChannel
+ * Indicates that a {@link net.dv8tion.jda.api.entities.Member Member} joined or left an {@link AudioChannel}.
+ * <p>Can be used to detect when a Member leaves/joins an AudioChannel.
  *
  * <p><b>Requirements</b><br>
  *
@@ -77,14 +63,10 @@
      * @return The {@link AudioChannelUnion}, or {@code null} if the member was not connected to a channel before
      */
     @Nullable
-<<<<<<< HEAD
-    public AudioChannel getChannelLeft()
+    public AudioChannelUnion getChannelLeft()
     {
-        return previous;
+        return (AudioChannelUnion) previous;
     }
-=======
-    AudioChannelUnion getChannelLeft();
->>>>>>> f7ac0e72
 
     /**
      * The {@link AudioChannelUnion} that was joined
@@ -92,10 +74,9 @@
      * @return The {@link AudioChannelUnion}, or {@code null} if the member has disconnected
      */
     @Nullable
-<<<<<<< HEAD
-    public AudioChannel getChannelJoined()
+    public AudioChannelUnion getChannelJoined()
     {
-        return next;
+        return (AudioChannelUnion) next;
     }
 
     @Nonnull
@@ -131,7 +112,4 @@
     {
         return "MemberVoiceUpdate[" + getPropertyIdentifier() + "](" + getOldValue() + "->" + getNewValue() + ')';
     }
-=======
-    AudioChannelUnion getChannelJoined();
->>>>>>> f7ac0e72
 }