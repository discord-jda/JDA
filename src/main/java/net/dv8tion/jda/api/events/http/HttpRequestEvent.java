/*
 * Copyright 2015-2019 Austin Keener, Michael Ritter, Florian Spieß, and the JDA contributors
 *
 * Licensed under the Apache License, Version 2.0 (the "License");
 * you may not use this file except in compliance with the License.
 * You may obtain a copy of the License at
 *
 *    http://www.apache.org/licenses/LICENSE-2.0
 *
 * Unless required by applicable law or agreed to in writing, software
 * distributed under the License is distributed on an "AS IS" BASIS,
 * WITHOUT WARRANTIES OR CONDITIONS OF ANY KIND, either express or implied.
 * See the License for the specific language governing permissions and
 * limitations under the License.
 */

package net.dv8tion.jda.api.events.http;

import net.dv8tion.jda.api.events.Event;
import net.dv8tion.jda.api.requests.Request;
import net.dv8tion.jda.api.requests.Response;
import net.dv8tion.jda.api.requests.RestAction;
import net.dv8tion.jda.api.utils.json.DataArray;
import net.dv8tion.jda.api.utils.json.DataObject;
import net.dv8tion.jda.internal.requests.Route.CompiledRoute;
import okhttp3.Headers;
import okhttp3.RequestBody;
import okhttp3.ResponseBody;

import javax.annotation.Nonnull;
import javax.annotation.Nullable;
import java.util.Set;

/**
 * Indicates that a {@link net.dv8tion.jda.api.requests.RestAction RestAction} has been executed.
 * 
 * <p>Depending on the request and its result not all values have to be populated.
 */
public class HttpRequestEvent extends Event
{
    private final Request<?> request;
    private final Response response;

    public HttpRequestEvent(@Nonnull final Request<?> request, @Nonnull final Response response)
    {
        super(request.getJDA());

        this.request = request;
        this.response = response;
    }

    @Nonnull
    public Request<?> getRequest()
    {
        return this.request;
    }

    @Nullable
    public RequestBody getRequestBody()
    {
        return this.request.getBody();
    }

    @Nullable
    public Object getRequestBodyRaw()
    {
        return this.request.getRawBody();
    }

    @Nullable
    public Headers getRequestHeaders()
    {
        return this.response.getRawResponse() == null ? null : this.response.getRawResponse().request().headers();
    }

    @Nullable
    public okhttp3.Request getRequestRaw()
    {
        return this.response.getRawResponse() == null ? null : this.response.getRawResponse().request();
    }

    @Nullable
    public Response getResponse()
    {
        return this.response;
    }

    @Nullable
    public ResponseBody getResponseBody()
    {
        return this.response.getRawResponse() == null ? null : this.response.getRawResponse().body();
    }

<<<<<<< HEAD
    public DataArray getResponseBodyAsArray()
=======
    @Nullable
    public JSONArray getResponseBodyAsArray()
>>>>>>> 7a773166
    {
        return this.response.getArray();
    }

<<<<<<< HEAD
    public DataObject getResponseBodyAsObject()
=======
    @Nullable
    public JSONObject getResponseBodyAsObject()
>>>>>>> 7a773166
    {
        return this.response.getObject();
    }

    @Nullable
    public String getResponseBodyAsString()
    {
        return this.response.getString();
    }

    @Nullable
    public Headers getResponseHeaders()
    {
        return this.response.getRawResponse() == null ? null : this.response.getRawResponse().headers();
    }

    @Nullable
    public okhttp3.Response getResponseRaw()
    {
        return this.response.getRawResponse();
    }

    @Nonnull
    public Set<String> getCFRays()
    {
        return this.response.getCFRays();
    }

    @Nonnull
    public RestAction<?> getRestAction()
    {
        return this.request.getRestAction();
    }

    @Nonnull
    public CompiledRoute getRoute()
    {
        return this.request.getRoute();
    }

    public boolean isRateLimit()
    {
        return this.response.isRateLimit();
    }

}<|MERGE_RESOLUTION|>--- conflicted
+++ resolved
@@ -91,22 +91,14 @@
         return this.response.getRawResponse() == null ? null : this.response.getRawResponse().body();
     }
 
-<<<<<<< HEAD
+    @Nullable
     public DataArray getResponseBodyAsArray()
-=======
-    @Nullable
-    public JSONArray getResponseBodyAsArray()
->>>>>>> 7a773166
     {
         return this.response.getArray();
     }
 
-<<<<<<< HEAD
+    @Nullable
     public DataObject getResponseBodyAsObject()
-=======
-    @Nullable
-    public JSONObject getResponseBodyAsObject()
->>>>>>> 7a773166
     {
         return this.response.getObject();
     }
