--- conflicted
+++ resolved
@@ -25,14 +25,9 @@
 import java.util.List;
 
 /**
-<<<<<<< HEAD
- * Indicates that the {@link net.dv8tion.jda.api.entities.Activity Activity} order of a {@link net.dv8tion.jda.api.entities.User User} changes in a {@link net.dv8tion.jda.api.entities.Guild Guild}.
- * <br>This event requires {@link net.dv8tion.jda.api.JDABuilder#setGuildSubscriptionsEnabled(boolean) guild subscriptions}
- * to be enabled.
-=======
  * Indicates that the {@link net.dv8tion.jda.api.entities.Activity Activity} order of a {@link net.dv8tion.jda.api.entities.User User} changes.
  * <br>As with any presence updates this happened for a {@link net.dv8tion.jda.api.entities.Member Member} in a Guild!
->>>>>>> 2450ae8c
+ * <br>This event requires {@link net.dv8tion.jda.api.JDABuilder#setGuildSubscriptionsEnabled(boolean) guild subscriptions} to be enabled.
  *
  * <p>Can be used to retrieve the User who changed their Activities and their previous Activities.
  *
