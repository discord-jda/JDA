--- conflicted
+++ resolved
@@ -534,7 +534,6 @@
     THREAD_DELETE(112, TargetType.THREAD),
 
     /**
-<<<<<<< HEAD
      * A user created an {@link net.dv8tion.jda.api.entities.AutoModerationRule auto moderation rule}
      *
      * <h4>Possible Keys</h4>
@@ -598,11 +597,10 @@
      * When a message is blocked by an {@link net.dv8tion.jda.api.entities.AutoModerationRule auto moderation rule}
      */
     AUTO_MODERATION_BLOCK_MESSAGE(143, TargetType.AUTO_MODERATION_RULE),
-=======
+    
      * A moderator updated the privileges for an application
      */
     APPLICATION_COMMAND_PRIVILEGES_UPDATE(121, TargetType.INTEGRATION),
->>>>>>> 70bbed52
 
     UNKNOWN(-1, TargetType.UNKNOWN);
 
