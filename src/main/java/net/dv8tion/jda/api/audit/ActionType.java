--- conflicted
+++ resolved
@@ -495,7 +495,6 @@
     STAGE_INSTANCE_DELETE(85, TargetType.STAGE_INSTANCE),
 
     /**
-<<<<<<< HEAD
      * A user created a {@link net.dv8tion.jda.api.entities.GuildScheduledEvent GuildScheduledEvent}
      */
     GUILD_SCHEDULED_EVENT_CREATE(100, TargetType.GUILD_SCHEDULED_EVENT),
@@ -509,7 +508,7 @@
      * A user deleted a {@link net.dv8tion.jda.api.entities.GuildScheduledEvent GuildScheduledEvent}
      */
     GUILD_SCHEDULED_EVENT_DELETE(102, TargetType.GUILD_SCHEDULED_EVENT),
-=======
+
      * An Administrator created a {@link net.dv8tion.jda.api.entities.sticker.GuildSticker GuildSticker}.
      *
      * <p><b>Possible Keys</b><br>
@@ -542,7 +541,6 @@
      * </ul>
      */
     STICKER_DELETE(92, TargetType.STICKER),
->>>>>>> 28db46a7
 
     /**
      * A user created a {@link net.dv8tion.jda.api.entities.ThreadChannel ThreadChannel}
