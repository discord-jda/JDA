/*
 * Copyright 2015 Austin Keener, Michael Ritter, Florian Spieß, and the JDA contributors
 *
 * Licensed under the Apache License, Version 2.0 (the "License");
 * you may not use this file except in compliance with the License.
 * You may obtain a copy of the License at
 *
 *    http://www.apache.org/licenses/LICENSE-2.0
 *
 * Unless required by applicable law or agreed to in writing, software
 * distributed under the License is distributed on an "AS IS" BASIS,
 * WITHOUT WARRANTIES OR CONDITIONS OF ANY KIND, either express or implied.
 * See the License for the specific language governing permissions and
 * limitations under the License.
 */

package net.dv8tion.jda.api.audit;

import net.dv8tion.jda.api.entities.Member;
import net.dv8tion.jda.api.entities.channel.middleman.GuildChannel;
import net.dv8tion.jda.api.entities.emoji.RichCustomEmoji;

/**
 * ActionTypes for {@link net.dv8tion.jda.api.audit.AuditLogEntry AuditLogEntry} instances
 * <br>Found via {@link net.dv8tion.jda.api.audit.AuditLogEntry#getType() AuditLogEntry.getType()}
 */
public enum ActionType
{
    /**
     * An Administrator updated {@link net.dv8tion.jda.api.entities.Guild Guild} information.
     *
     * <p><b>Possible Keys</b><br>
     * <ul>
     *     <li>{@link net.dv8tion.jda.api.audit.AuditLogKey#GUILD_AFK_CHANNEL GUILD_AFK_CHANNEL}</li>
     *     <li>{@link net.dv8tion.jda.api.audit.AuditLogKey#GUILD_AFK_TIMEOUT GUILD_AFK_TIMEOUT}</li>
     *     <li>{@link net.dv8tion.jda.api.audit.AuditLogKey#GUILD_EXPLICIT_CONTENT_FILTER GUILD_EXPLICIT_CONTENT_FILTER}</li>
     *     <li>{@link net.dv8tion.jda.api.audit.AuditLogKey#GUILD_ICON GUILD_ICON}</li>
     *     <li>{@link net.dv8tion.jda.api.audit.AuditLogKey#GUILD_MFA_LEVEL GUILD_MFA_LEVEL}</li>
     *     <li>{@link net.dv8tion.jda.api.audit.AuditLogKey#GUILD_NAME GUILD_NAME}</li>
     *     <li>{@link net.dv8tion.jda.api.audit.AuditLogKey#GUILD_NOTIFICATION_LEVEL GUILD_NOTIFICATION_LEVEL}</li>
     *     <li>{@link net.dv8tion.jda.api.audit.AuditLogKey#GUILD_OWNER GUILD_OWNER}</li>
     *     <li>{@link net.dv8tion.jda.api.audit.AuditLogKey#GUILD_REGION GUILD_REGION}</li>
     *     <li>{@link net.dv8tion.jda.api.audit.AuditLogKey#GUILD_SPLASH GUILD_SPLASH}</li>
     *     <li>{@link net.dv8tion.jda.api.audit.AuditLogKey#GUILD_SYSTEM_CHANNEL GUILD_SYSTEM_CHANNEL}</li>
     *     <li>{@link net.dv8tion.jda.api.audit.AuditLogKey#GUILD_RULES_CHANNEL GUILD_RULES_CHANNEL}</li>
     *     <li>{@link net.dv8tion.jda.api.audit.AuditLogKey#GUILD_COMMUNITY_UPDATES_CHANNEL GUILD_COMMUNITY_UPDATES_CHANNEL}</li>
     * </ul>
     */
    GUILD_UPDATE(1, TargetType.GUILD),


    /**
     * An Administrator created a {@link GuildChannel GuildChannel}
     *
     * <p><b>Possible Keys</b><br>
     * <ul>
     *     <li>{@link net.dv8tion.jda.api.audit.AuditLogKey#CHANNEL_BITRATE CHANNEL_BITRATE} (VoiceChannel only)</li>
     *     <li>{@link net.dv8tion.jda.api.audit.AuditLogKey#CHANNEL_USER_LIMIT CHANNEL_USER_LIMIT} (VoiceChannel only)</li>
     *     <li>{@link net.dv8tion.jda.api.audit.AuditLogKey#CHANNEL_TOPIC CHANNEL_TOPIC} (TextChannel only)</li>
     *     <li>{@link net.dv8tion.jda.api.audit.AuditLogKey#CHANNEL_SLOWMODE CHANNEL_SLOWMODE} (TextChannel only)</li>
     *     <li>{@link net.dv8tion.jda.api.audit.AuditLogKey#CHANNEL_NSFW CHANNEL_NSFW} (TextChannel only)</li>
     *     <li>{@link net.dv8tion.jda.api.audit.AuditLogKey#CHANNEL_OVERRIDES CHANNEL_OVERRIDES}</li>
     *     <li>{@link net.dv8tion.jda.api.audit.AuditLogKey#CHANNEL_NAME CHANNEL_NAME}</li>
     *     <li>{@link net.dv8tion.jda.api.audit.AuditLogKey#CHANNEL_TYPE CHANNEL_TYPE}</li>
     *     <li>{@link net.dv8tion.jda.api.audit.AuditLogKey#ID ID}</li>
     * </ul>
     */
    CHANNEL_CREATE(10, TargetType.CHANNEL),

    /**
     * An Administrator updated {@link GuildChannel GuildChannel} information.
     *
     * <p><b>Possible Keys</b><br>
     * <ul>
     *     <li>{@link net.dv8tion.jda.api.audit.AuditLogKey#CHANNEL_BITRATE CHANNEL_BITRATE} (VoiceChannel only)</li>
     *     <li>{@link net.dv8tion.jda.api.audit.AuditLogKey#CHANNEL_USER_LIMIT CHANNEL_USER_LIMIT} (VoiceChannel only)</li>
     *     <li>{@link net.dv8tion.jda.api.audit.AuditLogKey#CHANNEL_TOPIC CHANNEL_TOPIC} (TextChannel only)</li>
     *     <li>{@link net.dv8tion.jda.api.audit.AuditLogKey#CHANNEL_SLOWMODE CHANNEL_SLOWMODE} (TextChannel only)</li>
     *     <li>{@link net.dv8tion.jda.api.audit.AuditLogKey#CHANNEL_NSFW CHANNEL_NSFW} (TextChannel only)</li>
     *     <li>{@link net.dv8tion.jda.api.audit.AuditLogKey#CHANNEL_NAME CHANNEL_NAME}</li>
     *     <li>{@link net.dv8tion.jda.api.audit.AuditLogKey#CHANNEL_TYPE CHANNEL_TYPE}</li>
     * </ul>
     */
    CHANNEL_UPDATE(11, TargetType.CHANNEL),

    /**
     * An Administrator deleted a {@link GuildChannel GuildChannel}.
     *
     * <p><b>Possible Keys</b><br>
     * <ul>
     *     <li>{@link net.dv8tion.jda.api.audit.AuditLogKey#CHANNEL_BITRATE CHANNEL_BITRATE} (VoiceChannel only)</li>
     *     <li>{@link net.dv8tion.jda.api.audit.AuditLogKey#CHANNEL_USER_LIMIT CHANNEL_USER_LIMIT} (VoiceChannel only)</li>
     *     <li>{@link net.dv8tion.jda.api.audit.AuditLogKey#CHANNEL_TOPIC CHANNEL_TOPIC} (TextChannel only)</li>
     *     <li>{@link net.dv8tion.jda.api.audit.AuditLogKey#CHANNEL_SLOWMODE CHANNEL_SLOWMODE} (TextChannel only)</li>
     *     <li>{@link net.dv8tion.jda.api.audit.AuditLogKey#CHANNEL_NSFW CHANNEL_NSFW} (TextChannel only)</li>
     *     <li>{@link net.dv8tion.jda.api.audit.AuditLogKey#CHANNEL_OVERRIDES CHANNEL_OVERRIDES}</li>
     *     <li>{@link net.dv8tion.jda.api.audit.AuditLogKey#CHANNEL_NAME CHANNEL_NAME}</li>
     *     <li>{@link net.dv8tion.jda.api.audit.AuditLogKey#CHANNEL_TYPE CHANNEL_TYPE}</li>
     *     <li>{@link net.dv8tion.jda.api.audit.AuditLogKey#ID ID}</li>
     * </ul>
     */
    CHANNEL_DELETE(12, TargetType.CHANNEL),

    /**
     * An Administrator created a {@link net.dv8tion.jda.api.entities.PermissionOverride PermissionOverride}.
     *
     * <p><b>Possible Keys</b><br>
     * <ul>
     *     <li>{@link net.dv8tion.jda.api.audit.AuditLogKey#OVERRIDE_ALLOW OVERRIDE_ALLOW}</li>
     *     <li>{@link net.dv8tion.jda.api.audit.AuditLogKey#OVERRIDE_DENY OVERRIDE_DENY}</li>
     *     <li>{@link net.dv8tion.jda.api.audit.AuditLogKey#OVERRIDE_TYPE OVERRIDE_TYPE}</li>
     *     <li>{@link net.dv8tion.jda.api.audit.AuditLogKey#ID ID}</li>
     * </ul>
     *
     * <p><b>Possible Options</b><br>
     * <ul>
     *     <li>{@link net.dv8tion.jda.api.audit.AuditLogOption#ROLE ROLE}</li>
     *     <li>{@link net.dv8tion.jda.api.audit.AuditLogOption#USER USER}</li>
     * </ul>
     */
    CHANNEL_OVERRIDE_CREATE(13, TargetType.CHANNEL),

    /**
     * An Administrator updated {@link net.dv8tion.jda.api.entities.PermissionOverride PermissionOverride} information.
     *
     * <p><b>Possible Keys</b><br>
     * <ul>
     *     <li>{@link net.dv8tion.jda.api.audit.AuditLogKey#OVERRIDE_ALLOW OVERRIDE_ALLOW}</li>
     *     <li>{@link net.dv8tion.jda.api.audit.AuditLogKey#OVERRIDE_DENY OVERRIDE_DENY}</li>
     * </ul>
     */
    CHANNEL_OVERRIDE_UPDATE(14, TargetType.CHANNEL),

    /**
     * An Administrator deleted a {@link net.dv8tion.jda.api.entities.PermissionOverride PermissionOverride}.
     *
     * <p><b>Possible Keys</b><br>
     * <ul>
     *     <li>{@link net.dv8tion.jda.api.audit.AuditLogKey#OVERRIDE_ALLOW OVERRIDE_ALLOW}</li>
     *     <li>{@link net.dv8tion.jda.api.audit.AuditLogKey#OVERRIDE_DENY OVERRIDE_DENY}</li>
     *     <li>{@link net.dv8tion.jda.api.audit.AuditLogKey#OVERRIDE_TYPE OVERRIDE_TYPE}</li>
     *     <li>{@link net.dv8tion.jda.api.audit.AuditLogKey#ID ID}</li>
     * </ul>
     *
     * <p><b>Possible Options</b><br>
     * <ul>
     *     <li>{@link net.dv8tion.jda.api.audit.AuditLogOption#ROLE ROLE}</li>
     *     <li>{@link net.dv8tion.jda.api.audit.AuditLogOption#USER USER}</li>
     * </ul>
     */
    CHANNEL_OVERRIDE_DELETE(15, TargetType.CHANNEL),


    /**
     * An Administrator has kicked a member.
     */
    KICK( 20, TargetType.MEMBER),

    /**
     * An Administrator has pruned members for inactivity.
     *
     * <p><b>Possible Options</b><br>
     * <ul>
     *     <li>{@link net.dv8tion.jda.api.audit.AuditLogOption#DELETE_MEMBER_DAYS DELETE_MEMBER_DAYS}</li>
     *     <li>{@link net.dv8tion.jda.api.audit.AuditLogOption#MEMBERS_REMOVED MEMBERS_REMOVED}</li>
     * </ul>
     */
    PRUNE(21, TargetType.MEMBER),

    /**
     * An Administrator has banned a user.
     */
    BAN(  22, TargetType.MEMBER),

    /**
     * An Administrator has unbanned a user.
     */
    UNBAN(23, TargetType.MEMBER),


    /**
     * A {@link net.dv8tion.jda.api.entities.Member Member} was either updated by an administrator or
     * the member updated itself.
     *
     * <p><b>Possible Keys</b><br>
     * <ul>
     *     <li>{@link net.dv8tion.jda.api.audit.AuditLogKey#MEMBER_NICK MEMBER_NICK}</li>
     * </ul>
     */
    MEMBER_UPDATE(     24, TargetType.MEMBER),

    /**
     * An Administrator updated the roles of a member.
     *
     * <p><b>Possible Keys</b><br>
     * <ul>
     *     <li>{@link net.dv8tion.jda.api.audit.AuditLogKey#MEMBER_ROLES_ADD MEMBER_ROLES_ADD}</li>
     *     <li>{@link net.dv8tion.jda.api.audit.AuditLogKey#MEMBER_ROLES_REMOVE MEMBER_ROLES_REMOVE}</li>
     * </ul>
     */
    MEMBER_ROLE_UPDATE(25, TargetType.MEMBER),

    /**
     * One or more members were moved from one voice channel to another by an Administrator
     *
     * <p><b>Possible Options</b><br>
     * <ul>
     *     <li>{@link AuditLogOption#COUNT} The amount of users moved</li>
     *     <li>{@link AuditLogOption#CHANNEL} The target channel</li>
     * </ul>
     */
    MEMBER_VOICE_MOVE(26, TargetType.MEMBER),

    /**
     * One or more members were disconnected from a voice channel by an Administrator
     *
     * <p><b>Possible Options</b><br>
     * <ul>
     *     <li>{@link AuditLogOption#COUNT} The amount of users who were disconnected</li>
     * </ul>
     */
    MEMBER_VOICE_KICK(27, TargetType.MEMBER),

    /**
     * An Administrator has added a bot to the server.
     */
    BOT_ADD(28, TargetType.MEMBER),

    /**
     * An Administrator has created a {@link net.dv8tion.jda.api.entities.Role Role}.
     *
     * <p><b>Possible Keys</b><br>
     * <ul>
     *     <li>{@link net.dv8tion.jda.api.audit.AuditLogKey#ROLE_COLOR ROLE_COLOR}</li>
     *     <li>{@link net.dv8tion.jda.api.audit.AuditLogKey#ROLE_HOISTED ROLE_HOISTED}</li>
     *     <li>{@link net.dv8tion.jda.api.audit.AuditLogKey#ROLE_MENTIONABLE ROLE_MENTIONABLE}</li>
     *     <li>{@link net.dv8tion.jda.api.audit.AuditLogKey#ROLE_NAME ROLE_NAME}</li>
     *     <li>{@link net.dv8tion.jda.api.audit.AuditLogKey#ROLE_PERMISSIONS ROLE_PERMISSIONS}</li>
     *     <li>{@link net.dv8tion.jda.api.audit.AuditLogKey#ID ID}</li>
     * </ul>
     */
    ROLE_CREATE(30, TargetType.ROLE),

    /**
     * An Administrator has updated a {@link net.dv8tion.jda.api.entities.Role Role}.
     *
     * <p><b>Possible Keys</b><br>
     * <ul>
     *     <li>{@link net.dv8tion.jda.api.audit.AuditLogKey#ROLE_COLOR ROLE_COLOR}</li>
     *     <li>{@link net.dv8tion.jda.api.audit.AuditLogKey#ROLE_HOISTED ROLE_HOISTED}</li>
     *     <li>{@link net.dv8tion.jda.api.audit.AuditLogKey#ROLE_MENTIONABLE ROLE_MENTIONABLE}</li>
     *     <li>{@link net.dv8tion.jda.api.audit.AuditLogKey#ROLE_NAME ROLE_NAME}</li>
     *     <li>{@link net.dv8tion.jda.api.audit.AuditLogKey#ROLE_PERMISSIONS ROLE_PERMISSIONS}</li>
     * </ul>
     */
    ROLE_UPDATE(31, TargetType.ROLE),

    /**
     * An Administrator has deleted a {@link net.dv8tion.jda.api.entities.Role Role}.
     *
     * <p><b>Possible Keys</b><br>
     * <ul>
     *     <li>{@link net.dv8tion.jda.api.audit.AuditLogKey#ROLE_COLOR ROLE_COLOR}</li>
     *     <li>{@link net.dv8tion.jda.api.audit.AuditLogKey#ROLE_HOISTED ROLE_HOISTED}</li>
     *     <li>{@link net.dv8tion.jda.api.audit.AuditLogKey#ROLE_MENTIONABLE ROLE_MENTIONABLE}</li>
     *     <li>{@link net.dv8tion.jda.api.audit.AuditLogKey#ROLE_NAME ROLE_NAME}</li>
     *     <li>{@link net.dv8tion.jda.api.audit.AuditLogKey#ROLE_PERMISSIONS ROLE_PERMISSIONS}</li>
     *     <li>{@link net.dv8tion.jda.api.audit.AuditLogKey#ID ID}</li>
     * </ul>
     */
    ROLE_DELETE(32, TargetType.ROLE),


    /**
     * Someone has created an {@link net.dv8tion.jda.api.entities.Invite Invite}.
     *
     * <p><b>Possible Keys</b><br>
     * <ul>
     *     <li>{@link net.dv8tion.jda.api.audit.AuditLogKey#INVITE_CHANNEL INVITE_CHANNEL}</li>
     *     <li>{@link net.dv8tion.jda.api.audit.AuditLogKey#INVITE_CODE INVITE_CODE}</li>
     *     <li>{@link net.dv8tion.jda.api.audit.AuditLogKey#INVITE_INVITER INVITE_INVITER}</li>
     *     <li>{@link net.dv8tion.jda.api.audit.AuditLogKey#INVITE_MAX_AGE INVITE_MAX_AGE}</li>
     *     <li>{@link net.dv8tion.jda.api.audit.AuditLogKey#INVITE_MAX_USES INVITE_MAX_USES}</li>
     *     <li>{@link net.dv8tion.jda.api.audit.AuditLogKey#INVITE_USES INVITE_USES}</li>
     * </ul>
     */
    INVITE_CREATE(40, TargetType.INVITE),

    /**
     * An {@link net.dv8tion.jda.api.entities.Invite Invite} has been updated.
     */
    INVITE_UPDATE(41, TargetType.INVITE),

    /**
     * An Administrator has deleted an {@link net.dv8tion.jda.api.entities.Invite Invite}.
     *
     * <p><b>Possible Keys</b><br>
     * <ul>
     *     <li>{@link net.dv8tion.jda.api.audit.AuditLogKey#INVITE_CHANNEL INVITE_CHANNEL}</li>
     *     <li>{@link net.dv8tion.jda.api.audit.AuditLogKey#INVITE_CODE INVITE_CODE}</li>
     *     <li>{@link net.dv8tion.jda.api.audit.AuditLogKey#INVITE_INVITER INVITE_INVITER}</li>
     *     <li>{@link net.dv8tion.jda.api.audit.AuditLogKey#INVITE_MAX_AGE INVITE_MAX_AGE}</li>
     *     <li>{@link net.dv8tion.jda.api.audit.AuditLogKey#INVITE_MAX_USES INVITE_MAX_USES}</li>
     *     <li>{@link net.dv8tion.jda.api.audit.AuditLogKey#INVITE_USES INVITE_USES}</li>
     * </ul>
     */
    INVITE_DELETE(42, TargetType.INVITE),


    /**
     * An Administrator has created a {@link net.dv8tion.jda.api.entities.Webhook Webhook}.
     *
     * <p><b>Possible Keys</b><br>
     * <ul>
     *     <li>{@link net.dv8tion.jda.api.audit.AuditLogKey#WEBHOOK_CHANNEL WEBHOOK_CHANNEL}</li>
     *     <li>{@link net.dv8tion.jda.api.audit.AuditLogKey#WEBHOOK_ICON WEBHOOK_ICON}</li>
     *     <li>{@link net.dv8tion.jda.api.audit.AuditLogKey#WEBHOOK_NAME WEBHOOK_NAME}</li>
     *     <li>{@link net.dv8tion.jda.api.audit.AuditLogKey#ID ID}</li>
     * </ul>
     */
    WEBHOOK_CREATE(50, TargetType.WEBHOOK),

    /**
     * An Administrator has updated a {@link net.dv8tion.jda.api.entities.Webhook Webhook}.
     *
     * <p><b>Possible Keys</b><br>
     * <ul>
     *     <li>{@link net.dv8tion.jda.api.audit.AuditLogKey#WEBHOOK_CHANNEL WEBHOOK_CHANNEL}</li>
     *     <li>{@link net.dv8tion.jda.api.audit.AuditLogKey#WEBHOOK_ICON WEBHOOK_ICON}</li>
     *     <li>{@link net.dv8tion.jda.api.audit.AuditLogKey#WEBHOOK_NAME WEBHOOK_NAME}</li>
     *     <li>{@link net.dv8tion.jda.api.audit.AuditLogKey#ID ID}</li>
     * </ul>
     */
    WEBHOOK_UPDATE(51, TargetType.WEBHOOK),

    /**
     * An Administrator has deleted a {@link net.dv8tion.jda.api.entities.Webhook Webhook}.
     *
     * <p><b>Possible Keys</b><br>
     * <ul>
     *     <li>{@link net.dv8tion.jda.api.audit.AuditLogKey#WEBHOOK_CHANNEL WEBHOOK_CHANNEL}</li>
     *     <li>{@link net.dv8tion.jda.api.audit.AuditLogKey#WEBHOOK_ICON WEBHOOK_ICON}</li>
     *     <li>{@link net.dv8tion.jda.api.audit.AuditLogKey#WEBHOOK_NAME WEBHOOK_NAME}</li>
     *     <li>{@link net.dv8tion.jda.api.audit.AuditLogKey#ID ID}</li>
     * </ul>
     */
    WEBHOOK_REMOVE(52, TargetType.WEBHOOK),


    /**
     * An Administrator created an {@link RichCustomEmoji Custom Emoji}.
     *
     * <p><b>Possible Keys</b><br>
     * <ul>
     *     <li>{@link net.dv8tion.jda.api.audit.AuditLogKey#EMOJI_NAME EMOJI_NAME}</li>
     * </ul>
     */
    EMOJI_CREATE(60, TargetType.EMOJI),

    /**
     * An Administrator updated an {@link RichCustomEmoji Custom Emoji}.
     *
     * <p><b>Possible Keys</b><br>
     * <ul>
     *     <li>{@link net.dv8tion.jda.api.audit.AuditLogKey#EMOJI_NAME EMOJI_NAME}</li>
     *     <li>{@link net.dv8tion.jda.api.audit.AuditLogKey#EMOJI_ROLES_ADD EMOJI_ROLES_ADD}</li>
     *     <li>{@link net.dv8tion.jda.api.audit.AuditLogKey#EMOJI_ROLES_REMOVE EMOJI_ROLES_REMOVE}</li>
     * </ul>
     */
    EMOJI_UPDATE(61, TargetType.EMOJI),

    /**
     * An Administrator deleted an {@link RichCustomEmoji Custom Emoji}.
     *
     * <p><b>Possible Keys</b><br>
     * <ul>
     *     <li>{@link net.dv8tion.jda.api.audit.AuditLogKey#EMOJI_NAME EMOJI_NAME}</li>
     * </ul>
     */
    EMOJI_DELETE(62, TargetType.EMOJI),

    /**
     * A message was created.
     */
    MESSAGE_CREATE(70, TargetType.UNKNOWN),

    /**
     * A message was updated.
     */
    MESSAGE_UPDATE(71, TargetType.UNKNOWN),

    /**
     * An Administrator has deleted one or more {@link net.dv8tion.jda.api.entities.Message Messages}.
     *
     * <p><b>Possible Options</b><br>
     * <ul>
     *     <li>{@link net.dv8tion.jda.api.audit.AuditLogOption#COUNT COUNT}</li>
     * </ul>
     */
    MESSAGE_DELETE(72, TargetType.MEMBER),

    /**
     * An Administrator has performed a bulk delete of messages in a channel
     *
     * <p><b>Possible Options</b><br>
     * <ul>
     *     <li>{@link AuditLogOption#COUNT}</li>
     * </ul>
     */
    MESSAGE_BULK_DELETE(73, TargetType.CHANNEL),

    /**
     * An Administrator has pinned a message in the channel
     *
     * <p><b>Possible Options</b><br>
     * <ul>
     *     <li>{@link AuditLogOption#CHANNEL}</li>
     *     <li>{@link AuditLogOption#MESSAGE}</li>
     * </ul>
     */
    MESSAGE_PIN(74, TargetType.CHANNEL),

    /**
     * An Administrator has unpinned a message in the channel
     *
     * <p><b>Possible Options</b><br>
     * <ul>
     *     <li>{@link AuditLogOption#CHANNEL}</li>
     *     <li>{@link AuditLogOption#MESSAGE}</li>
     * </ul>
     */
    MESSAGE_UNPIN(75, TargetType.CHANNEL),

    /**
     * An Administrator has added an integration to the guild
     */
    INTEGRATION_CREATE(80, TargetType.INTEGRATION),

    /**
     * An Administrator has updated an integration of the guild
     */
    INTEGRATION_UPDATE(81, TargetType.INTEGRATION),

    /**
     * An Administrator has removed an integration from the guild
     */
    INTEGRATION_DELETE(82, TargetType.INTEGRATION),

    /**
     * A {@link net.dv8tion.jda.api.entities.StageInstance StageInstance} was started by a {@link net.dv8tion.jda.api.entities.channel.concrete.StageChannel#isModerator(Member) Stage Moderator}.
     *
     * <p><b>Possible Options</b><br>
     * <ul>
     *     <li>{@link net.dv8tion.jda.api.audit.AuditLogOption#CHANNEL CHANNEL}</li>
     * </ul>
     *
     * <p><b>Possible Keys</b><br>
     * <ul>
     *     <li>{@link net.dv8tion.jda.api.audit.AuditLogKey#CHANNEL_TOPIC CHANNEL_TOPIC}</li>
     *     <li>{@link net.dv8tion.jda.api.audit.AuditLogKey#PRIVACY_LEVEL STAGE_INSTANCE_PRIVACY_LEVEL}</li>
     * </ul>
     */
    STAGE_INSTANCE_CREATE(83, TargetType.STAGE_INSTANCE),

    /**
     * A {@link net.dv8tion.jda.api.entities.StageInstance StageInstance} was updated by a {@link net.dv8tion.jda.api.entities.channel.concrete.StageChannel#isModerator(Member) Stage Moderator}.
     *
     * <p><b>Possible Options</b><br>
     * <ul>
     *     <li>{@link net.dv8tion.jda.api.audit.AuditLogOption#CHANNEL CHANNEL}</li>
     * </ul>
     *
     * <p><b>Possible Keys</b><br>
     * <ul>
     *     <li>{@link net.dv8tion.jda.api.audit.AuditLogKey#CHANNEL_TOPIC CHANNEL_TOPIC}</li>
     *     <li>{@link net.dv8tion.jda.api.audit.AuditLogKey#PRIVACY_LEVEL STAGE_INSTANCE_PRIVACY_LEVEL}</li>
     * </ul>
     */
    STAGE_INSTANCE_UPDATE(84, TargetType.STAGE_INSTANCE),

    /**
     * A {@link net.dv8tion.jda.api.entities.StageInstance StageInstance} was deleted by a {@link net.dv8tion.jda.api.entities.channel.concrete.StageChannel#isModerator(Member) Stage Moderator}.
     *
     * <p><b>Possible Options</b><br>
     * <ul>
     *     <li>{@link net.dv8tion.jda.api.audit.AuditLogOption#CHANNEL CHANNEL}</li>
     * </ul>
     *
     * <p><b>Possible Keys</b><br>
     * <ul>
     *     <li>{@link net.dv8tion.jda.api.audit.AuditLogKey#CHANNEL_TOPIC CHANNEL_TOPIC}</li>
     *     <li>{@link net.dv8tion.jda.api.audit.AuditLogKey#PRIVACY_LEVEL STAGE_INSTANCE_PRIVACY_LEVEL}</li>
     * </ul>
     */
    STAGE_INSTANCE_DELETE(85, TargetType.STAGE_INSTANCE),

    /**
<<<<<<< HEAD
     * A user created a {@link net.dv8tion.jda.api.entities.channel.concrete.ThreadChannel ThreadChannel}
=======
     * An Administrator created a {@link net.dv8tion.jda.api.entities.sticker.GuildSticker GuildSticker}.
     *
     * <p><b>Possible Keys</b><br>
     * <ul>
     *     <li>{@link net.dv8tion.jda.api.audit.AuditLogKey#STICKER_NAME STICKER_NAME}</li>
     *     <li>{@link net.dv8tion.jda.api.audit.AuditLogKey#STICKER_FORMAT STICKER_FORMAT}</li>
     *     <li>{@link net.dv8tion.jda.api.audit.AuditLogKey#STICKER_DESCRIPTION STICKER_DESCRIPTION}</li>
     *     <li>{@link net.dv8tion.jda.api.audit.AuditLogKey#STICKER_TAGS STICKER_TAGS}</li>
     * </ul>
     */
    STICKER_CREATE(90, TargetType.STICKER),

    /**
     * An Administrator updated a {@link net.dv8tion.jda.api.entities.sticker.GuildSticker GuildSticker}.
     *
     * <p><b>Possible Keys</b><br>
     * <ul>
     *     <li>{@link net.dv8tion.jda.api.audit.AuditLogKey#STICKER_DESCRIPTION STICKER_DESCRIPTION}</li>
     *     <li>{@link net.dv8tion.jda.api.audit.AuditLogKey#STICKER_TAGS STICKER_TAGS}</li>
     * </ul>
     */
    STICKER_UPDATE(91, TargetType.STICKER),

    /**
     * An Administrator deleted a {@link net.dv8tion.jda.api.entities.sticker.GuildSticker GuildSticker}.
     *
     * <p><b>Possible Keys</b><br>
     * <ul>
     *     <li>{@link net.dv8tion.jda.api.audit.AuditLogKey#STICKER_NAME STICKER_NAME}</li>
     * </ul>
     */
    STICKER_DELETE(92, TargetType.STICKER),

    /**
     * A user created a {@link net.dv8tion.jda.api.entities.ThreadChannel ThreadChannel}
>>>>>>> 46426607
     *
     * <p><b>Possible Keys</b><br>
     * <ul>
     *     <li>{@link net.dv8tion.jda.api.audit.AuditLogKey#THREAD_NAME THREAD_NAME}</li>
     *     <li>{@link net.dv8tion.jda.api.audit.AuditLogKey#THREAD_SLOWMODE THREAD_SLOWMODE}</li>
     *     <li>{@link net.dv8tion.jda.api.audit.AuditLogKey#THREAD_ARCHIVED THREAD_ARCHIVED}</li>
     *     <li>{@link net.dv8tion.jda.api.audit.AuditLogKey#THREAD_AUTO_ARCHIVE_DURATION THREAD_AUTO_ARCHIVE_DURATION}</li>
     *     <li>{@link net.dv8tion.jda.api.audit.AuditLogKey#THREAD_LOCKED THREAD_LOCKED}</li>
     *     <li>{@link net.dv8tion.jda.api.audit.AuditLogKey#THREAD_INVITABLE THREAD_INVITABLE}</li>
     *     <li>{@link net.dv8tion.jda.api.audit.AuditLogKey#ID ID}</li>
     * </ul>
     */
    THREAD_CREATE(110, TargetType.THREAD),

    /**
     * A user updated a {@link net.dv8tion.jda.api.entities.channel.concrete.ThreadChannel ThreadChannel}
     *
     * <p><b>Possible Keys</b><br>
     * <ul>
     *     <li>{@link net.dv8tion.jda.api.audit.AuditLogKey#THREAD_NAME THREAD_NAME}</li>
     *     <li>{@link net.dv8tion.jda.api.audit.AuditLogKey#THREAD_SLOWMODE THREAD_SLOWMODE}</li>
     *     <li>{@link net.dv8tion.jda.api.audit.AuditLogKey#THREAD_ARCHIVED THREAD_ARCHIVED}</li>
     *     <li>{@link net.dv8tion.jda.api.audit.AuditLogKey#THREAD_AUTO_ARCHIVE_DURATION THREAD_AUTO_ARCHIVE_DURATION}</li>
     *     <li>{@link net.dv8tion.jda.api.audit.AuditLogKey#THREAD_LOCKED THREAD_LOCKED}</li>
     *     <li>{@link net.dv8tion.jda.api.audit.AuditLogKey#THREAD_INVITABLE THREAD_INVITABLE}</li>
     *     <li>{@link net.dv8tion.jda.api.audit.AuditLogKey#ID ID}</li>
     * </ul>
     */
    THREAD_UPDATE(111, TargetType.THREAD),

    /**
     * A user deleted a {@link net.dv8tion.jda.api.entities.channel.concrete.ThreadChannel ThreadChannel}
     */
    THREAD_DELETE(112, TargetType.THREAD),

    /**
     * A moderator updated the privileges for an application
     */
    APPLICATION_COMMAND_PRIVILEGES_UPDATE(121, TargetType.INTEGRATION),

    UNKNOWN(-1, TargetType.UNKNOWN);

    private final int key;
    private final TargetType target;

    ActionType(int key, TargetType target)
    {
        this.key = key;
        this.target = target;
    }

    /**
     * The raw key used to identify types within the api.
     *
     * @return Raw key for this ActionType
     */
    public int getKey()
    {
        return key;
    }

    /**
     * The expected {@link net.dv8tion.jda.api.audit.TargetType TargetType}
     * for this ActionType
     *
     * @return {@link net.dv8tion.jda.api.audit.TargetType TargetType}
     */
    public TargetType getTargetType()
    {
        return target;
    }

    public static ActionType from(int key)
    {
        for (ActionType type : values())
        {
            if (type.key == key)
                return type;
        }
        return UNKNOWN;
    }
}<|MERGE_RESOLUTION|>--- conflicted
+++ resolved
@@ -495,9 +495,6 @@
     STAGE_INSTANCE_DELETE(85, TargetType.STAGE_INSTANCE),
 
     /**
-<<<<<<< HEAD
-     * A user created a {@link net.dv8tion.jda.api.entities.channel.concrete.ThreadChannel ThreadChannel}
-=======
      * An Administrator created a {@link net.dv8tion.jda.api.entities.sticker.GuildSticker GuildSticker}.
      *
      * <p><b>Possible Keys</b><br>
@@ -532,8 +529,7 @@
     STICKER_DELETE(92, TargetType.STICKER),
 
     /**
-     * A user created a {@link net.dv8tion.jda.api.entities.ThreadChannel ThreadChannel}
->>>>>>> 46426607
+     * A user created a {@link net.dv8tion.jda.api.entities.channel.concrete.ThreadChannel ThreadChannel}
      *
      * <p><b>Possible Keys</b><br>
      * <ul>
