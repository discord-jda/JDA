/*
 * Copyright 2015 Austin Keener, Michael Ritter, Florian Spieß, and the JDA contributors
 *
 * Licensed under the Apache License, Version 2.0 (the "License");
 * you may not use this file except in compliance with the License.
 * You may obtain a copy of the License at
 *
 *    http://www.apache.org/licenses/LICENSE-2.0
 *
 * Unless required by applicable law or agreed to in writing, software
 * distributed under the License is distributed on an "AS IS" BASIS,
 * WITHOUT WARRANTIES OR CONDITIONS OF ANY KIND, either express or implied.
 * See the License for the specific language governing permissions and
 * limitations under the License.
 */

package net.dv8tion.jda.api.audit;

<<<<<<< HEAD
import net.dv8tion.jda.api.entities.*;
=======
import net.dv8tion.jda.api.entities.Guild;
import net.dv8tion.jda.api.entities.channel.ChannelType;
import net.dv8tion.jda.api.entities.channel.attribute.ICategorizableChannel;
import net.dv8tion.jda.api.entities.channel.concrete.TextChannel;
import net.dv8tion.jda.api.entities.channel.concrete.ThreadChannel;
import net.dv8tion.jda.api.entities.channel.concrete.VoiceChannel;
import net.dv8tion.jda.api.entities.channel.middleman.GuildChannel;
>>>>>>> cb23a72e
import net.dv8tion.jda.api.entities.emoji.RichCustomEmoji;
import net.dv8tion.jda.api.entities.sticker.GuildSticker;

/**
 * Enum of possible/expected keys that can be provided
 * to {@link AuditLogEntry#getChangeByKey(AuditLogKey) AuditLogEntry.getChangeByKey(AuditLogEntry.AuditLogKey}.
 *
 * <p>Each constant in this enum has elaborate documentation on expected values for the
 * returned {@link AuditLogChange AuditLogChange}.
 * <br>There is no guarantee that the resulting type is accurate or that the value selected is not {@code null}!
 *
 * @see <a href="https://discord.com/developers/docs/resources/audit-log#audit-log-change-object-audit-log-change-key" target="_blank">Audit Log Change Key</a>
 */
public enum AuditLogKey
{
    /**
     * This is sometimes visible for {@link ActionType ActionTypes}
     * which create a new entity.
     * <br>Use with designated {@code getXById} method.
     *
     * <p>Expected type: <b>String</b>
     */
    ID("id"),

    /**
     * Entity type (like channel type or webhook type)
     *
     * <p>Expected type: <b>String or int</b>
     */
    TYPE("type"),

    /**
     * The id for an authorized application (webhook/bot/integration)
     *
     * <p>Expected type: <b>String</b>
     */
    APPLICATION_ID("application_id"),

    // GUILD
    /**
     * Change for the {@link net.dv8tion.jda.api.entities.Guild#getName() Guild.getName()} value
     *
     * <p>Expected type: <b>String</b>
     */
    GUILD_NAME("name"),

    /**
     * Change of User ID for the owner of a {@link net.dv8tion.jda.api.entities.Guild Guild}
     *
     * <p>Expected type: <b>String</b>
     */
    GUILD_OWNER("owner_id"),

    /**
     * Change of region represented by a key.
     * <br>Use with {@link net.dv8tion.jda.api.Region#fromKey(String) Region.fromKey(String)}
     *
     * <p>Expected type: <b>String</b>
     */
    GUILD_REGION("region"),

    /**
     * Change of the {@link net.dv8tion.jda.api.entities.Guild.Timeout AFKTimeout} of a Guild.
     * <br>Use with {@link net.dv8tion.jda.api.entities.Guild.Timeout#fromKey(int) Timeout.fromKey(int)}
     *
     * <p>Expected type: <b>Integer</b>
     */
    GUILD_AFK_TIMEOUT("afk_timeout"),

    /**
     * Change of the {@link net.dv8tion.jda.api.entities.Guild#getAfkChannel() Guild.getAfkChannel()} value represented by a VoiceChannel ID.
     * <br>Use with {@link net.dv8tion.jda.api.entities.Guild#getVoiceChannelById(String) Guild.getVoiceChannelById(String)}
     *
     * <p>Expected type: <b>String</b>
     */
    GUILD_AFK_CHANNEL("afk_channel_id"),

    /**
     * Change of the {@link net.dv8tion.jda.api.entities.Guild#getSystemChannel() Guild.getSystemChannel()} value represented by a TextChannel ID.
     * <br>Use with {@link net.dv8tion.jda.api.entities.Guild#getTextChannelById(String) Guild.getTextChannelById(String)}
     *
     * <p>Expected type: <b>String</b>
     */
    GUILD_SYSTEM_CHANNEL("system_channel_id"),

    /**
     * Change of the {@link net.dv8tion.jda.api.entities.Guild#getRulesChannel() Guild.getRulesChannel()} value represented by a TextChannel ID.
     * <br>Use with {@link net.dv8tion.jda.api.entities.Guild#getTextChannelById(String) Guild.getTextChannelById(String)}
     *
     * <p>Expected type: <b>String</b>
     */
    GUILD_RULES_CHANNEL("rules_channel_id"),

    /**
     * Change of the {@link net.dv8tion.jda.api.entities.Guild#getCommunityUpdatesChannel() Guild.getCommunityUpdatesChannel()} value represented by a TextChannel ID.
     * <br>Use with {@link net.dv8tion.jda.api.entities.Guild#getTextChannelById(String) Guild.getTextChannelById(String)}
     *
     * <p>Expected type: <b>String</b>
     */
    GUILD_COMMUNITY_UPDATES_CHANNEL("public_updates_channel_id"),

    /**
     * Change of the {@link net.dv8tion.jda.api.entities.Guild#getExplicitContentLevel() Guild.getExplicitContentLevel()} of a Guild.
     * <br>Use with {@link net.dv8tion.jda.api.entities.Guild.ExplicitContentLevel#fromKey(int) Guild.ExplicitContentLevel.fromKey(int)}
     *
     * <p>Expected type: <b>Integer</b>
     */
    GUILD_EXPLICIT_CONTENT_FILTER("explicit_content_filter"),

    /**
     * Change of the {@link net.dv8tion.jda.api.entities.Guild#getIconId() Icon ID} of a Guild.
     *
     * <p>Expected type: <b>String</b>
     */
    GUILD_ICON("icon_hash"),

    /**
     * Change of the {@link net.dv8tion.jda.api.entities.Guild#getSplashId() Splash ID} of a Guild.
     *
     * <p>Expected type: <b>String</b>
     */
    GUILD_SPLASH("splash_hash"),

    /**
     * Change of the {@link net.dv8tion.jda.api.entities.Guild#getVerificationLevel() Guild.getVerificationLevel()} value.
     * <br>Use with {@link net.dv8tion.jda.api.entities.Guild.VerificationLevel#fromKey(int) Guild.VerificationLevel.fromKey(int)}
     *
     * <p>Expected type: <b>Integer</b>
     */
    GUILD_VERIFICATION_LEVEL("verification_level"),

    /**
     * Change of the {@link net.dv8tion.jda.api.entities.Guild#getDefaultNotificationLevel() Guild.getDefaultNotificationLevel()} value.
     * <br>Use with {@link net.dv8tion.jda.api.entities.Guild.NotificationLevel#fromKey(int) Guild.NotificationLevel.fromKey(int)}
     *
     * <p>Expected type: <b>Integer</b>
     */
    GUILD_NOTIFICATION_LEVEL("default_message_notifications"),

    /**
     * Change of the {@link net.dv8tion.jda.api.entities.Guild#getRequiredMFALevel() Guild.getRequiredMFALevel()} value
     * <br>Use with {@link net.dv8tion.jda.api.entities.Guild.MFALevel#fromKey(int) Guild.MFALevel.fromKey(int)}
     *
     * <p>Expected type: <b>Integer</b>
     */
    GUILD_MFA_LEVEL("mfa_level"),

    /**
     * Change of the {@link Guild#getVanityCode()} value.
     *
     * <p>Expected type: <b>String</b>
     */
    GUILD_VANITY_URL_CODE("vanity_url_code"),

    /**
     * Days of inactivity for a prune event.
     *
     * <p>Expected type: <b>Integer</b>
     */
    GUILD_PRUNE_DELETE_DAYS("prune_delete_days"),

    /**
     * Whether the guild widget is disabled or enabled
     *
     * <p>Expected type: <b>Boolean</b>
     */
    GUILD_WIDGET_ENABLED("widget_enabled"),

    /**
     * The target channel for a widget
     *
     * <p>Expected type: <b>String</b>
     */
    GUILD_WIDGET_CHANNEL_ID("widget_channel_id"),


    // CHANNEL
    /**
     * Change of the {@link GuildChannel#getName() GuildChannel.getName()} value.
     *
     * <p>Expected type: <b>String</b>
     */
    CHANNEL_NAME("name"),

    /**
     * Change of the {@link Channel#getFlags() flags} value.
     *
     * <p>Expected type: <b>Integer</b>
     */
    CHANNEL_FLAGS("flags"),

    /**
     * Change of the {@link ICategorizableChannel#getParentCategory()} ICategorizable.getParentCategory()} value.
     * <br>Use with {@link net.dv8tion.jda.api.entities.Guild#getCategoryById(String) Guild.getCategoryById(String)}
     *
     * <p>Expected type: <b>String</b>
     */
    CHANNEL_PARENT("parent_id"),

    /**
     * Change of the {@link TextChannel#getTopic() TextChannel.getTopic()} value.
     * <br>Only for {@link ChannelType#TEXT ChannelType.TEXT}
     *
     * <p>Expected type: <b>String</b>
     */
    CHANNEL_TOPIC("topic"),

    /**
     * Change of the {@link TextChannel#getSlowmode() TextChannel.getSlowmode()} value.
     * <br>Only for {@link ChannelType#TEXT ChannelType.TEXT}
     *
     * <p>Expected type: <b>Integer</b>
     */
    CHANNEL_SLOWMODE("rate_limit_per_user"),

    /**
<<<<<<< HEAD
     * Change of the {@link IThreadContainer#getDefaultThreadSlowmode()} value.
     *
     * <p>Expected type: <b>Integer</b>
     */
    CHANNEL_DEFAULT_THREAD_SLOWMODE("default_thread_rate_limit_per_user"),

    /**
     * Change of the {@link net.dv8tion.jda.api.entities.VoiceChannel#getBitrate() VoiceChannel.getBitrate()} value.
     * <br>Only for {@link net.dv8tion.jda.api.entities.ChannelType#VOICE ChannelType.VOICE}
=======
     * Change of the {@link VoiceChannel#getBitrate() VoiceChannel.getBitrate()} value.
     * <br>Only for {@link ChannelType#VOICE ChannelType.VOICE}
>>>>>>> cb23a72e
     *
     * <p>Expected type: <b>Integer</b>
     */
    CHANNEL_BITRATE("bitrate"),

    /**
     * Change of the {@link VoiceChannel#getUserLimit() VoiceChannel.getUserLimit()} value.
     * <br>Only for {@link ChannelType#VOICE ChannelType.VOICE}
     *
     * <p>Expected type: <b>Integer</b>
     */
    CHANNEL_USER_LIMIT("user_limit"),

    /**
     * Change of the {@link net.dv8tion.jda.api.entities.channel.attribute.IAgeRestrictedChannel#isNSFW() IAgeRestrictedChannel.isNSFW()} value.
     *
     * <p>Expected type: <b>Boolean</b>
     */
    CHANNEL_NSFW("nsfw"),

    /**
     * Change of the {@link net.dv8tion.jda.api.Region Region} value.
     * <br>Only for {@link ChannelType#VOICE ChannelType.VOICE} and {@link ChannelType#STAGE ChannelType.STAGE}
     *
     * <p>Expected type: <b>String</b></p>
     */
    CHANNEL_REGION("rtc_region"),

    /**
     * The integer type of this channel.
     * <br>Use with {@link ChannelType#fromId(int) ChannelType.fromId(int)}.
     *
     * <p>Expected type: <b>int</b>
     */
    CHANNEL_TYPE("type"),

    /**
     * The overrides for this channel.
     *
     * <p>Expected type: <b>List{@literal <Map<String, Object>>}</b>
     */
    CHANNEL_OVERRIDES("permission_overwrites"),

    /**
     * The available tags of this {@link net.dv8tion.jda.api.entities.channel.concrete.ForumChannel ForumChannel}.
     *
     * <p>Expected type: <b>List{@literal <Map<String, Object>>}</b>
     */
    CHANNEL_AVAILABLE_TAGS("available_tags"),

    // THREADS

    /**
     * Change of the {@link ThreadChannel#getName() ThreadChannel.getName()} value.
     *
     * <p>Expected type: <b>String</b>
     */
    THREAD_NAME("name"),

    /**
     * Change of the {@link ThreadChannel#getSlowmode() ThreadChannel.getSlowmode()} value.
     *
     * <p>Expected type: <b>Integer</b>
     */
    THREAD_SLOWMODE("rate_limit_per_user"),

    /**
     * Change of the {@link ThreadChannel#getAutoArchiveDuration() ThreadChannel.getAutoArchiveDuration()} value.
     *
     * <p>Expected type: <b>Integer</b>
     */
    THREAD_AUTO_ARCHIVE_DURATION("auto_archive_duration"),

    /**
     * Change of the {@link ThreadChannel#isArchived() ThreadChannel.isArchived()} value.
     *
     * <p>Expected type: <b>Boolean</b>
     */
    THREAD_ARCHIVED("archived"),

    /**
     * Change of the {@link ThreadChannel#isLocked() ThreadChannel.isLocked()} value.
     *
     * <p>Expected type: <b>Boolean</b>
     */
    THREAD_LOCKED("locked"),

    /**
     * Change of the {@link ThreadChannel#isInvitable() ThreadChannel.isInvitable()} value.
     * This can only be set/modified on a {@link ThreadChannel#isPublic() private thread}.
     *
     * <p>Expected type: <b>Boolean</b>
     */
    THREAD_INVITABLE("invitable"),

    /**
     * The applied tags of this {@link ThreadChannel}, given that it is a forum post.
     *
     * <p>Expected type: <b>List{@literal <String>}</b>
     */
    THREAD_APPLIED_TAGS("applied_tags"),

    // STAGE_INSTANCE

    /**
     * Change of the {@link net.dv8tion.jda.api.entities.StageInstance#getPrivacyLevel() StageInstance.getPrivacyLevel()} value
     * <br>Use with {@link net.dv8tion.jda.api.entities.StageInstance.PrivacyLevel#fromKey(int) StageInstance.PrivacyLevel.fromKey(int)}
     *
     * <p>Expected type: <b>Integer</b>
     */
    PRIVACY_LEVEL("privacy_level"),


    // MEMBER
    /**
     * Change of the {@link net.dv8tion.jda.api.entities.Member#getNickname() Member.getNickname()} value
     *
     * <p>Expected type: <b>String</b>
     */
    MEMBER_NICK("nick"),

    /**
     * Change of the {@link net.dv8tion.jda.api.entities.Member#getVoiceState() GuildVoiceState} of a Member.
     * <br>Indicating that the {@link net.dv8tion.jda.api.entities.GuildVoiceState#isGuildMuted() Guild.isGuildMuted()} value updated.
     *
     * <p>Expected type: <b>Boolean</b>
     */
    MEMBER_MUTE("mute"),

    /**
     * Change of the {@link net.dv8tion.jda.api.entities.Member#getVoiceState() GuildVoiceState} of a Member.
     * <br>Indicating that the {@link net.dv8tion.jda.api.entities.GuildVoiceState#isGuildDeafened() Guild.isGuildDeafened()} value updated.
     *
     * <p>Expected type: <b>Boolean</b>
     */
    MEMBER_DEAF("deaf"),

    /**
     * Roles added to {@link net.dv8tion.jda.api.entities.Member#getRoles() Member.getRoles()} with this action
     * <br>Containing a list of {@link net.dv8tion.jda.api.entities.Role Role} IDs
     * <br>Use with {@link net.dv8tion.jda.api.entities.Guild#getRoleById(String) Guild.getRoleById(String)}
     *
     * <p>Expected type: <b>List{@literal <String>}</b>
     */
    MEMBER_ROLES_ADD("$add"),

    /**
     * Roles removed from {@link net.dv8tion.jda.api.entities.Member#getRoles() Member.getRoles()} with this action
     * <br>Containing a list of {@link net.dv8tion.jda.api.entities.Role Role} IDs
     * <br>Use with {@link net.dv8tion.jda.api.entities.Guild#getRoleById(String) Guild.getRoleById(String)}
     *
     * <p>Expected type: <b>List{@literal <String>}</b>
     */
    MEMBER_ROLES_REMOVE("$remove"),

    /**
     * Change of the {@link net.dv8tion.jda.api.entities.Member#getTimeOutEnd() Time out} of a Member.
     * <br>Indicating that the {@link net.dv8tion.jda.api.entities.Member#getTimeOutEnd() Member.getTimeOutEnd()} value updated.
     * <br>This is provided as an ISO8601 Date-Time string.
     *
     * <p>Expected type: <b>String</b>
     */
    MEMBER_TIME_OUT("communication_disabled_until"),

    // PERMISSION OVERRIDE
    /**
     * Modified raw denied permission bits
     * <br>Similar to the value returned by {@link net.dv8tion.jda.api.entities.PermissionOverride#getDeniedRaw() PermissionOverride.getDeniedRaw()}
     * <br>Use with {@link net.dv8tion.jda.api.Permission#getPermissions(long) Permission.getPermissions(long)}
     *
     * <p>Expected type: <b>long</b>
     */
    OVERRIDE_DENY("deny"),

    /**
     * Modified raw allowed permission bits
     * <br>Similar to the value returned by {@link net.dv8tion.jda.api.entities.PermissionOverride#getAllowedRaw() PermissionOverride.getAllowedRaw()}
     * <br>Use with {@link net.dv8tion.jda.api.Permission#getPermissions(long) Permission.getPermissions(long)}
     *
     * <p>Expected type: <b>long</b>
     */
    OVERRIDE_ALLOW("allow"),

    /**
     * The string type of this override.
     * <br>{@code "role"} or {@code "member"}.
     *
     * <p>Expected type: <b>String</b>
     */
    OVERRIDE_TYPE("type"),


    // ROLE
    /**
     * Change of the {@link net.dv8tion.jda.api.entities.Role#getName() Role.getName()} value.
     *
     * <p>Expected type: <b>String</b>
     */
    ROLE_NAME("name"),

    /**
     * Change of the {@link net.dv8tion.jda.api.entities.Role#getPermissionsRaw() Role.getPermissionsRaw()} value.
     * <br>Use with {@link net.dv8tion.jda.api.Permission#getPermissions(long) Permission.getPermissions(long)}
     *
     * <p>Expected type: <b>Long</b>
     */
    ROLE_PERMISSIONS("permissions"),

    /**
     * Change of the {@link net.dv8tion.jda.api.entities.Role#getColor() Role.getColor()} value.
     * <br>Use with {@link java.awt.Color#Color(int) Color(int)}
     *
     * <p>Expected type: <b>Integer</b>
     */
    ROLE_COLOR("color"),

    /**
     * Change of the {@link net.dv8tion.jda.api.entities.Role#isHoisted() Role.isHoisted()} value.
     *
     * <p>Expected type: <b>Boolean</b>
     */
    ROLE_HOISTED("hoist"),

    /**
     * Change of the {@link net.dv8tion.jda.api.entities.Role#isMentionable() Role.isMentionable()} value.
     *
     * <p>Expected type: <b>Boolean</b>
     */
    ROLE_MENTIONABLE("mentionable"),


    // EMOJI
    /**
     * Change of the {@link RichCustomEmoji#getName() Emoji.getName()} value.
     *
     * <p>Expected type: <b>String</b>
     */
    EMOJI_NAME("name"),

    /**
     * Roles added to {@link RichCustomEmoji#getRoles() RichCustomEmoji.getRoles()} with this action
     * <br>Containing a list of {@link net.dv8tion.jda.api.entities.Role Role} IDs
     * <br>Use with {@link net.dv8tion.jda.api.entities.Guild#getRoleById(String) Guild.getRoleById(String)}
     *
     * <p>Expected type: <b>List{@literal <String>}</b>
     */
    EMOJI_ROLES_ADD("$add"),

    /**
     * Roles remove from {@link RichCustomEmoji#getRoles() RichCustomEmoji.getRoles()} with this action
     * <br>Containing a list of {@link net.dv8tion.jda.api.entities.Role Role} IDs
     * <br>Use with {@link net.dv8tion.jda.api.entities.Guild#getRoleById(String) Guild.getRoleById(String)}
     *
     * <p>Expected type: <b>List{@literal <String>}</b>
     */
    EMOJI_ROLES_REMOVE("$remove"),


    // STICKER

    /**
     * Change of the {@link GuildSticker#getName() Sticker.getName()} value.
     *
     * <p>Expected type: <b>String</b>
     */
    STICKER_NAME("name"),

    /**
     * Change of the {@link GuildSticker#getFormatType() Sticker.getFormatType()} value.
     *
     * <p>Expected type: <b>String</b>
     */
    STICKER_FORMAT("format_type"),

    /**
     * Change of the {@link GuildSticker#getDescription() Sticker.getDescription()} value.
     *
     * <p>Expected type: <b>String</b>
     */
    STICKER_DESCRIPTION("description"),

    /**
     * Change of the {@link GuildSticker#getTags() Sticker.getTags()} value.
     *
     * <p>Expected type: <b>String</b>
     */
    STICKER_TAGS("tags"),

    // WEBHOOK
    /**
     * Change of the {@link net.dv8tion.jda.api.entities.Webhook#getName() Webhook.getName()} value.
     *
     * <p>Expected type: <b>String</b>
     */
    WEBHOOK_NAME("name"),

    /**
     * Change of the {@link net.dv8tion.jda.api.entities.Webhook#getDefaultUser() Webhook.getDefaultUser()}'s avatar hash of a Webhook.
     * <br>This is used to build the {@link net.dv8tion.jda.api.entities.User#getAvatarUrl() User.getAvatarUrl()}!
     *
     * <p>Expected type: <b>String</b>
     */
    WEBHOOK_ICON("avatar_hash"),

    /**
     * Change of the {@link net.dv8tion.jda.api.entities.Webhook#getChannel() Webhook.getChannel()} for
     * the target {@link net.dv8tion.jda.api.entities.Webhook Webhook}
     * <br>Use with {@link net.dv8tion.jda.api.entities.Guild#getTextChannelById(String) Guild.getTextChannelById(String)}
     *
     * <p>Expected type: <b>String</b>
     */
    WEBHOOK_CHANNEL("channel_id"),


    // INVITE
    /**
     * Change of the {@link net.dv8tion.jda.api.entities.Invite#getCode() Invite.getCode()} for
     * the target {@link net.dv8tion.jda.api.entities.Invite Invite}
     * <br>Use with {@link net.dv8tion.jda.api.entities.Invite#resolve(net.dv8tion.jda.api.JDA, String)} Invite.resolve(JDA, String)}
     *
     * <p>Expected type: <b>String</b>
     */
    INVITE_CODE("code"),

    /**
     * Change of the {@link net.dv8tion.jda.api.entities.Invite#getMaxAge() Invite.getMaxAge()} for
     * the target {@link net.dv8tion.jda.api.entities.Invite Invite}
     *
     * <p>Expected type: <b>int</b>
     */
    INVITE_MAX_AGE("max_age"),

    /**
     * Change of the {@link net.dv8tion.jda.api.entities.Invite#isTemporary() Invite.isTemporary()} for
     * the target {@link net.dv8tion.jda.api.entities.Invite Invite}
     *
     * <p>Expected type: <b>boolean</b>
     */
    INVITE_TEMPORARY("temporary"),

    /**
     * Change of the {@link net.dv8tion.jda.api.entities.Invite#getInviter() Invite.getInviter()} ID for
     * the target {@link net.dv8tion.jda.api.entities.Invite Invite}
     * <br>Use with {@link net.dv8tion.jda.api.JDA#getUserById(String) JDA.getUserById(String)}
     *
     * <p>Expected type: <b>String</b>
     */
    INVITE_INVITER("inviter"),

    /**
     * Change of the {@link net.dv8tion.jda.api.entities.Invite#getChannel() Invite.getChannel()} ID for
     * the target {@link net.dv8tion.jda.api.entities.Invite Invite}
     * <br>Use with {@link net.dv8tion.jda.api.JDA#getTextChannelById(String) JDA.getTextChannelById(String)}
     * or {@link net.dv8tion.jda.api.JDA#getVoiceChannelById(String) JDA.getVoiceChannelById(String)}
     *
     * <p>Expected type: <b>String</b>
     */
    INVITE_CHANNEL("channel_id"),

    /**
     * Change of the {@link net.dv8tion.jda.api.entities.Invite#getUses() Invite.getUses()} for
     * the target {@link net.dv8tion.jda.api.entities.Invite Invite}
     *
     * <p>Expected type: <b>int</b>
     */
    INVITE_USES("uses"),

    /**
     * Change of the {@link net.dv8tion.jda.api.entities.Invite#getMaxUses() Invite.getMaxUses()} for
     * the target {@link net.dv8tion.jda.api.entities.Invite Invite}
     *
     * <p>Expected type: <b>int</b>
     */
    INVITE_MAX_USES("max_uses");


    private final String key;

    AuditLogKey(String key)
    {
        this.key = key;
    }

    public String getKey()
    {
        return key;
    }

    @Override
    public String toString()
    {
        return name() + '(' + key + ')';
    }
}<|MERGE_RESOLUTION|>--- conflicted
+++ resolved
@@ -16,17 +16,15 @@
 
 package net.dv8tion.jda.api.audit;
 
-<<<<<<< HEAD
-import net.dv8tion.jda.api.entities.*;
-=======
 import net.dv8tion.jda.api.entities.Guild;
+import net.dv8tion.jda.api.entities.channel.Channel;
 import net.dv8tion.jda.api.entities.channel.ChannelType;
 import net.dv8tion.jda.api.entities.channel.attribute.ICategorizableChannel;
+import net.dv8tion.jda.api.entities.channel.attribute.IThreadContainer;
 import net.dv8tion.jda.api.entities.channel.concrete.TextChannel;
 import net.dv8tion.jda.api.entities.channel.concrete.ThreadChannel;
 import net.dv8tion.jda.api.entities.channel.concrete.VoiceChannel;
 import net.dv8tion.jda.api.entities.channel.middleman.GuildChannel;
->>>>>>> cb23a72e
 import net.dv8tion.jda.api.entities.emoji.RichCustomEmoji;
 import net.dv8tion.jda.api.entities.sticker.GuildSticker;
 
@@ -243,7 +241,6 @@
     CHANNEL_SLOWMODE("rate_limit_per_user"),
 
     /**
-<<<<<<< HEAD
      * Change of the {@link IThreadContainer#getDefaultThreadSlowmode()} value.
      *
      * <p>Expected type: <b>Integer</b>
@@ -251,12 +248,8 @@
     CHANNEL_DEFAULT_THREAD_SLOWMODE("default_thread_rate_limit_per_user"),
 
     /**
-     * Change of the {@link net.dv8tion.jda.api.entities.VoiceChannel#getBitrate() VoiceChannel.getBitrate()} value.
-     * <br>Only for {@link net.dv8tion.jda.api.entities.ChannelType#VOICE ChannelType.VOICE}
-=======
      * Change of the {@link VoiceChannel#getBitrate() VoiceChannel.getBitrate()} value.
      * <br>Only for {@link ChannelType#VOICE ChannelType.VOICE}
->>>>>>> cb23a72e
      *
      * <p>Expected type: <b>Integer</b>
      */
