/*
 * Copyright 2015 Austin Keener, Michael Ritter, Florian Spieß, and the JDA contributors
 *
 * Licensed under the Apache License, Version 2.0 (the "License");
 * you may not use this file except in compliance with the License.
 * You may obtain a copy of the License at
 *
 *    http://www.apache.org/licenses/LICENSE-2.0
 *
 * Unless required by applicable law or agreed to in writing, software
 * distributed under the License is distributed on an "AS IS" BASIS,
 * WITHOUT WARRANTIES OR CONDITIONS OF ANY KIND, either express or implied.
 * See the License for the specific language governing permissions and
 * limitations under the License.
 */

package net.dv8tion.jda.api.interactions.commands;

import net.dv8tion.jda.api.JDA;
import net.dv8tion.jda.api.entities.Guild;
import net.dv8tion.jda.api.entities.SelfUser;
import net.dv8tion.jda.api.interactions.commands.privileges.IntegrationPrivilege;

import javax.annotation.Nonnull;
import javax.annotation.Nullable;
import java.util.Collections;
import java.util.List;
import java.util.Map;

/**
 * Represents the Privilege-Config for this integration in a Guild.
 * <br>Can be used to get a List of {@link net.dv8tion.jda.api.interactions.commands.privileges.IntegrationPrivilege IntegrationPrivileges}
 * applied on the application itself and on each command.
 *
 * @see Guild#retrieveCommandPrivileges()
 */
public class PrivilegeConfig
{
    private final Guild guild;
    private final Map<String, List<IntegrationPrivilege>> privileges;

    public PrivilegeConfig(@Nonnull Guild guild, @Nonnull Map<String, List<IntegrationPrivilege>> privileges)
    {
        this.guild = guild;
        this.privileges = Collections.synchronizedMap(privileges);
    }

    /**
     * The guild in which this PrivilegeConfig is applied in.
     *
     * @return Guild in which this PrivilegeConfig is applied in.
     */
    @Nonnull
    public Guild getGuild()
    {
        return guild;
    }

    /**
     * The JDA-instance.
     *
     * @return The JDA-instance.
     */
    @Nonnull
    public JDA getJDA()
    {
        return guild.getJDA();
    }

    /**
     * The {@link IntegrationPrivilege IntegrationPrivileges} that have been applied to this application in this guild.
     *
     * <br><b>If the privileges are "Synced" (No custom config applied), this will return null.</b>
     *
     * <p>This does not include privileges applied to a command itself. Use {@link #getCommandPrivileges(String)} for that.
     *
     * @return Immutable List containing all IntegrationPrivileges that have been applied to this application in this guild.
     */
    @Nullable
    public List<IntegrationPrivilege> getApplicationPrivileges()
    {
        return getCommandPrivileges(getJDA().getSelfUser().getApplicationId());
    }

    /**
     * The {@link IntegrationPrivilege IntegrationPrivileges} that have been applied to the command with the given id in this guild.
     *
     * <br><b>If the privileges are "Synced" (No custom config applied), or a command with this id doesn't exist, this will return null.</b>
     *
     * <p>This does not include privileges applied to the application directly. Use {@link #getApplicationPrivileges()} for that.
     *
     * @param  id
     *         The id of the command
<<<<<<< HEAD
=======
     *
     * @throws IllegalArgumentException
     *         If the provided id is null
>>>>>>> 310fa25b
     *
     * @return Immutable List containing all IntegrationPrivileges that have been applied to the command with the given id in this guild.
     */
    @Nullable
    public List<IntegrationPrivilege> getCommandPrivileges(@Nonnull String id)
    {
        Checks.notNull(id, "Id");
        return privileges.get(id);
    }

    /**
     * Map containing all privileges, with the command-id as the Key, and a List of {@link IntegrationPrivilege} as Value.
     *
     * <br><b>If {@link #getApplicationPrivileges()} is not null, this will also contain the privileges applied directly
     * on this application with {@link SelfUser#getApplicationId()} as the Key.</b>
     *
     * @return Map containing all privileges on this guild.
     */
    @Nonnull
    public Map<String, List<IntegrationPrivilege>> getAsMap()
    {
        return privileges;
    }
}<|MERGE_RESOLUTION|>--- conflicted
+++ resolved
@@ -20,6 +20,7 @@
 import net.dv8tion.jda.api.entities.Guild;
 import net.dv8tion.jda.api.entities.SelfUser;
 import net.dv8tion.jda.api.interactions.commands.privileges.IntegrationPrivilege;
+import net.dv8tion.jda.internal.utils.Checks;
 
 import javax.annotation.Nonnull;
 import javax.annotation.Nullable;
@@ -91,12 +92,9 @@
      *
      * @param  id
      *         The id of the command
-<<<<<<< HEAD
-=======
      *
      * @throws IllegalArgumentException
      *         If the provided id is null
->>>>>>> 310fa25b
      *
      * @return Immutable List containing all IntegrationPrivileges that have been applied to the command with the given id in this guild.
      */
