--- conflicted
+++ resolved
@@ -34,11 +34,7 @@
  * <p>Instead of {@link #deferReply()} and {@link #reply(String)} you can use {@link #deferEdit()} and {@link #editMessage(String)} with these interactions!
  * <b>You can only acknowledge an interaction once!</b>
  */
-<<<<<<< HEAD
-public interface ComponentInteraction extends IReplyCallback, IMessageEditCallback, IModalCallback, IPremiumRequiredReplyCallback, ICustomIdInteraction
-=======
-public interface ComponentInteraction extends IReplyCallback, IMessageEditCallback, IModalCallback
->>>>>>> d2f0ed4a
+public interface ComponentInteraction extends IReplyCallback, IMessageEditCallback, IModalCallback, ICustomIdInteraction
 {
 
     @Override
