--- conflicted
+++ resolved
@@ -188,12 +188,7 @@
      *
      * @return Immutable list of {@link net.dv8tion.jda.api.interactions.commands.Command.Choice Choices}
      *
-<<<<<<< HEAD
      * @see #addChoice(String, long)
-=======
-     * @see #addChoice(String, int)
-     * @see #addChoice(String, long) 
->>>>>>> 4629a2c3
      * @see #addChoice(String, String)
      */
     @Nonnull
@@ -319,12 +314,8 @@
      * @throws IllegalArgumentException
      *         If any of the following checks fail
      *         <ul>
-<<<<<<< HEAD
      *             <li>{@code name} is not null, empty and less or equal to {@value #MAX_NAME_LENGTH} characters long</li>
      *             <li>{@code value} is not less than {@link #MIN_NEGATIVE_NUMBER} and not larger than {@link #MAX_POSITIVE_NUMBER}</li>
-=======
-     *             <li>{@code name} is not null, empty and less or equal to {@value #MAX_CHOICE_NAME_LENGTH} characters long</li>
->>>>>>> 4629a2c3
      *             <li>The amount of already set choices is less than {@link #MAX_CHOICES}</li>
      *             <li>The {@link OptionType} is {@link OptionType#INTEGER}</li>
      *         </ul>
@@ -335,13 +326,9 @@
     public OptionData addChoice(@Nonnull String name, long value)
     {
         Checks.notEmpty(name, "Name");
-<<<<<<< HEAD
         Checks.notLonger(name, MAX_NAME_LENGTH, "Name");
         Checks.check(value >= MIN_NEGATIVE_NUMBER, "Long value may not be lower than %f", MIN_NEGATIVE_NUMBER);
         Checks.check(value <= MAX_POSITIVE_NUMBER, "Long value may not be larger than %f", MAX_POSITIVE_NUMBER);
-=======
-        Checks.notLonger(name, MAX_CHOICE_NAME_LENGTH, "Name");
->>>>>>> 4629a2c3
         Checks.check(choices.size() < MAX_CHOICES, "Cannot have more than 25 choices for an option!");
         if (type != OptionType.INTEGER)
             throw new IllegalArgumentException("Cannot add Long choice for OptionType." + type);
