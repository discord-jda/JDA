--- conflicted
+++ resolved
@@ -856,20 +856,12 @@
      *
      * @throws IllegalArgumentException
      *         <ul>
-<<<<<<< HEAD
      *             <li>If the {@link OptionType} does not {@link OptionType#canSupportChoices() support choices}</li>
+     *             <li>If the provided {@code choices} collection is null</li>
      *             <li>If the provided {@code choices} are null</li>
      *             <li>If the amount of {@code choices} provided, when combined with the already set choices, would be greater than {@value #MAX_CHOICES}, as defined by {@link #MAX_CHOICES}</li>
      *             <li>If the {@link OptionType} of the choices is not either {@link OptionType#INTEGER}, {@link OptionType#STRING} or {@link OptionType#NUMBER}</li>
      *             <li>If the option is auto-complete enabled</li>
-=======
-     *             <li>The {@link OptionType} does {@link OptionType#canSupportChoices() support choices}</li>
-     *             <li>The provided {@code choices} collection is not null</li>
-     *             <li>The provided {@code choices} are not null</li>
-     *             <li>The amount of {@code choices} provided is smaller than {@link #MAX_CHOICES} when combined with already set choices</li>
-     *             <li>The {@link OptionType} of the choices is either {@link OptionType#INTEGER}, {@link OptionType#STRING} or {@link OptionType#NUMBER}</li>
-     *             <li>The option is not auto-complete enabled</li>
->>>>>>> a5a0aaf5
      *         </ul>
      *
      * @return The OptionData instance, for chaining
