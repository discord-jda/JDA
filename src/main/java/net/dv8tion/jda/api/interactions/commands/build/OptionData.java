--- conflicted
+++ resolved
@@ -409,6 +409,7 @@
      *         <ul>
      *             <li>{@link OptionType type of this option} is {@link OptionType#INTEGER INTEGER} or {@link OptionType#NUMBER NUMBER}</li>
      *             <li>{@code value} is larger than or equal to {@link OptionData#MIN_NEGATIVE_NUMBER MIN_NEGATIVE_NUMBER}</li>
+     *             <li>Autocomplete is not enabled</li>
      *         </ul>
      *
      * @return The OptionData instance, for chaining
@@ -431,16 +432,8 @@
      * @throws IllegalArgumentException
      *         If any of the following checks fail
      *         <ul>
-<<<<<<< HEAD
-     *             <li>{@code name} is not null, empty and less or equal to {@value #MAX_CHOICE_NAME_LENGTH} characters long</li>
-     *             <li>{@code value} is not less than {@link #MIN_NEGATIVE_NUMBER} and not larger than {@link #MAX_POSITIVE_NUMBER}</li>
-     *             <li>The amount of already set choices is less than {@link #MAX_CHOICES}</li>
-     *             <li>The {@link OptionType} is {@link OptionType#NUMBER}</li>
-     *             <li>Autocomplete is not enabled</li>
-=======
      *             <li>{@link OptionType type of this option} is {@link OptionType#NUMBER NUMBER}</li>
      *             <li>{@code value} is larger than or equal to {@link OptionData#MIN_NEGATIVE_NUMBER MIN_NEGATIVE_NUMBER}</li>
->>>>>>> d846a09a
      *         </ul>
      *
      * @return The OptionData instance, for chaining
@@ -499,10 +492,6 @@
         if (type != OptionType.NUMBER)
             throw new IllegalArgumentException("Can only set max double value for options of type NUMBER");
         Checks.check(value <= MAX_POSITIVE_NUMBER, "Double value may not be larger than %f", MAX_POSITIVE_NUMBER);
-<<<<<<< HEAD
-        Checks.check(!isAutoComplete, "Choices may not be present when autocomplete is enabled");
-        Checks.check(choices.size() < MAX_CHOICES, "Cannot have more than 25 choices for an option!");
-=======
         this.maxValue = value;
         return this;
     }
@@ -556,7 +545,6 @@
     @Nonnull
     public OptionData setRequiredRange(double minValue, double maxValue)
     {
->>>>>>> d846a09a
         if (type != OptionType.NUMBER)
             throw new IllegalArgumentException("Can only set min and max double value for options of type NUMBER");
         Checks.check(minValue >= MIN_NEGATIVE_NUMBER, "Double value may not be lower than %f", MIN_NEGATIVE_NUMBER);
@@ -594,6 +582,7 @@
         Checks.notLonger(name, MAX_CHOICE_NAME_LENGTH, "Name");
         Checks.check(value >= MIN_NEGATIVE_NUMBER, "Double value may not be lower than %f", MIN_NEGATIVE_NUMBER);
         Checks.check(value <= MAX_POSITIVE_NUMBER, "Double value may not be larger than %f", MAX_POSITIVE_NUMBER);
+        Checks.check(!isAutoComplete, "Choices may not be present when autocomplete is enabled");
         Checks.check(choices.size() < MAX_CHOICES, "Cannot have more than 25 choices for an option!");
         if (type != OptionType.NUMBER)
             throw new IllegalArgumentException("Cannot add double choice for OptionType." + type);
@@ -793,9 +782,7 @@
         OptionType type = OptionType.fromKey(json.getInt("type"));
         OptionData option = new OptionData(type, name, description);
         option.setRequired(json.getBoolean("required"));
-<<<<<<< HEAD
         option.setAutoComplete(json.getBoolean("autocomplete"));
-=======
         if (type == OptionType.INTEGER || type == OptionType.NUMBER)
         {
             if (!json.isNull("min_value"))
@@ -813,7 +800,6 @@
                     option.setMaxValue(json.getDouble("max_value"));
             }
         }
->>>>>>> d846a09a
         if (type == OptionType.CHANNEL)
         {
             option.setChannelTypes(json.optArray("channel_types")
