/*
 * Copyright 2015 Austin Keener, Michael Ritter, Florian Spieß, and the JDA contributors
 *
 * Licensed under the Apache License, Version 2.0 (the "License");
 * you may not use this file except in compliance with the License.
 * You may obtain a copy of the License at
 *
 *    http://www.apache.org/licenses/LICENSE-2.0
 *
 * Unless required by applicable law or agreed to in writing, software
 * distributed under the License is distributed on an "AS IS" BASIS,
 * WITHOUT WARRANTIES OR CONDITIONS OF ANY KIND, either express or implied.
 * See the License for the specific language governing permissions and
 * limitations under the License.
 */

package net.dv8tion.jda.api.interactions.components.selections;

import net.dv8tion.jda.api.interactions.components.ActionComponent;
import net.dv8tion.jda.internal.utils.Checks;

import javax.annotation.Nonnull;
import javax.annotation.Nullable;

/**
 * Represents a select menu in a message.
 * <br>This is an interactive component and usually located within an {@link net.dv8tion.jda.api.interactions.components.ActionRow ActionRow}.
 * One select menu fills up an entire action row by itself. You cannot have an action row with other components if a select menu is present in the same row.
 *
 * <p>The selections a user makes are only visible within their current client session.
 * Other users cannot see the choices selected, and they will disappear when the client restarts or the message is reloaded.
 *
 * @see StringSelectMenu
 * @see EntitySelectMenu
 * @see SelectMenuInteraction
 */
public interface SelectMenu extends ActionComponent
{
    /**
     * The maximum length a select menu id can have
     */
    int ID_MAX_LENGTH = 100;

    /**
     * The maximum length a select menu placeholder can have
     */
    int PLACEHOLDER_MAX_LENGTH = 100;

    /**
     * The maximum amount of options a select menu can have
     */
    int OPTIONS_MAX_AMOUNT = 25;

    /**
     * Placeholder which is displayed when no selections have been made yet.
     *
     * @return The placeholder or null
     */
    @Nullable
    String getPlaceholder();

    /**
     * The minimum amount of values a user has to select.
     *
     * @return The min values
     */
    int getMinValues();

    /**
     * The maximum amount of values a user can select at once.
     *
     * @return The max values
     */
    int getMaxValues();

    /**
<<<<<<< HEAD
=======
     * An <b>unmodifiable</b> list of up to {@value #OPTIONS_MAX_AMOUNT} available options to choose from.
     *
     * @return The {@link SelectOption SelectOptions} this menu provides
     *
     * @see    Builder#getOptions()
     */
    @Nonnull
    List<SelectOption> getOptions();

    @Nonnull
    @Override
    @CheckReturnValue
    default SelectMenu asDisabled()
    {
        return withDisabled(true);
    }

    @Nonnull
    @Override
    @CheckReturnValue
    default SelectMenu asEnabled()
    {
        return withDisabled(false);
    }

    @Nonnull
    @Override
    @CheckReturnValue
    default SelectMenu withDisabled(boolean disabled)
    {
        return createCopy().setDisabled(disabled).build();
    }

    /**
     * Creates a new preconfigured {@link Builder} with the same settings used for this select menu.
     * <br>This can be useful to create an updated version of this menu without needing to rebuild it from scratch.
     *
     * @return The {@link Builder} used to create the select menu
     */
    @Nonnull
    @CheckReturnValue
    default Builder createCopy()
    {
        //noinspection ConstantConditions
        Builder builder = create(getId());
        builder.setRequiredRange(getMinValues(), getMaxValues());
        builder.setPlaceholder(getPlaceholder());
        builder.addOptions(getOptions());
        builder.setDisabled(isDisabled());
        return builder;
    }

    /**
     * Creates a new {@link Builder} for a select menu with the provided custom id.
     *
     * @param  customId
     *         The id used to identify this menu with {@link ActionComponent#getId()} for component interactions
     *
     * @throws IllegalArgumentException
     *         If the provided id is null, empty, or longer than {@value #ID_MAX_LENGTH} characters
     *
     * @return The {@link Builder} used to create the select menu
     */
    @Nonnull
    @CheckReturnValue
    static Builder create(@Nonnull String customId)
    {
        return new Builder(customId);
    }

    /**
     * Inverse function for {@link #toData()} which parses the serialized select menu data.
     * <br>Returns a {@link Builder} which allows for further configuration.
     *
     * @param  data
     *         The serialized select menu data
     *
     * @throws net.dv8tion.jda.api.exceptions.ParsingException
     *         If the data representation is invalid
     * @throws IllegalArgumentException
     *         If some part of the data has an invalid length or null is provided
     *
     * @return The parsed SelectMenu Builder instance
     */
    @Nonnull
    @CheckReturnValue
    static Builder fromData(@Nonnull DataObject data)
    {
        return new SelectMenuImpl(data).createCopy();
    }

    /**
>>>>>>> bb138ea0
     * A preconfigured builder for the creation of select menus.
     *
     * @param <T>
     *        The output type
     * @param <B>
     *        The builder type (used for fluent interface)
     */
    @SuppressWarnings("unchecked")
    abstract class Builder<T extends SelectMenu, B extends Builder<T, B>>
    {
        protected String customId;
        protected String placeholder;
        protected int minValues = 1, maxValues = 1;
        protected boolean disabled = false;

        protected Builder(@Nonnull String customId)
        {
            setId(customId);
        }

        /**
         * Change the custom id used to identify the select menu.
         *
         * @param  customId
         *         The new custom id to use
         *
         * @throws IllegalArgumentException
         *         If the provided id is null, empty, or longer than {@value #ID_MAX_LENGTH} characters
         *
         * @return The same builder instance for chaining
         */
        @Nonnull
        public B setId(@Nonnull String customId)
        {
            Checks.notEmpty(customId, "Component ID");
            Checks.notLonger(customId, ID_MAX_LENGTH, "Component ID");
            this.customId = customId;
            return (B) this;
        }

        /**
         * Configure the placeholder which is displayed when no selections have been made yet.
         *
         * @param  placeholder
         *         The placeholder or null
         *
         * @throws IllegalArgumentException
         *         If the provided placeholder is empty or longer than {@value #PLACEHOLDER_MAX_LENGTH} characters
         *
         * @return The same builder instance for chaining
         */
        @Nonnull
        public B setPlaceholder(@Nullable String placeholder)
        {
            if (placeholder != null)
            {
                Checks.notEmpty(placeholder, "Placeholder");
                Checks.notLonger(placeholder, PLACEHOLDER_MAX_LENGTH, "Placeholder");
            }
            this.placeholder = placeholder;
            return (B) this;
        }

        /**
         * The minimum amount of values a user has to select.
         * <br>Default: {@code 1}
         *
         * <p>The minimum must not exceed the amount of available options.
         *
         * @param  minValues
         *         The min values
         *
         * @throws IllegalArgumentException
         *         If the provided amount is negative or greater than {@value #OPTIONS_MAX_AMOUNT}
         *
         * @return The same builder instance for chaining
         */
        @Nonnull
        public B setMinValues(int minValues)
        {
            Checks.notNegative(minValues, "Min Values");
            Checks.check(minValues <= OPTIONS_MAX_AMOUNT, "Min Values may not be greater than %d! Provided: %d", OPTIONS_MAX_AMOUNT, minValues);
            this.minValues = minValues;
            return (B) this;
        }

        /**
         * The maximum amount of values a user can select.
         * <br>Default: {@code 1}
         *
         * <p>The maximum must not exceed the amount of available options.
         *
         * @param  maxValues
         *         The max values
         *
         * @throws IllegalArgumentException
         *         If the provided amount is less than 1 or greater than {@value #OPTIONS_MAX_AMOUNT}
         *
         * @return The same builder instance for chaining
         */
        @Nonnull
        public B setMaxValues(int maxValues)
        {
            Checks.positive(maxValues, "Max Values");
            Checks.check(maxValues <= OPTIONS_MAX_AMOUNT, "Max Values may not be greater than %d! Provided: %d", OPTIONS_MAX_AMOUNT, maxValues);
            this.maxValues = maxValues;
            return (B) this;
        }

        /**
         * The minimum and maximum amount of values a user can select.
         * <br>Default: {@code 1} for both
         *
         * <p>The minimum or maximum must not exceed the amount of available options.
         *
         * @param  min
         *         The min values
         * @param  max
         *         The max values
         *
         * @throws IllegalArgumentException
         *         If the provided amount is not a valid range ({@code 0 <= min <= max})
         *
         * @return The same builder instance for chaining
         */
        @Nonnull
        public B setRequiredRange(int min, int max)
        {
            Checks.check(min <= max, "Min Values should be less than or equal to Max Values! Provided: [%d, %d]", min, max);
            return setMinValues(min).setMaxValues(max);
        }

        /**
         * Configure whether this select menu should be disabled.
         * <br>Default: {@code false}
         *
         * @param  disabled
         *         Whether this menu is disabled
         *
         * @return The same builder instance for chaining
         */
        @Nonnull
        public B setDisabled(boolean disabled)
        {
            this.disabled = disabled;
<<<<<<< HEAD
            return (B) this;
=======
            return this;
        }

        /**
         * Adds up to {@value #OPTIONS_MAX_AMOUNT} possible options to this select menu.
         *
         * @param  options
         *         The {@link SelectOption SelectOptions} to add
         *
         * @throws IllegalArgumentException
         *         If the total amount of options is greater than {@value #OPTIONS_MAX_AMOUNT} or null is provided
         *
         * @return The same builder instance for chaining
         *
         * @see    SelectOption#of(String, String)
         */
        @Nonnull
        public Builder addOptions(@Nonnull SelectOption... options)
        {
            Checks.noneNull(options, "Options");
            Checks.check(this.options.size() + options.length <= OPTIONS_MAX_AMOUNT, "Cannot have more than %d options for a select menu!", OPTIONS_MAX_AMOUNT);
            Collections.addAll(this.options, options);
            return this;
        }

        /**
         * Adds up to {@value #OPTIONS_MAX_AMOUNT} possible options to this select menu.
         *
         * @param  options
         *         The {@link SelectOption SelectOptions} to add
         *
         * @throws IllegalArgumentException
         *         If the total amount of options is greater than {@value #OPTIONS_MAX_AMOUNT} or null is provided
         *
         * @return The same builder instance for chaining
         *
         * @see    SelectOption#of(String, String)
         */
        @Nonnull
        public Builder addOptions(@Nonnull Collection<? extends SelectOption> options)
        {
            Checks.noneNull(options, "Options");
            Checks.check(this.options.size() + options.size() <= OPTIONS_MAX_AMOUNT, "Cannot have more than %d options for a select menu!", OPTIONS_MAX_AMOUNT);
            this.options.addAll(options);
            return this;
        }

        /**
         * Adds up to {@value #OPTIONS_MAX_AMOUNT} possible options to this select menu.
         *
         * @param  label
         *         The label for the option, up to {@value SelectOption#LABEL_MAX_LENGTH} characters
         * @param  value
         *         The value for the option used to indicate which option was selected with {@link SelectMenuInteraction#getValues()},
         *         up to {@value SelectOption#VALUE_MAX_LENGTH} characters
         *
         * @throws IllegalArgumentException
         *         If the total amount of options is greater than {@value #OPTIONS_MAX_AMOUNT}, invalid null is provided,
         *         or any of the individual parameter requirements are violated.
         *
         * @return The same builder instance for chaining
         */
        @Nonnull
        public Builder addOption(@Nonnull String label, @Nonnull String value)
        {
            return addOptions(new SelectOption(label, value));
        }

        /**
         * Adds up to {@value #OPTIONS_MAX_AMOUNT} possible options to this select menu.
         *
         * @param  label
         *         The label for the option, up to {@value SelectOption#LABEL_MAX_LENGTH} characters
         * @param  value
         *         The value for the option used to indicate which option was selected with {@link SelectMenuInteraction#getValues()},
         *         up to {@value SelectOption#VALUE_MAX_LENGTH} characters
         * @param  emoji
         *         The {@link Emoji} shown next to this option, or null
         *
         * @throws IllegalArgumentException
         *         If the total amount of options is greater than {@value #OPTIONS_MAX_AMOUNT}, invalid null is provided, or any of the individual parameter requirements are violated.
         *
         * @return The same builder instance for chaining
         */
        @Nonnull
        public Builder addOption(@Nonnull String label, @Nonnull String value, @Nonnull Emoji emoji)
        {
            return addOption(label, value, null, emoji);
        }

        /**
         * Adds up to {@value #OPTIONS_MAX_AMOUNT} possible options to this select menu.
         *
         * @param  label
         *         The label for the option, up to {@value SelectOption#LABEL_MAX_LENGTH} characters
         * @param  value
         *         The value for the option used to indicate which option was selected with {@link SelectMenuInteraction#getValues()},
         *         up to {@value SelectOption#VALUE_MAX_LENGTH} characters
         * @param  description
         *         The description explaining the meaning of this option in more detail, up to 50 characters
         *
         * @throws IllegalArgumentException
         *         If the total amount of options is greater than {@value #OPTIONS_MAX_AMOUNT}, invalid null is provided,
         *         or any of the individual parameter requirements are violated.
         *
         * @return The same builder instance for chaining
         */
        @Nonnull
        public Builder addOption(@Nonnull String label, @Nonnull String value, @Nonnull String description)
        {
            return addOption(label, value, description, null);
        }

        /**
         * Adds up to {@value #OPTIONS_MAX_AMOUNT} possible options to this select menu.
         *
         * @param  label
         *         The label for the option, up to {@value SelectOption#LABEL_MAX_LENGTH} characters
         * @param  value
         *         The value for the option used to indicate which option was selected with {@link SelectMenuInteraction#getValues()},
         *         up to {@value SelectOption#VALUE_MAX_LENGTH} characters
         * @param  description
         *         The description explaining the meaning of this option in more detail, up to 50 characters
         * @param  emoji
         *         The {@link Emoji} shown next to this option, or null
         *
         * @throws IllegalArgumentException
         *         If the total amount of options is greater than {@value #OPTIONS_MAX_AMOUNT}, invalid null is provided,
         *         or any of the individual parameter requirements are violated.
         *
         * @return The same builder instance for chaining
         */
        @Nonnull
        public Builder addOption(@Nonnull String label, @Nonnull String value, @Nullable String description, @Nullable Emoji emoji)
        {
            return addOptions(new SelectOption(label, value, description, false, emoji));
        }

        /**
         * Modifiable list of options currently configured in this builder.
         *
         * @return The list of {@link SelectOption SelectOptions}
         */
        @Nonnull
        public List<SelectOption> getOptions()
        {
            return options;
        }

        /**
         * Configures which of the currently applied {@link #getOptions() options} should be selected by default.
         *
         * @param  values
         *         The {@link SelectOption#getValue() option values}
         *
         * @throws IllegalArgumentException
         *         If null is provided
         *
         * @return The same builder instance for chaining
         */
        @Nonnull
        public Builder setDefaultValues(@Nonnull Collection<String> values)
        {
            Checks.noneNull(values, "Values");
            Set<String> set = new HashSet<>(values);
            for (ListIterator<SelectOption> it = getOptions ().listIterator(); it.hasNext();)
            {
                SelectOption option = it.next();
                it.set(option.withDefault(set.contains(option.getValue())));
            }
            return this;
        }


        /**
         * Configures which of the currently applied {@link #getOptions() options} should be selected by default.
         *
         * @param  values
         *         The {@link SelectOption SelectOptions}
         *
         * @throws IllegalArgumentException
         *         If null is provided
         *
         * @return The same builder instance for chaining
         */
        @Nonnull
        public Builder setDefaultOptions(@Nonnull Collection<? extends SelectOption> values)
        {
            Checks.noneNull(values, "Values");
            return setDefaultValues(values.stream().map(SelectOption::getValue).collect(Collectors.toSet()));
>>>>>>> bb138ea0
        }

        /**
         * The custom id used to identify the select menu.
         *
         * @return The custom id
         */
        @Nonnull
        public String getId()
        {
            return customId;
        }

        /**
         * Placeholder which is displayed when no selections have been made yet.
         *
         * @return The placeholder or null
         */
        @Nullable
        public String getPlaceholder()
        {
            return placeholder;
        }

        /**
         * The minimum amount of values a user has to select.
         *
         * @return The min values
         */
        public int getMinValues()
        {
            return minValues;
        }

        /**
         * The maximum amount of values a user can select at once.
         *
         * @return The max values
         */
        public int getMaxValues()
        {
            return maxValues;
        }

        /**
         * Whether the menu is disabled
         *
         * @return True if this menu is disabled
         */
        public boolean isDisabled()
        {
            return disabled;
        }

        /**
         * Creates a new {@link SelectMenu} instance if all requirements are satisfied.
<<<<<<< HEAD
         *
         * @throws IllegalArgumentException
         *         Throws if {@link #getMinValues()} is greater than {@link #getMaxValues()}
=======
         * <br>A select menu may not have more than {@value #OPTIONS_MAX_AMOUNT} options at once.
         *
         * <p>The values for {@link #setMinValues(int)} and {@link #setMaxValues(int)} are bounded by the length of {@link #getOptions()}.
         * This means they will automatically be adjusted to not be greater than {@code getOptions().size()}.
         *
         * @throws IllegalArgumentException
         *         Throws if {@link #getMinValues()} is greater than {@link #getMaxValues()} or more than {@value #OPTIONS_MAX_AMOUNT} options are provided
>>>>>>> bb138ea0
         *
         * @return The new {@link SelectMenu} instance
         */
        @Nonnull
        public abstract T build();
    }
}<|MERGE_RESOLUTION|>--- conflicted
+++ resolved
@@ -74,101 +74,6 @@
     int getMaxValues();
 
     /**
-<<<<<<< HEAD
-=======
-     * An <b>unmodifiable</b> list of up to {@value #OPTIONS_MAX_AMOUNT} available options to choose from.
-     *
-     * @return The {@link SelectOption SelectOptions} this menu provides
-     *
-     * @see    Builder#getOptions()
-     */
-    @Nonnull
-    List<SelectOption> getOptions();
-
-    @Nonnull
-    @Override
-    @CheckReturnValue
-    default SelectMenu asDisabled()
-    {
-        return withDisabled(true);
-    }
-
-    @Nonnull
-    @Override
-    @CheckReturnValue
-    default SelectMenu asEnabled()
-    {
-        return withDisabled(false);
-    }
-
-    @Nonnull
-    @Override
-    @CheckReturnValue
-    default SelectMenu withDisabled(boolean disabled)
-    {
-        return createCopy().setDisabled(disabled).build();
-    }
-
-    /**
-     * Creates a new preconfigured {@link Builder} with the same settings used for this select menu.
-     * <br>This can be useful to create an updated version of this menu without needing to rebuild it from scratch.
-     *
-     * @return The {@link Builder} used to create the select menu
-     */
-    @Nonnull
-    @CheckReturnValue
-    default Builder createCopy()
-    {
-        //noinspection ConstantConditions
-        Builder builder = create(getId());
-        builder.setRequiredRange(getMinValues(), getMaxValues());
-        builder.setPlaceholder(getPlaceholder());
-        builder.addOptions(getOptions());
-        builder.setDisabled(isDisabled());
-        return builder;
-    }
-
-    /**
-     * Creates a new {@link Builder} for a select menu with the provided custom id.
-     *
-     * @param  customId
-     *         The id used to identify this menu with {@link ActionComponent#getId()} for component interactions
-     *
-     * @throws IllegalArgumentException
-     *         If the provided id is null, empty, or longer than {@value #ID_MAX_LENGTH} characters
-     *
-     * @return The {@link Builder} used to create the select menu
-     */
-    @Nonnull
-    @CheckReturnValue
-    static Builder create(@Nonnull String customId)
-    {
-        return new Builder(customId);
-    }
-
-    /**
-     * Inverse function for {@link #toData()} which parses the serialized select menu data.
-     * <br>Returns a {@link Builder} which allows for further configuration.
-     *
-     * @param  data
-     *         The serialized select menu data
-     *
-     * @throws net.dv8tion.jda.api.exceptions.ParsingException
-     *         If the data representation is invalid
-     * @throws IllegalArgumentException
-     *         If some part of the data has an invalid length or null is provided
-     *
-     * @return The parsed SelectMenu Builder instance
-     */
-    @Nonnull
-    @CheckReturnValue
-    static Builder fromData(@Nonnull DataObject data)
-    {
-        return new SelectMenuImpl(data).createCopy();
-    }
-
-    /**
->>>>>>> bb138ea0
      * A preconfigured builder for the creation of select menus.
      *
      * @param <T>
@@ -314,200 +219,7 @@
         public B setDisabled(boolean disabled)
         {
             this.disabled = disabled;
-<<<<<<< HEAD
-            return (B) this;
-=======
-            return this;
-        }
-
-        /**
-         * Adds up to {@value #OPTIONS_MAX_AMOUNT} possible options to this select menu.
-         *
-         * @param  options
-         *         The {@link SelectOption SelectOptions} to add
-         *
-         * @throws IllegalArgumentException
-         *         If the total amount of options is greater than {@value #OPTIONS_MAX_AMOUNT} or null is provided
-         *
-         * @return The same builder instance for chaining
-         *
-         * @see    SelectOption#of(String, String)
-         */
-        @Nonnull
-        public Builder addOptions(@Nonnull SelectOption... options)
-        {
-            Checks.noneNull(options, "Options");
-            Checks.check(this.options.size() + options.length <= OPTIONS_MAX_AMOUNT, "Cannot have more than %d options for a select menu!", OPTIONS_MAX_AMOUNT);
-            Collections.addAll(this.options, options);
-            return this;
-        }
-
-        /**
-         * Adds up to {@value #OPTIONS_MAX_AMOUNT} possible options to this select menu.
-         *
-         * @param  options
-         *         The {@link SelectOption SelectOptions} to add
-         *
-         * @throws IllegalArgumentException
-         *         If the total amount of options is greater than {@value #OPTIONS_MAX_AMOUNT} or null is provided
-         *
-         * @return The same builder instance for chaining
-         *
-         * @see    SelectOption#of(String, String)
-         */
-        @Nonnull
-        public Builder addOptions(@Nonnull Collection<? extends SelectOption> options)
-        {
-            Checks.noneNull(options, "Options");
-            Checks.check(this.options.size() + options.size() <= OPTIONS_MAX_AMOUNT, "Cannot have more than %d options for a select menu!", OPTIONS_MAX_AMOUNT);
-            this.options.addAll(options);
-            return this;
-        }
-
-        /**
-         * Adds up to {@value #OPTIONS_MAX_AMOUNT} possible options to this select menu.
-         *
-         * @param  label
-         *         The label for the option, up to {@value SelectOption#LABEL_MAX_LENGTH} characters
-         * @param  value
-         *         The value for the option used to indicate which option was selected with {@link SelectMenuInteraction#getValues()},
-         *         up to {@value SelectOption#VALUE_MAX_LENGTH} characters
-         *
-         * @throws IllegalArgumentException
-         *         If the total amount of options is greater than {@value #OPTIONS_MAX_AMOUNT}, invalid null is provided,
-         *         or any of the individual parameter requirements are violated.
-         *
-         * @return The same builder instance for chaining
-         */
-        @Nonnull
-        public Builder addOption(@Nonnull String label, @Nonnull String value)
-        {
-            return addOptions(new SelectOption(label, value));
-        }
-
-        /**
-         * Adds up to {@value #OPTIONS_MAX_AMOUNT} possible options to this select menu.
-         *
-         * @param  label
-         *         The label for the option, up to {@value SelectOption#LABEL_MAX_LENGTH} characters
-         * @param  value
-         *         The value for the option used to indicate which option was selected with {@link SelectMenuInteraction#getValues()},
-         *         up to {@value SelectOption#VALUE_MAX_LENGTH} characters
-         * @param  emoji
-         *         The {@link Emoji} shown next to this option, or null
-         *
-         * @throws IllegalArgumentException
-         *         If the total amount of options is greater than {@value #OPTIONS_MAX_AMOUNT}, invalid null is provided, or any of the individual parameter requirements are violated.
-         *
-         * @return The same builder instance for chaining
-         */
-        @Nonnull
-        public Builder addOption(@Nonnull String label, @Nonnull String value, @Nonnull Emoji emoji)
-        {
-            return addOption(label, value, null, emoji);
-        }
-
-        /**
-         * Adds up to {@value #OPTIONS_MAX_AMOUNT} possible options to this select menu.
-         *
-         * @param  label
-         *         The label for the option, up to {@value SelectOption#LABEL_MAX_LENGTH} characters
-         * @param  value
-         *         The value for the option used to indicate which option was selected with {@link SelectMenuInteraction#getValues()},
-         *         up to {@value SelectOption#VALUE_MAX_LENGTH} characters
-         * @param  description
-         *         The description explaining the meaning of this option in more detail, up to 50 characters
-         *
-         * @throws IllegalArgumentException
-         *         If the total amount of options is greater than {@value #OPTIONS_MAX_AMOUNT}, invalid null is provided,
-         *         or any of the individual parameter requirements are violated.
-         *
-         * @return The same builder instance for chaining
-         */
-        @Nonnull
-        public Builder addOption(@Nonnull String label, @Nonnull String value, @Nonnull String description)
-        {
-            return addOption(label, value, description, null);
-        }
-
-        /**
-         * Adds up to {@value #OPTIONS_MAX_AMOUNT} possible options to this select menu.
-         *
-         * @param  label
-         *         The label for the option, up to {@value SelectOption#LABEL_MAX_LENGTH} characters
-         * @param  value
-         *         The value for the option used to indicate which option was selected with {@link SelectMenuInteraction#getValues()},
-         *         up to {@value SelectOption#VALUE_MAX_LENGTH} characters
-         * @param  description
-         *         The description explaining the meaning of this option in more detail, up to 50 characters
-         * @param  emoji
-         *         The {@link Emoji} shown next to this option, or null
-         *
-         * @throws IllegalArgumentException
-         *         If the total amount of options is greater than {@value #OPTIONS_MAX_AMOUNT}, invalid null is provided,
-         *         or any of the individual parameter requirements are violated.
-         *
-         * @return The same builder instance for chaining
-         */
-        @Nonnull
-        public Builder addOption(@Nonnull String label, @Nonnull String value, @Nullable String description, @Nullable Emoji emoji)
-        {
-            return addOptions(new SelectOption(label, value, description, false, emoji));
-        }
-
-        /**
-         * Modifiable list of options currently configured in this builder.
-         *
-         * @return The list of {@link SelectOption SelectOptions}
-         */
-        @Nonnull
-        public List<SelectOption> getOptions()
-        {
-            return options;
-        }
-
-        /**
-         * Configures which of the currently applied {@link #getOptions() options} should be selected by default.
-         *
-         * @param  values
-         *         The {@link SelectOption#getValue() option values}
-         *
-         * @throws IllegalArgumentException
-         *         If null is provided
-         *
-         * @return The same builder instance for chaining
-         */
-        @Nonnull
-        public Builder setDefaultValues(@Nonnull Collection<String> values)
-        {
-            Checks.noneNull(values, "Values");
-            Set<String> set = new HashSet<>(values);
-            for (ListIterator<SelectOption> it = getOptions ().listIterator(); it.hasNext();)
-            {
-                SelectOption option = it.next();
-                it.set(option.withDefault(set.contains(option.getValue())));
-            }
-            return this;
-        }
-
-
-        /**
-         * Configures which of the currently applied {@link #getOptions() options} should be selected by default.
-         *
-         * @param  values
-         *         The {@link SelectOption SelectOptions}
-         *
-         * @throws IllegalArgumentException
-         *         If null is provided
-         *
-         * @return The same builder instance for chaining
-         */
-        @Nonnull
-        public Builder setDefaultOptions(@Nonnull Collection<? extends SelectOption> values)
-        {
-            Checks.noneNull(values, "Values");
-            return setDefaultValues(values.stream().map(SelectOption::getValue).collect(Collectors.toSet()));
->>>>>>> bb138ea0
+            return (B) this;
         }
 
         /**
@@ -564,19 +276,9 @@
 
         /**
          * Creates a new {@link SelectMenu} instance if all requirements are satisfied.
-<<<<<<< HEAD
          *
          * @throws IllegalArgumentException
          *         Throws if {@link #getMinValues()} is greater than {@link #getMaxValues()}
-=======
-         * <br>A select menu may not have more than {@value #OPTIONS_MAX_AMOUNT} options at once.
-         *
-         * <p>The values for {@link #setMinValues(int)} and {@link #setMaxValues(int)} are bounded by the length of {@link #getOptions()}.
-         * This means they will automatically be adjusted to not be greater than {@code getOptions().size()}.
-         *
-         * @throws IllegalArgumentException
-         *         Throws if {@link #getMinValues()} is greater than {@link #getMaxValues()} or more than {@value #OPTIONS_MAX_AMOUNT} options are provided
->>>>>>> bb138ea0
          *
          * @return The new {@link SelectMenu} instance
          */
