/*
 * Copyright 2015-2019 Austin Keener, Michael Ritter, Florian Spieß, and the JDA contributors
 *
 * Licensed under the Apache License, Version 2.0 (the "License");
 * you may not use this file except in compliance with the License.
 * You may obtain a copy of the License at
 *
 *    http://www.apache.org/licenses/LICENSE-2.0
 *
 * Unless required by applicable law or agreed to in writing, software
 * distributed under the License is distributed on an "AS IS" BASIS,
 * WITHOUT WARRANTIES OR CONDITIONS OF ANY KIND, either express or implied.
 * See the License for the specific language governing permissions and
 * limitations under the License.
 */

package net.dv8tion.jda.api.managers;

import net.dv8tion.jda.api.JDA;
import net.dv8tion.jda.api.Permission;
import net.dv8tion.jda.api.entities.*;
import net.dv8tion.jda.api.exceptions.HierarchyException;
import net.dv8tion.jda.api.exceptions.InsufficientPermissionException;
import net.dv8tion.jda.api.exceptions.PermissionException;
import net.dv8tion.jda.api.requests.RestAction;
import net.dv8tion.jda.api.requests.restaction.AuditableRestAction;
import net.dv8tion.jda.api.requests.restaction.ChannelAction;
import net.dv8tion.jda.api.requests.restaction.RoleAction;
import net.dv8tion.jda.api.requests.restaction.order.CategoryOrderAction;
import net.dv8tion.jda.api.requests.restaction.order.ChannelOrderAction;
import net.dv8tion.jda.api.requests.restaction.order.OrderAction;
import net.dv8tion.jda.api.requests.restaction.order.RoleOrderAction;
import net.dv8tion.jda.api.utils.data.DataObject;
import net.dv8tion.jda.internal.JDAImpl;
import net.dv8tion.jda.internal.entities.GuildImpl;
import net.dv8tion.jda.internal.entities.MemberImpl;
import net.dv8tion.jda.internal.requests.EmptyRestAction;
import net.dv8tion.jda.internal.requests.RestActionImpl;
import net.dv8tion.jda.internal.requests.Route;
import net.dv8tion.jda.internal.requests.restaction.AuditableRestActionImpl;
import net.dv8tion.jda.internal.requests.restaction.ChannelActionImpl;
import net.dv8tion.jda.internal.requests.restaction.RoleActionImpl;
import net.dv8tion.jda.internal.requests.restaction.order.CategoryOrderActionImpl;
import net.dv8tion.jda.internal.requests.restaction.order.ChannelOrderActionImpl;
import net.dv8tion.jda.internal.requests.restaction.order.RoleOrderActionImpl;
import net.dv8tion.jda.internal.utils.Checks;
import net.dv8tion.jda.internal.utils.EncodingUtil;
import net.dv8tion.jda.internal.utils.PermissionUtil;
import net.dv8tion.jda.internal.utils.cache.UpstreamReference;

import javax.annotation.CheckReturnValue;
import javax.annotation.Nonnull;
import javax.annotation.Nullable;
import java.util.*;
import java.util.stream.Collectors;
import java.util.stream.Stream;

/**
 * A controller that allows to utilize moderation
 * permissions and create new channels and roles.
 *
 * @since 3.0
 *
 * @see   Guild#getController()
 */
public class GuildController
{
    protected final UpstreamReference<GuildImpl> guild;

    /**
     * Creates a new GuildController instance
     * for the specified Guild instance
     *
     * @param guild
     *        The {@link net.dv8tion.jda.api.entities.Guild Guild}
     *        that will be modified
     */
    public GuildController(@Nonnull Guild guild)
    {
        this.guild = new UpstreamReference<>((GuildImpl) guild);
    }

    /**
     * The underlying {@link net.dv8tion.jda.api.entities.Guild Guild} instance
     *
     * @return The underlying {@link net.dv8tion.jda.api.entities.Guild Guild} instance
     */
    @Nonnull
    public Guild getGuild()
    {
        return guild.get();
    }

    /**
     * The {@link net.dv8tion.jda.api.JDA JDA} instance of this GuildController
     *
     * @return the corresponding JDA instance
     */
    @Nonnull
    public JDA getJDA()
    {
        return getGuild().getJDA();
    }

    /**
     * Used to move a {@link net.dv8tion.jda.api.entities.Member Member} from one {@link net.dv8tion.jda.api.entities.VoiceChannel VoiceChannel}
     * to another {@link net.dv8tion.jda.api.entities.VoiceChannel VoiceChannel}.
     * <br>As a note, you cannot move a Member that isn't already in a VoiceChannel. Also they must be in a VoiceChannel
     * in the same Guild as the one that you are moving them to.
     *
     * <p>Possible {@link net.dv8tion.jda.api.requests.ErrorResponse ErrorResponses} caused by
     * the returned {@link net.dv8tion.jda.api.requests.RestAction RestAction} include the following:
     * <ul>
     *     <li>{@link net.dv8tion.jda.api.requests.ErrorResponse#MISSING_PERMISSIONS MISSING_PERMISSIONS}
     *     <br>The target Member cannot be moved due to a permission discrepancy</li>
     *
     *     <li>{@link net.dv8tion.jda.api.requests.ErrorResponse#MISSING_ACCESS MISSING_ACCESS}
     *     <br>We were removed from the Guild before finishing the task</li>
     *
     *     <li>{@link net.dv8tion.jda.api.requests.ErrorResponse#UNKNOWN_MEMBER UNKNOWN_MEMBER}
     *     <br>The specified Member was removed from the Guild before finishing the task</li>
     *
     *     <li>{@link net.dv8tion.jda.api.requests.ErrorResponse#UNKNOWN_CHANNEL UNKNOWN_CHANNEL}
     *     <br>The specified channel was deleted before finishing the task</li>
     * </ul>
     *
     * @param  member
     *         The {@link net.dv8tion.jda.api.entities.Member Member} that you are moving.
     * @param  voiceChannel
     *         The destination {@link net.dv8tion.jda.api.entities.VoiceChannel VoiceChannel} to which the member is being
     *         moved to.
     *
     * @throws IllegalStateException
     *         If the Member isn't currently in a VoiceChannel in this Guild, or {@link net.dv8tion.jda.api.utils.cache.CacheFlag#VOICE_STATE} is disabled.
     * @throws IllegalArgumentException
     *         <ul>
     *             <li>If any of the provided arguments is {@code null}</li>
     *             <li>If the provided Member isn't part of this {@link net.dv8tion.jda.api.entities.Guild Guild}</li>
     *             <li>If the provided VoiceChannel isn't part of this {@link net.dv8tion.jda.api.entities.Guild Guild}</li>
     *         </ul>
     * @throws net.dv8tion.jda.api.exceptions.InsufficientPermissionException
     *         <ul>
     *             <li>If this account doesn't have {@link net.dv8tion.jda.api.Permission#VOICE_MOVE_OTHERS}
     *                 in the VoiceChannel that the Member is currently in.</li>
     *             <li>If this account <b>AND</b> the Member being moved don't have
     *                 {@link net.dv8tion.jda.api.Permission#VOICE_CONNECT} for the destination VoiceChannel.</li>
     *         </ul>
     *
     * @return {@link net.dv8tion.jda.api.requests.RestAction RestAction}
     */
    @Nonnull
    @CheckReturnValue
    public RestAction<Void> moveVoiceMember(@Nonnull Member member, @Nonnull VoiceChannel voiceChannel)
    {
        Checks.notNull(member, "Member");
        Checks.notNull(voiceChannel, "VoiceChannel");
        checkGuild(member.getGuild(), "Member");
        checkGuild(voiceChannel.getGuild(), "VoiceChannel");

        GuildVoiceState vState = member.getVoiceState();
        if (vState == null)
            throw new IllegalStateException("Cannot move a Member with disabled CacheFlag.VOICE_STATE");
        if (!vState.inVoiceChannel())
            throw new IllegalStateException("You cannot move a Member who isn't in a VoiceChannel!");

        VoiceChannel channel = vState.getChannel();
        Guild guild = getGuild();
        if (!PermissionUtil.checkPermission(channel, guild.getSelfMember(), Permission.VOICE_MOVE_OTHERS))
            throw new InsufficientPermissionException(guild, channel, Permission.VOICE_MOVE_OTHERS, "This account does not have Permission to MOVE_OTHERS out of the channel that the Member is currently in.");

        if (!PermissionUtil.checkPermission(voiceChannel, guild.getSelfMember(), Permission.VOICE_CONNECT)
                && !PermissionUtil.checkPermission(voiceChannel, member, Permission.VOICE_CONNECT))
            throw new InsufficientPermissionException(guild, channel, Permission.VOICE_CONNECT,
                    "Neither this account nor the Member that is attempting to be moved have the VOICE_CONNECT permission " +
                            "for the destination VoiceChannel, so the move cannot be done.");

<<<<<<< HEAD
        JSONObject body = new JSONObject().put("channel_id", voiceChannel.getId());
        Route.CompiledRoute route = Route.Guilds.MODIFY_MEMBER.compile(guild.getId(), member.getUser().getId());
=======
        DataObject body = DataObject.empty().put("channel_id", voiceChannel.getId());
        Route.CompiledRoute route = Route.Guilds.MODIFY_MEMBER.compile(getGuild().getId(), member.getUser().getId());
>>>>>>> 6fc9bbc5

        return new RestActionImpl<>(guild.getJDA(), route, body);
    }

    /**
     * Changes a Member's nickname in this guild.
     * The nickname is visible to all members of this guild.
     *
     * <p>To change the nickname for the currently logged in account
     * only the Permission {@link net.dv8tion.jda.api.Permission#NICKNAME_CHANGE NICKNAME_CHANGE} is required.
     * <br>To change the nickname of <b>any</b> {@link net.dv8tion.jda.api.entities.Member Member} for this {@link net.dv8tion.jda.api.entities.Guild Guild}
     * the Permission {@link net.dv8tion.jda.api.Permission#NICKNAME_MANAGE NICKNAME_MANAGE} is required.
     *
     * <p>Possible {@link net.dv8tion.jda.api.requests.ErrorResponse ErrorResponses} caused by
     * the returned {@link net.dv8tion.jda.api.requests.RestAction RestAction} include the following:
     * <ul>
     *     <li>{@link net.dv8tion.jda.api.requests.ErrorResponse#MISSING_PERMISSIONS MISSING_PERMISSIONS}
     *     <br>The nickname of the target Member is not modifiable due to a permission discrepancy</li>
     *
     *     <li>{@link net.dv8tion.jda.api.requests.ErrorResponse#MISSING_ACCESS MISSING_ACCESS}
     *     <br>We were removed from the Guild before finishing the task</li>
     *
     *     <li>{@link net.dv8tion.jda.api.requests.ErrorResponse#UNKNOWN_MEMBER UNKNOWN_MEMBER}
     *     <br>The specified Member was removed from the Guild before finishing the task</li>
     * </ul>
     *
     * @param  member
     *         The {@link net.dv8tion.jda.api.entities.Member Member} for which the nickname should be changed.
     * @param  nickname
     *         The new nickname of the {@link net.dv8tion.jda.api.entities.Member Member}, provide {@code null} or an
     *         empty String to reset the nickname
     *
     * @throws IllegalArgumentException
     *         If the specified {@link net.dv8tion.jda.api.entities.Member Member}
     *         is not from the same {@link net.dv8tion.jda.api.entities.Guild Guild}.
     *         Or if the provided member is {@code null}
     * @throws net.dv8tion.jda.api.exceptions.InsufficientPermissionException
     *         <ul>
     *             <li>If attempting to set nickname for self and the logged in account has neither {@link net.dv8tion.jda.api.Permission#NICKNAME_CHANGE}
     *                 or {@link net.dv8tion.jda.api.Permission#NICKNAME_MANAGE}</li>
     *             <li>If attempting to set nickname for another member and the logged in account does not have {@link net.dv8tion.jda.api.Permission#NICKNAME_MANAGE}</li>
     *         </ul>
     * @throws net.dv8tion.jda.api.exceptions.HierarchyException
     *         If attempting to set nickname for another member and the logged in account cannot manipulate the other user due to permission hierarchy position.
     *         <br>See {@link net.dv8tion.jda.internal.utils.PermissionUtil#canInteract(Member, Member) PermissionUtil.canInteract(Member, Member)}
     *
     * @return {@link net.dv8tion.jda.api.requests.restaction.AuditableRestAction AuditableRestAction}
     */
    @Nonnull
    @CheckReturnValue
    public AuditableRestAction<Void> setNickname(@Nonnull Member member, @Nullable String nickname)
    {
        Checks.notNull(member, "Member");
        checkGuild(member.getGuild(), "Member");

        Guild guild = getGuild();
        if(member.equals(guild.getSelfMember()))
        {
            if(!member.hasPermission(Permission.NICKNAME_CHANGE)
                    && !member.hasPermission(Permission.NICKNAME_MANAGE))
                throw new InsufficientPermissionException(guild, null, Permission.NICKNAME_CHANGE, "You neither have NICKNAME_CHANGE nor NICKNAME_MANAGE permission!");
        }
        else
        {
            checkPermission(Permission.NICKNAME_MANAGE);
            checkPosition(member);
        }

        if (Objects.equals(nickname, member.getNickname()))
            return new EmptyRestAction<>(getJDA(), null);

        if (nickname == null)
            nickname = "";

        DataObject body = DataObject.empty().put("nick", nickname);

        Route.CompiledRoute route;
        if (member.equals(guild.getSelfMember()))
            route = Route.Guilds.MODIFY_SELF_NICK.compile(guild.getId());
        else
            route = Route.Guilds.MODIFY_MEMBER.compile(guild.getId(), member.getUser().getId());

        return new AuditableRestActionImpl<>(guild.getJDA(), route, body);
    }

    /**
     * This method will prune (kick) all members who were offline for at least <i>days</i> days.
     * <br>The RestAction returned from this method will return the amount of Members that were pruned.
     * <br>You can use {@link Guild#retrievePrunableMemberCount(int)} to determine how many Members would be pruned if you were to
     * call this method.
     *
     * <p>Possible {@link net.dv8tion.jda.api.requests.ErrorResponse ErrorResponses} caused by
     * the returned {@link net.dv8tion.jda.api.requests.RestAction RestAction} include the following:
     * <ul>
     *     <li>{@link net.dv8tion.jda.api.requests.ErrorResponse#MISSING_PERMISSIONS MISSING_PERMISSIONS}
     *     <br>The prune cannot finished due to a permission discrepancy</li>
     *
     *     <li>{@link net.dv8tion.jda.api.requests.ErrorResponse#MISSING_ACCESS MISSING_ACCESS}
     *     <br>We were removed from the Guild before finishing the task</li>
     * </ul>
     *
     * @param  days
     *         Minimum number of days since a member has been offline to get affected.
     *
     * @throws net.dv8tion.jda.api.exceptions.InsufficientPermissionException
     *         If the account doesn't have {@link net.dv8tion.jda.api.Permission#KICK_MEMBERS KICK_MEMBER} Permission.
     * @throws IllegalArgumentException
     *         If the provided days are less than {@code 1}
     *
     * @return {@link net.dv8tion.jda.api.requests.restaction.AuditableRestAction AuditableRestAction} - Type: Integer
     *         <br>The amount of Members that were pruned from the Guild.
     */
    @Nonnull
    @CheckReturnValue
    public AuditableRestAction<Integer> prune(int days)
    {
        checkPermission(Permission.KICK_MEMBERS);

        Checks.check(days >= 1, "Days amount must be at minimum 1 day.");

        Route.CompiledRoute route = Route.Guilds.PRUNE_MEMBERS.compile(getGuild().getId()).withQueryParams("days", Integer.toString(days));
        return new AuditableRestActionImpl<>(getGuild().getJDA(), route, (response, request) -> response.getObject().getInt("pruned"));
    }

    /**
     * Kicks a {@link net.dv8tion.jda.api.entities.Member Member} from the {@link net.dv8tion.jda.api.entities.Guild Guild}.
     *
     * <p><b>Note:</b> {@link net.dv8tion.jda.api.entities.Guild#getMembers()} will still contain the {@link net.dv8tion.jda.api.entities.User User}
     * until Discord sends the {@link net.dv8tion.jda.api.events.guild.member.GuildMemberLeaveEvent GuildMemberLeaveEvent}.
     *
     * <p>Possible {@link net.dv8tion.jda.api.requests.ErrorResponse ErrorResponses} caused by
     * the returned {@link net.dv8tion.jda.api.requests.RestAction RestAction} include the following:
     * <ul>
     *     <li>{@link net.dv8tion.jda.api.requests.ErrorResponse#MISSING_PERMISSIONS MISSING_PERMISSIONS}
     *     <br>The target Member cannot be kicked due to a permission discrepancy</li>
     *
     *     <li>{@link net.dv8tion.jda.api.requests.ErrorResponse#MISSING_ACCESS MISSING_ACCESS}
     *     <br>We were removed from the Guild before finishing the task</li>
     *
     *     <li>{@link net.dv8tion.jda.api.requests.ErrorResponse#UNKNOWN_MEMBER UNKNOWN_MEMBER}
     *     <br>The specified Member was removed from the Guild before finishing the task</li>
     * </ul>
     *
     * @param  member
     *         The {@link net.dv8tion.jda.api.entities.Member Member} to kick
     *         from the from the {@link net.dv8tion.jda.api.entities.Guild Guild}.
     * @param  reason
     *         The reason for this action or {@code null} if there is no specified reason
     *
     * @throws java.lang.IllegalArgumentException
     *         If the provided member is not a Member of this Guild or is {@code null}
     * @throws net.dv8tion.jda.api.exceptions.InsufficientPermissionException
     *         If the logged in account does not have the {@link net.dv8tion.jda.api.Permission#KICK_MEMBERS} permission.
     * @throws net.dv8tion.jda.api.exceptions.HierarchyException
     *         If the logged in account cannot kick the other member due to permission hierarchy position.
     *         <br>See {@link net.dv8tion.jda.internal.utils.PermissionUtil#canInteract(Member, Member) PermissionUtil.canInteract(Member, Member)}
     *
     * @return {@link net.dv8tion.jda.api.requests.restaction.AuditableRestAction AuditableRestAction}
     *         Kicks the provided Member from the current Guild
     */
    @Nonnull
    @CheckReturnValue
    public AuditableRestAction<Void> kick(@Nonnull Member member, @Nullable String reason)
    {
        Checks.notNull(member, "member");
        checkGuild(member.getGuild(), "member");
        checkPermission(Permission.KICK_MEMBERS);
        checkPosition(member);

        final String userId = member.getUser().getId();
        final String guildId = getGuild().getId();

        Route.CompiledRoute route = Route.Guilds.KICK_MEMBER.compile(guildId, userId);
        if (reason != null && !reason.isEmpty())
            route = route.withQueryParams("reason", EncodingUtil.encodeUTF8(reason));

        return new AuditableRestActionImpl<>(getGuild().getJDA(), route);
    }

    /**
     * Kicks the {@link net.dv8tion.jda.api.entities.Member Member} specified by the userId from the from the {@link net.dv8tion.jda.api.entities.Guild Guild}.
     *
     * <p><b>Note:</b> {@link net.dv8tion.jda.api.entities.Guild#getMembers()} will still contain the {@link net.dv8tion.jda.api.entities.User User}
     * until Discord sends the {@link net.dv8tion.jda.api.events.guild.member.GuildMemberLeaveEvent GuildMemberLeaveEvent}.
     *
     * <p>Possible {@link net.dv8tion.jda.api.requests.ErrorResponse ErrorResponses} caused by
     * the returned {@link net.dv8tion.jda.api.requests.RestAction RestAction} include the following:
     * <ul>
     *     <li>{@link net.dv8tion.jda.api.requests.ErrorResponse#MISSING_PERMISSIONS MISSING_PERMISSIONS}
     *     <br>The target Member cannot be kicked due to a permission discrepancy</li>
     *
     *     <li>{@link net.dv8tion.jda.api.requests.ErrorResponse#MISSING_ACCESS MISSING_ACCESS}
     *     <br>We were removed from the Guild before finishing the task</li>
     *
     *     <li>{@link net.dv8tion.jda.api.requests.ErrorResponse#UNKNOWN_MEMBER UNKNOWN_MEMBER}
     *     <br>The specified Member was removed from the Guild before finishing the task</li>
     * </ul>
     *
     * @param  userId
     *         The id of the {@link net.dv8tion.jda.api.entities.User User} to kick
     *         from the from the {@link net.dv8tion.jda.api.entities.Guild Guild}.
     * @param  reason
     *         The reason for this action or {@code null} if there is no specified reason
     *
     * @throws net.dv8tion.jda.api.exceptions.InsufficientPermissionException
     *         If the logged in account does not have the {@link net.dv8tion.jda.api.Permission#KICK_MEMBERS} permission.
     * @throws net.dv8tion.jda.api.exceptions.HierarchyException
     *         If the logged in account cannot kick the other member due to permission hierarchy position.
     *         <br>See {@link net.dv8tion.jda.internal.utils.PermissionUtil#canInteract(Member, Member) PermissionUtil.canInteract(Member, Member)}
     * @throws java.lang.IllegalArgumentException
     *         If the userId provided does not correspond to a Member in this Guild or the provided {@code userId} is blank/null.
     *
     * @return {@link net.dv8tion.jda.api.requests.restaction.AuditableRestAction AuditableRestAction}
     */
    @Nonnull
    @CheckReturnValue
    public AuditableRestAction<Void> kick(@Nonnull String userId, @Nullable String reason)
    {
        Member member = getGuild().getMemberById(userId);
        Checks.check(member != null, "The provided userId does not correspond to a member in this guild! Provided userId: %s", userId);

        return kick(member, reason);
    }

    /**
     * Kicks a {@link net.dv8tion.jda.api.entities.Member Member} from the {@link net.dv8tion.jda.api.entities.Guild Guild}.
     *
     * <p><b>Note:</b> {@link net.dv8tion.jda.api.entities.Guild#getMembers()} will still contain the {@link net.dv8tion.jda.api.entities.User User}
     * until Discord sends the {@link net.dv8tion.jda.api.events.guild.member.GuildMemberLeaveEvent GuildMemberLeaveEvent}.
     *
     * <p>Possible {@link net.dv8tion.jda.api.requests.ErrorResponse ErrorResponses} caused by
     * the returned {@link net.dv8tion.jda.api.requests.RestAction RestAction} include the following:
     * <ul>
     *     <li>{@link net.dv8tion.jda.api.requests.ErrorResponse#MISSING_PERMISSIONS MISSING_PERMISSIONS}
     *     <br>The target Member cannot be kicked due to a permission discrepancy</li>
     *
     *     <li>{@link net.dv8tion.jda.api.requests.ErrorResponse#MISSING_ACCESS MISSING_ACCESS}
     *     <br>We were removed from the Guild before finishing the task</li>
     *
     *     <li>{@link net.dv8tion.jda.api.requests.ErrorResponse#UNKNOWN_MEMBER UNKNOWN_MEMBER}
     *     <br>The specified Member was removed from the Guild before finishing the task</li>
     * </ul>
     *
     * @param  member
     *         The {@link net.dv8tion.jda.api.entities.Member Member} to kick from the from the {@link net.dv8tion.jda.api.entities.Guild Guild}.
     *
     * @throws java.lang.IllegalArgumentException
     *         If the provided member is not a Member of this Guild or is {@code null}
     * @throws net.dv8tion.jda.api.exceptions.InsufficientPermissionException
     *         If the logged in account does not have the {@link net.dv8tion.jda.api.Permission#KICK_MEMBERS} permission.
     * @throws net.dv8tion.jda.api.exceptions.HierarchyException
     *         If the logged in account cannot kick the other member due to permission hierarchy position.
     *         <br>See {@link net.dv8tion.jda.internal.utils.PermissionUtil#canInteract(Member, Member) PermissionUtil.canInteract(Member, Member)}
     *
     * @return {@link net.dv8tion.jda.api.requests.restaction.AuditableRestAction AuditableRestAction}
     *         Kicks the provided Member from the current Guild
     */
    @Nonnull
    @CheckReturnValue
    public AuditableRestAction<Void> kick(@Nonnull Member member)
    {
        return kick(member, null);
    }

    /**
     * Kicks the {@link net.dv8tion.jda.api.entities.Member Member} specified by the userId from the from the {@link net.dv8tion.jda.api.entities.Guild Guild}.
     *
     * <p><b>Note:</b> {@link net.dv8tion.jda.api.entities.Guild#getMembers()} will still contain the {@link net.dv8tion.jda.api.entities.User User}
     * until Discord sends the {@link net.dv8tion.jda.api.events.guild.member.GuildMemberLeaveEvent GuildMemberLeaveEvent}.
     *
     * <p>Possible {@link net.dv8tion.jda.api.requests.ErrorResponse ErrorResponses} caused by
     * the returned {@link net.dv8tion.jda.api.requests.RestAction RestAction} include the following:
     * <ul>
     *     <li>{@link net.dv8tion.jda.api.requests.ErrorResponse#MISSING_PERMISSIONS MISSING_PERMISSIONS}
     *     <br>The target Member cannot be kicked due to a permission discrepancy</li>
     *
     *     <li>{@link net.dv8tion.jda.api.requests.ErrorResponse#MISSING_ACCESS MISSING_ACCESS}
     *     <br>We were removed from the Guild before finishing the task</li>
     *
     *     <li>{@link net.dv8tion.jda.api.requests.ErrorResponse#UNKNOWN_MEMBER UNKNOWN_MEMBER}
     *     <br>The specified Member was removed from the Guild before finishing the task</li>
     * </ul>
     *
     * @param  userId
     *         The id of the {@link net.dv8tion.jda.api.entities.User User} to kick from the from the {@link net.dv8tion.jda.api.entities.Guild Guild}.
     *
     * @throws net.dv8tion.jda.api.exceptions.InsufficientPermissionException
     *         If the logged in account does not have the {@link net.dv8tion.jda.api.Permission#KICK_MEMBERS} permission.
     * @throws net.dv8tion.jda.api.exceptions.HierarchyException
     *         If the logged in account cannot kick the other member due to permission hierarchy position.
     *         <br>See {@link net.dv8tion.jda.internal.utils.PermissionUtil#canInteract(Member, Member) PermissionUtil.canInteract(Member, Member)}
     * @throws java.lang.IllegalArgumentException
     *         If the userId provided does not correspond to a Member in this Guild or the provided {@code userId} is blank/null.
     *
     * @return {@link net.dv8tion.jda.api.requests.restaction.AuditableRestAction AuditableRestAction}
     */
    @Nonnull
    @CheckReturnValue
    public AuditableRestAction<Void> kick(@Nonnull String userId)
    {
        return kick(userId, null);
    }

    /**
     * Bans a {@link net.dv8tion.jda.api.entities.Member Member} and deletes messages sent by the user
     * based on the amount of delDays.
     * <br>If you wish to ban a member without deleting any messages, provide delDays with a value of 0.
     * This change will be applied immediately.
     *
     * <p><b>Note:</b> {@link net.dv8tion.jda.api.entities.Guild#getMembers()} will still contain the
     * {@link net.dv8tion.jda.api.entities.Member Member} until Discord sends the
     * {@link net.dv8tion.jda.api.events.guild.member.GuildMemberLeaveEvent GuildMemberLeaveEvent}.
     *
     * <p>Possible {@link net.dv8tion.jda.api.requests.ErrorResponse ErrorResponses} caused by
     * the returned {@link net.dv8tion.jda.api.requests.RestAction RestAction} include the following:
     * <ul>
     *     <li>{@link net.dv8tion.jda.api.requests.ErrorResponse#MISSING_PERMISSIONS MISSING_PERMISSIONS}
     *     <br>The target Member cannot be banned due to a permission discrepancy</li>
     *
     *     <li>{@link net.dv8tion.jda.api.requests.ErrorResponse#MISSING_ACCESS MISSING_ACCESS}
     *     <br>We were removed from the Guild before finishing the task</li>
     *
     *     <li>{@link net.dv8tion.jda.api.requests.ErrorResponse#UNKNOWN_MEMBER UNKNOWN_MEMBER}
     *     <br>The specified Member was removed from the Guild before finishing the task</li>
     * </ul>
     *
     * @param  member
     *         The {@link net.dv8tion.jda.api.entities.Member Member} to ban.
     * @param  delDays
     *         The history of messages, in days, that will be deleted.
     * @param  reason
     *         The reason for this action or {@code null} if there is no specified reason
     *
     * @throws net.dv8tion.jda.api.exceptions.InsufficientPermissionException
     *         If the logged in account does not have the {@link net.dv8tion.jda.api.Permission#BAN_MEMBERS} permission.
     * @throws net.dv8tion.jda.api.exceptions.HierarchyException
     *         If the logged in account cannot ban the other user due to permission hierarchy position.
     *         <br>See {@link net.dv8tion.jda.internal.utils.PermissionUtil#canInteract(Member, Member) PermissionUtil.canInteract(Member, Member)}
     * @throws java.lang.IllegalArgumentException
     *         <ul>
     *             <li>If the provided amount of days (delDays) is less than 0.</li>
     *             <li>If the provided amount of days (delDays) is bigger than 7.</li>
     *             <li>If the provided member is {@code null}</li>
     *         </ul>
     *
     *
     * @return {@link net.dv8tion.jda.api.requests.restaction.AuditableRestAction AuditableRestAction}
     */
    @Nonnull
    @CheckReturnValue
    public AuditableRestAction<Void> ban(@Nonnull Member member, int delDays, @Nullable String reason)
    {
        Checks.notNull(member, "Member");
        //Don't check if the provided member is from this guild. It doesn't matter if they are or aren't.

        return ban(member.getUser(), delDays, reason);
    }

    /**
     * Bans a {@link net.dv8tion.jda.api.entities.User User} and deletes messages sent by the user
     * based on the amount of delDays.
     * <br>If you wish to ban a user without deleting any messages, provide delDays with a value of 0.
     * This change will be applied immediately.
     *
     * <p><b>Note:</b> {@link net.dv8tion.jda.api.entities.Guild#getMembers()} will still contain the {@link net.dv8tion.jda.api.entities.User User's}
     * {@link net.dv8tion.jda.api.entities.Member Member} object (if the User was in the Guild)
     * until Discord sends the {@link net.dv8tion.jda.api.events.guild.member.GuildMemberLeaveEvent GuildMemberLeaveEvent}.
     *
     * <p>Possible {@link net.dv8tion.jda.api.requests.ErrorResponse ErrorResponses} caused by
     * the returned {@link net.dv8tion.jda.api.requests.RestAction RestAction} include the following:
     * <ul>
     *     <li>{@link net.dv8tion.jda.api.requests.ErrorResponse#MISSING_PERMISSIONS MISSING_PERMISSIONS}
     *     <br>The target Member cannot be banned due to a permission discrepancy</li>
     *
     *     <li>{@link net.dv8tion.jda.api.requests.ErrorResponse#MISSING_ACCESS MISSING_ACCESS}
     *     <br>We were removed from the Guild before finishing the task</li>
     *
     *     <li>{@link net.dv8tion.jda.api.requests.ErrorResponse#UNKNOWN_MEMBER UNKNOWN_MEMBER}
     *     <br>The specified Member was removed from the Guild before finishing the task</li>
     * </ul>
     *
     * @param  user
     *         The {@link net.dv8tion.jda.api.entities.User User} to ban.
     * @param  delDays
     *         The history of messages, in days, that will be deleted.
     * @param  reason
     *         The reason for this action or {@code null} if there is no specified reason
     *
     * @throws net.dv8tion.jda.api.exceptions.InsufficientPermissionException
     *         If the logged in account does not have the {@link net.dv8tion.jda.api.Permission#BAN_MEMBERS} permission.
     * @throws net.dv8tion.jda.api.exceptions.HierarchyException
     *         If the logged in account cannot ban the other user due to permission hierarchy position.
     *         <br>See {@link net.dv8tion.jda.internal.utils.PermissionUtil#canInteract(Member, Member) PermissionUtil.canInteract(Member, Member)}
     * @throws java.lang.IllegalArgumentException
     *         <ul>
     *             <li>If the provided amount of days (delDays) is less than 0.</li>
     *             <li>If the provided amount of days (delDays) is bigger than 7.</li>
     *             <li>If the provided user is null</li>
     *         </ul>
     *
     * @return {@link net.dv8tion.jda.api.requests.restaction.AuditableRestAction AuditableRestAction}
     */
    @Nonnull
    @CheckReturnValue
    public AuditableRestAction<Void> ban(@Nonnull User user, int delDays, @Nullable String reason)
    {
        Checks.notNull(user, "User");
        checkPermission(Permission.BAN_MEMBERS);

        if (getGuild().isMember(user)) // If user is in guild. Check if we are able to ban.
            checkPosition(getGuild().getMember(user));

        Checks.notNegative(delDays, "Deletion Days");

        Checks.check(delDays <= 7, "Deletion Days must not be bigger than 7.");

        final String userId = user.getId();

        Route.CompiledRoute route = Route.Guilds.BAN.compile(getGuild().getId(), userId);
        if (reason != null && !reason.isEmpty())
            route = route.withQueryParams("reason", EncodingUtil.encodeUTF8(reason));
        if (delDays > 0)
            route = route.withQueryParams("delete-message-days", Integer.toString(delDays));

        return new AuditableRestActionImpl<>(getGuild().getJDA(), route);
    }

    /**
     * Bans the a user specified by the userId and deletes messages sent by the user
     * based on the amount of delDays.
     * <br>If you wish to ban a user without deleting any messages, provide delDays with a value of 0.
     * This change will be applied immediately.
     *
     * <p><b>Note:</b> {@link net.dv8tion.jda.api.entities.Guild#getMembers()} will still contain the {@link net.dv8tion.jda.api.entities.User User's}
     * {@link net.dv8tion.jda.api.entities.Member Member} object (if the User was in the Guild)
     * until Discord sends the {@link net.dv8tion.jda.api.events.guild.member.GuildMemberLeaveEvent GuildMemberLeaveEvent}.
     *
     * <p>Possible {@link net.dv8tion.jda.api.requests.ErrorResponse ErrorResponses} caused by
     * the returned {@link net.dv8tion.jda.api.requests.RestAction RestAction} include the following:
     * <ul>
     *     <li>{@link net.dv8tion.jda.api.requests.ErrorResponse#MISSING_PERMISSIONS MISSING_PERMISSIONS}
     *     <br>The target Member cannot be banned due to a permission discrepancy</li>
     *
     *     <li>{@link net.dv8tion.jda.api.requests.ErrorResponse#MISSING_ACCESS MISSING_ACCESS}
     *     <br>We were removed from the Guild before finishing the task</li>
     *
     *     <li>{@link net.dv8tion.jda.api.requests.ErrorResponse#UNKNOWN_USER UNKNOWN_USER}
     *     <br>The specified User does not exit</li>
     * </ul>
     *
     * @param  userId
     *         The id of the {@link net.dv8tion.jda.api.entities.User User} to ban.
     * @param  delDays
     *         The history of messages, in days, that will be deleted.
     * @param  reason
     *         The reason for this action or {@code null} if there is no specified reason
     *
     * @throws net.dv8tion.jda.api.exceptions.InsufficientPermissionException
     *         If the logged in account does not have the {@link net.dv8tion.jda.api.Permission#BAN_MEMBERS} permission.
     * @throws net.dv8tion.jda.api.exceptions.HierarchyException
     *         If the logged in account cannot ban the other user due to permission hierarchy position.
     *         <br>See {@link net.dv8tion.jda.internal.utils.PermissionUtil#canInteract(Member, Member) PermissionUtil.canInteract(Member, Member)}
     * @throws java.lang.IllegalArgumentException
     *         <ul>
     *             <li>If the provided amount of days (delDays) is less than 0.</li>
     *             <li>If the provided amount of days (delDays) is bigger than 7.</li>
     *             <li>If the provided userId is null</li>
     *         </ul>
     *
     * @return {@link net.dv8tion.jda.api.requests.restaction.AuditableRestAction AuditableRestAction}
     */
    @Nonnull
    @CheckReturnValue
    public AuditableRestAction<Void> ban(@Nonnull String userId, int delDays, @Nullable String reason)
    {
        Checks.notNull(userId, "User");
        checkPermission(Permission.BAN_MEMBERS);

        User user = getGuild().getJDA().getUserById(userId);
        if (user != null) // If we have the user cached then we should use the additional information available to use during the ban process.
            return ban(user, delDays, reason);

        Checks.notNegative(delDays, "Deletion Days");

        Checks.check(delDays <= 7, "Deletion Days must not be bigger than 7.");

        Route.CompiledRoute route = Route.Guilds.BAN.compile(getGuild().getId(), userId);
        if (reason != null && !reason.isEmpty())
            route = route.withQueryParams("reason", EncodingUtil.encodeUTF8(reason));
        if (delDays > 0)
            route = route.withQueryParams("delete-message-days", Integer.toString(delDays));

        return new AuditableRestActionImpl<>(getGuild().getJDA(), route);
    }

    /**
     * Bans a {@link net.dv8tion.jda.api.entities.Member Member} and deletes messages sent by the user
     * based on the amount of delDays.
     * <br>If you wish to ban a member without deleting any messages, provide delDays with a value of 0.
     * This change will be applied immediately.
     *
     * <p><b>Note:</b> {@link net.dv8tion.jda.api.entities.Guild#getMembers()} will still contain the
     * {@link net.dv8tion.jda.api.entities.Member Member} until Discord sends the
     * {@link net.dv8tion.jda.api.events.guild.member.GuildMemberLeaveEvent GuildMemberLeaveEvent}.
     *
     * <p>Possible {@link net.dv8tion.jda.api.requests.ErrorResponse ErrorResponses} caused by
     * the returned {@link net.dv8tion.jda.api.requests.RestAction RestAction} include the following:
     * <ul>
     *     <li>{@link net.dv8tion.jda.api.requests.ErrorResponse#MISSING_PERMISSIONS MISSING_PERMISSIONS}
     *     <br>The target Member cannot be banned due to a permission discrepancy</li>
     *
     *     <li>{@link net.dv8tion.jda.api.requests.ErrorResponse#MISSING_ACCESS MISSING_ACCESS}
     *     <br>We were removed from the Guild before finishing the task</li>
     *
     *     <li>{@link net.dv8tion.jda.api.requests.ErrorResponse#UNKNOWN_MEMBER UNKNOWN_MEMBER}
     *     <br>The specified Member was removed from the Guild before finishing the task</li>
     * </ul>
     *
     * @param  member
     *         The {@link net.dv8tion.jda.api.entities.Member Member} to ban.
     * @param  delDays
     *         The history of messages, in days, that will be deleted.
     *
     * @throws net.dv8tion.jda.api.exceptions.InsufficientPermissionException
     *         If the logged in account does not have the {@link net.dv8tion.jda.api.Permission#BAN_MEMBERS} permission.
     * @throws net.dv8tion.jda.api.exceptions.HierarchyException
     *         If the logged in account cannot ban the other user due to permission hierarchy position.
     *         <br>See {@link net.dv8tion.jda.internal.utils.PermissionUtil#canInteract(Member, Member) PermissionUtil.canInteract(Member, Member)}
     * @throws java.lang.IllegalArgumentException
     *         <ul>
     *             <li>If the provided amount of days (delDays) is less than 0.</li>
     *             <li>If the provided amount of days (delDays) is bigger than 7.</li>
     *             <li>If the provided member is {@code null}</li>
     *         </ul>
     *
     * @return {@link net.dv8tion.jda.api.requests.restaction.AuditableRestAction AuditableRestAction}
     */
    @Nonnull
    @CheckReturnValue
    public AuditableRestAction<Void> ban(@Nonnull Member member, int delDays)
    {
        return ban(member, delDays, null);
    }

    /**
     * Bans a {@link net.dv8tion.jda.api.entities.Member Member} and deletes messages sent by the user
     * based on the amount of delDays.
     * <br>If you wish to ban a member without deleting any messages, provide delDays with a value of 0.
     * This change will be applied immediately.
     *
     * <p><b>Note:</b> {@link net.dv8tion.jda.api.entities.Guild#getMembers()} will still contain the
     * {@link net.dv8tion.jda.api.entities.Member Member} until Discord sends the
     * {@link net.dv8tion.jda.api.events.guild.member.GuildMemberLeaveEvent GuildMemberLeaveEvent}.
     *
     * <p>Possible {@link net.dv8tion.jda.api.requests.ErrorResponse ErrorResponses} caused by
     * the returned {@link net.dv8tion.jda.api.requests.RestAction RestAction} include the following:
     * <ul>
     *     <li>{@link net.dv8tion.jda.api.requests.ErrorResponse#MISSING_PERMISSIONS MISSING_PERMISSIONS}
     *     <br>The target Member cannot be banned due to a permission discrepancy</li>
     *
     *     <li>{@link net.dv8tion.jda.api.requests.ErrorResponse#MISSING_ACCESS MISSING_ACCESS}
     *     <br>We were removed from the Guild before finishing the task</li>
     *
     *     <li>{@link net.dv8tion.jda.api.requests.ErrorResponse#UNKNOWN_MEMBER UNKNOWN_MEMBER}
     *     <br>The specified Member was removed from the Guild before finishing the task</li>
     * </ul>
     *
     * @param  user
     *         The {@link net.dv8tion.jda.api.entities.User User} to ban.
     * @param  delDays
     *         The history of messages, in days, that will be deleted.
     *
     * @throws net.dv8tion.jda.api.exceptions.InsufficientPermissionException
     *         If the logged in account does not have the {@link net.dv8tion.jda.api.Permission#BAN_MEMBERS} permission.
     * @throws net.dv8tion.jda.api.exceptions.HierarchyException
     *         If the logged in account cannot ban the other user due to permission hierarchy position.
     *         <br>See {@link net.dv8tion.jda.internal.utils.PermissionUtil#canInteract(Member, Member) PermissionUtil.canInteract(Member, Member)}
     * @throws java.lang.IllegalArgumentException
     *         <ul>
     *             <li>If the provided amount of days (delDays) is less than 0.</li>
     *             <li>If the provided amount of days (delDays) is bigger than 7.</li>
     *             <li>If the provided user is {@code null}</li>
     *         </ul>
     *
     * @return {@link net.dv8tion.jda.api.requests.restaction.AuditableRestAction AuditableRestAction}
     */
    @Nonnull
    @CheckReturnValue
    public AuditableRestAction<Void> ban(@Nonnull User user, int delDays)
    {
        return ban(user, delDays, null);
    }

    /**
     * Bans the a user specified by the userId and deletes messages sent by the user
     * based on the amount of delDays.
     * <br>If you wish to ban a user without deleting any messages, provide delDays with a value of 0.
     * This change will be applied immediately.
     *
     * <p><b>Note:</b> {@link net.dv8tion.jda.api.entities.Guild#getMembers()} will still contain the {@link net.dv8tion.jda.api.entities.User User's}
     * {@link net.dv8tion.jda.api.entities.Member Member} object (if the User was in the Guild)
     * until Discord sends the {@link net.dv8tion.jda.api.events.guild.member.GuildMemberLeaveEvent GuildMemberLeaveEvent}.
     *
     * <p>Possible {@link net.dv8tion.jda.api.requests.ErrorResponse ErrorResponses} caused by
     * the returned {@link net.dv8tion.jda.api.requests.RestAction RestAction} include the following:
     * <ul>
     *     <li>{@link net.dv8tion.jda.api.requests.ErrorResponse#MISSING_PERMISSIONS MISSING_PERMISSIONS}
     *     <br>The target Member cannot be banned due to a permission discrepancy</li>
     *
     *     <li>{@link net.dv8tion.jda.api.requests.ErrorResponse#MISSING_ACCESS MISSING_ACCESS}
     *     <br>We were removed from the Guild before finishing the task</li>
     *
     *     <li>{@link net.dv8tion.jda.api.requests.ErrorResponse#UNKNOWN_MEMBER UNKNOWN_MEMBER}
     *     <br>The specified Member was removed from the Guild before finishing the task</li>
     * </ul>
     *
     * @param  userId
     *         The id of the {@link net.dv8tion.jda.api.entities.User User} to ban.
     * @param  delDays
     *         The history of messages, in days, that will be deleted.
     *
     * @throws net.dv8tion.jda.api.exceptions.InsufficientPermissionException
     *         If the logged in account does not have the {@link net.dv8tion.jda.api.Permission#BAN_MEMBERS} permission.
     * @throws net.dv8tion.jda.api.exceptions.HierarchyException
     *         If the logged in account cannot ban the other user due to permission hierarchy position.
     *         <br>See {@link net.dv8tion.jda.internal.utils.PermissionUtil#canInteract(Member, Member) PermissionUtil.canInteract(Member, Member)}
     * @throws java.lang.IllegalArgumentException
     *         <ul>
     *             <li>If the provided amount of days (delDays) is less than 0.</li>
     *             <li>If the provided amount of days (delDays) is bigger than 7.</li>
     *             <li>If the provided userId is {@code null}</li>
     *         </ul>
     *
     * @return {@link net.dv8tion.jda.api.requests.restaction.AuditableRestAction AuditableRestAction}
     */
    @Nonnull
    @CheckReturnValue
    public AuditableRestAction<Void> ban(@Nonnull String userId, int delDays)
    {
        return ban(userId, delDays, null);
    }

    /**
     * Unbans the specified {@link net.dv8tion.jda.api.entities.User User} from this Guild.
     *
     * <p>Possible {@link net.dv8tion.jda.api.requests.ErrorResponse ErrorResponses} caused by
     * the returned {@link net.dv8tion.jda.api.requests.RestAction RestAction} include the following:
     * <ul>
     *     <li>{@link net.dv8tion.jda.api.requests.ErrorResponse#MISSING_PERMISSIONS MISSING_PERMISSIONS}
     *     <br>The target Member cannot be unbanned due to a permission discrepancy</li>
     *
     *     <li>{@link net.dv8tion.jda.api.requests.ErrorResponse#MISSING_ACCESS MISSING_ACCESS}
     *     <br>We were removed from the Guild before finishing the task</li>
     *
     *     <li>{@link net.dv8tion.jda.api.requests.ErrorResponse#UNKNOWN_USER UNKNOWN_USER}
     *     <br>The specified User is invalid</li>
     * </ul>
     *
     * @param  user
     *         The id of the {@link net.dv8tion.jda.api.entities.User User} to unban.
     *
     * @throws net.dv8tion.jda.api.exceptions.InsufficientPermissionException
     *         If the logged in account does not have the {@link net.dv8tion.jda.api.Permission#BAN_MEMBERS} permission.
     * @throws IllegalArgumentException
     *         If the provided user is null
     *
     * @return {@link net.dv8tion.jda.api.requests.restaction.AuditableRestAction AuditableRestAction}
     */
    @Nonnull
    @CheckReturnValue
    public AuditableRestAction<Void> unban(@Nonnull User user)
    {
        Checks.notNull(user, "User");

        return unban(user.getId());
    }

    /**
     * Unbans the a user specified by the userId from this Guild.
     *
     * <p>Possible {@link net.dv8tion.jda.api.requests.ErrorResponse ErrorResponses} caused by
     * the returned {@link net.dv8tion.jda.api.requests.RestAction RestAction} include the following:
     * <ul>
     *     <li>{@link net.dv8tion.jda.api.requests.ErrorResponse#MISSING_PERMISSIONS MISSING_PERMISSIONS}
     *     <br>The target Member cannot be unbanned due to a permission discrepancy</li>
     *
     *     <li>{@link net.dv8tion.jda.api.requests.ErrorResponse#MISSING_ACCESS MISSING_ACCESS}
     *     <br>We were removed from the Guild before finishing the task</li>
     *
     *     <li>{@link net.dv8tion.jda.api.requests.ErrorResponse#UNKNOWN_USER UNKNOWN_USER}
     *     <br>The specified User does not exist</li>
     * </ul>
     *
     * @param  userId
     *         The id of the {@link net.dv8tion.jda.api.entities.User User} to unban.
     *
     * @throws net.dv8tion.jda.api.exceptions.InsufficientPermissionException
     *         If the logged in account does not have the {@link net.dv8tion.jda.api.Permission#BAN_MEMBERS} permission.
     * @throws IllegalArgumentException
     *         If the provided id is null or blank
     *
     * @return {@link net.dv8tion.jda.api.requests.restaction.AuditableRestAction AuditableRestAction}
     */
    @Nonnull
    @CheckReturnValue
    public AuditableRestAction<Void> unban(@Nonnull String userId)
    {
        Checks.isSnowflake(userId, "User ID");
        checkPermission(Permission.BAN_MEMBERS);

        Route.CompiledRoute route = Route.Guilds.UNBAN.compile(getGuild().getId(), userId);
        return new AuditableRestActionImpl<>(getGuild().getJDA(), route);
    }

    /**
     * Sets the Guild Deafened state state of the {@link net.dv8tion.jda.api.entities.Member Member} based on the provided
     * boolean.
     *
     * <p><b>Note:</b> The Member's {@link net.dv8tion.jda.api.entities.GuildVoiceState#isGuildDeafened() GuildVoiceState.isGuildDeafened()} value won't change
     * until JDA receives the {@link net.dv8tion.jda.api.events.guild.voice.GuildVoiceGuildDeafenEvent GuildVoiceGuildDeafenEvent} event related to this change.
     *
     * <p>Possible {@link net.dv8tion.jda.api.requests.ErrorResponse ErrorResponses} caused by
     * the returned {@link net.dv8tion.jda.api.requests.RestAction RestAction} include the following:
     * <ul>
     *     <li>{@link net.dv8tion.jda.api.requests.ErrorResponse#MISSING_PERMISSIONS MISSING_PERMISSIONS}
     *     <br>The target Member cannot be deafened due to a permission discrepancy</li>
     *
     *     <li>{@link net.dv8tion.jda.api.requests.ErrorResponse#MISSING_ACCESS MISSING_ACCESS}
     *     <br>We were removed from the Guild before finishing the task</li>
     *
     *     <li>{@link net.dv8tion.jda.api.requests.ErrorResponse#UNKNOWN_MEMBER UNKNOWN_MEMBER}
     *     <br>The specified Member was removed from the Guild before finishing the task</li>
     * </ul>
     *
     * @param  member
     *         The {@link net.dv8tion.jda.api.entities.Member Member} who's {@link GuildVoiceState VoiceState} is being changed.
     * @param  deafen
     *         Whether this {@link net.dv8tion.jda.api.entities.Member Member} should be deafened or undeafened.
     *
     * @throws net.dv8tion.jda.api.exceptions.InsufficientPermissionException
     *         If the logged in account does not have the {@link net.dv8tion.jda.api.Permission#VOICE_DEAF_OTHERS} permission.
     * @throws net.dv8tion.jda.api.exceptions.HierarchyException
     *         If the provided member is the Guild's owner. You cannot modify the owner of a Guild.
     * @throws IllegalArgumentException
     *         If the provided member is not from this Guild or null.
     *
     * @return {@link net.dv8tion.jda.api.requests.restaction.AuditableRestAction AuditableRestAction}
     */
    @Nonnull
    @CheckReturnValue
    public AuditableRestAction<Void> setDeafen(@Nonnull Member member, boolean deafen)
    {
        Checks.notNull(member, "Member");
        checkGuild(member.getGuild(), "Member");
        checkPermission(Permission.VOICE_DEAF_OTHERS);

        //We check the owner instead of Position because, apparently, Discord doesn't care about position for
        // muting and deafening, only whether the affected Member is the owner.
        if (getGuild().getOwner().equals(member))
            throw new HierarchyException("Cannot modify Guild Deafen status the Owner of the Guild");

        GuildVoiceState voiceState = member.getVoiceState();
        if (voiceState != null && voiceState.isGuildDeafened() == deafen)
            return new EmptyRestAction<>(getJDA(), null);

        DataObject body = DataObject.empty().put("deaf", deafen);
        Route.CompiledRoute route = Route.Guilds.MODIFY_MEMBER.compile(getGuild().getId(), member.getUser().getId());
        return new AuditableRestActionImpl<>(getGuild().getJDA(), route, body);
    }

    /**
     * Sets the Guild Muted state state of the {@link net.dv8tion.jda.api.entities.Member Member} based on the provided
     * boolean.
     *
     * <p><b>Note:</b> The Member's {@link net.dv8tion.jda.api.entities.GuildVoiceState#isGuildMuted() GuildVoiceState.isGuildMuted()} value won't change
     * until JDA receives the {@link net.dv8tion.jda.api.events.guild.voice.GuildVoiceGuildMuteEvent GuildVoiceGuildMuteEvent} event related to this change.
     *
     * <p>Possible {@link net.dv8tion.jda.api.requests.ErrorResponse ErrorResponses} caused by
     * the returned {@link net.dv8tion.jda.api.requests.RestAction RestAction} include the following:
     * <ul>
     *     <li>{@link net.dv8tion.jda.api.requests.ErrorResponse#MISSING_PERMISSIONS MISSING_PERMISSIONS}
     *     <br>The target Member cannot be muted due to a permission discrepancy</li>
     *
     *     <li>{@link net.dv8tion.jda.api.requests.ErrorResponse#MISSING_ACCESS MISSING_ACCESS}
     *     <br>We were removed from the Guild before finishing the task</li>
     *
     *     <li>{@link net.dv8tion.jda.api.requests.ErrorResponse#UNKNOWN_MEMBER UNKNOWN_MEMBER}
     *     <br>The specified Member was removed from the Guild before finishing the task</li>
     * </ul>
     *
     * @param  member
     *         The {@link net.dv8tion.jda.api.entities.Member Member} who's {@link GuildVoiceState VoiceState} is being changed.
     * @param  mute
     *         Whether this {@link net.dv8tion.jda.api.entities.Member Member} should be muted or unmuted.
     *
     * @throws net.dv8tion.jda.api.exceptions.InsufficientPermissionException
     *         If the logged in account does not have the {@link net.dv8tion.jda.api.Permission#VOICE_DEAF_OTHERS} permission.
     * @throws net.dv8tion.jda.api.exceptions.HierarchyException
     *         If the provided member is the Guild's owner. You cannot modify the owner of a Guild.
     * @throws java.lang.IllegalArgumentException
     *         If the provided member is not from this Guild or null.
     *
     * @return {@link net.dv8tion.jda.api.requests.restaction.AuditableRestAction AuditableRestAction}
     */
    @Nonnull
    @CheckReturnValue
    public AuditableRestAction<Void> setMute(@Nonnull Member member, boolean mute)
    {
        Checks.notNull(member, "Member");
        checkGuild(member.getGuild(), "Member");
        checkPermission(Permission.VOICE_MUTE_OTHERS);

        //We check the owner instead of Position because, apparently, Discord doesn't care about position for
        // muting and deafening, only whether the affected Member is the owner.
        if (getGuild().getOwner().equals(member))
            throw new HierarchyException("Cannot modify Guild Mute status the Owner of the Guild");

        GuildVoiceState voiceState = member.getVoiceState();
        if (voiceState != null && voiceState.isGuildMuted() == mute)
            return new EmptyRestAction<>(getJDA(), null);

        DataObject body = DataObject.empty().put("mute", mute);
        Route.CompiledRoute route = Route.Guilds.MODIFY_MEMBER.compile(getGuild().getId(), member.getUser().getId());
        return new AuditableRestActionImpl<>(getGuild().getJDA(), route, body);
    }

    /**
     * Atomically assigns the provided {@link net.dv8tion.jda.api.entities.Role Role} to the specified {@link net.dv8tion.jda.api.entities.Member Member}.
     * <br><b>This can be used together with other role modification methods as it does not require an updated cache!</b>
     *
     * <p>If multiple roles should be added/removed (efficiently) in one request
     * you may use {@link #modifyMemberRoles(Member, Collection, Collection) modifyMemberRoles(Member, Collection, Collection)} or similar methods.
     *
     * <p>If the specified role is already present in the member's set of roles this does nothing.
     *
     * <p>Possible {@link net.dv8tion.jda.api.requests.ErrorResponse ErrorResponses} caused by
     * the returned {@link net.dv8tion.jda.api.requests.RestAction RestAction} include the following:
     * <ul>
     *     <li>{@link net.dv8tion.jda.api.requests.ErrorResponse#MISSING_PERMISSIONS MISSING_PERMISSIONS}
     *     <br>The Members Roles could not be modified due to a permission discrepancy</li>
     *
     *     <li>{@link net.dv8tion.jda.api.requests.ErrorResponse#MISSING_ACCESS MISSING_ACCESS}
     *     <br>We were removed from the Guild before finishing the task</li>
     *
     *     <li>{@link net.dv8tion.jda.api.requests.ErrorResponse#UNKNOWN_MEMBER UNKNOWN_MEMBER}
     *     <br>The target Member was removed from the Guild before finishing the task</li>
     *
     *     <li>{@link net.dv8tion.jda.api.requests.ErrorResponse#UNKNOWN_ROLE UNKNOWN_ROLE}
     *     <br>If the specified Role does not exist</li>
     * </ul>
     *
     * @param  member
     *         The target member who will receive the new role
     * @param  role
     *         The role which should be assigned atomically
     *
     * @throws java.lang.IllegalArgumentException
     *         <ul>
     *             <li>If the specified member/role are not from the current Guild</li>
     *             <li>Either member or role are {@code null}</li>
     *         </ul>
     * @throws net.dv8tion.jda.api.exceptions.InsufficientPermissionException
     *         If the currently logged in account does not have {@link net.dv8tion.jda.api.Permission#MANAGE_ROLES Permission.MANAGE_ROLES}
     * @throws net.dv8tion.jda.api.exceptions.HierarchyException
     *         If the provided roles are higher in the Guild's hierarchy
     *         and thus cannot be modified by the currently logged in account
     *
     * @return {@link net.dv8tion.jda.api.requests.restaction.AuditableRestAction AuditableRestAction}
     */
    @Nonnull
    @CheckReturnValue
    public AuditableRestAction<Void> addSingleRoleToMember(@Nonnull Member member, @Nonnull Role role)
    {
        Checks.notNull(member, "Member");
        Checks.notNull(role, "Role");
        checkGuild(member.getGuild(), "Member");
        checkGuild(role.getGuild(), "Role");
        checkPermission(Permission.MANAGE_ROLES);
        checkPosition(role);

        Route.CompiledRoute route = Route.Guilds.ADD_MEMBER_ROLE.compile(getGuild().getId(), member.getUser().getId(), role.getId());
        return new AuditableRestActionImpl<>(getJDA(), route);
    }

    /**
     * Atomically removes the provided {@link net.dv8tion.jda.api.entities.Role Role} from the specified {@link net.dv8tion.jda.api.entities.Member Member}.
     * <br><b>This can be used together with other role modification methods as it does not require an updated cache!</b>
     *
     * <p>If multiple roles should be added/removed (efficiently) in one request
     * you may use {@link #modifyMemberRoles(Member, Collection, Collection) modifyMemberRoles(Member, Collection, Collection)} or similar methods.
     *
     * <p>If the specified role is not present in the member's set of roles this does nothing.
     *
     * <p>Possible {@link net.dv8tion.jda.api.requests.ErrorResponse ErrorResponses} caused by
     * the returned {@link net.dv8tion.jda.api.requests.RestAction RestAction} include the following:
     * <ul>
     *     <li>{@link net.dv8tion.jda.api.requests.ErrorResponse#MISSING_PERMISSIONS MISSING_PERMISSIONS}
     *     <br>The Members Roles could not be modified due to a permission discrepancy</li>
     *
     *     <li>{@link net.dv8tion.jda.api.requests.ErrorResponse#MISSING_ACCESS MISSING_ACCESS}
     *     <br>We were removed from the Guild before finishing the task</li>
     *
     *     <li>{@link net.dv8tion.jda.api.requests.ErrorResponse#UNKNOWN_MEMBER UNKNOWN_MEMBER}
     *     <br>The target Member was removed from the Guild before finishing the task</li>
     *
     *     <li>{@link net.dv8tion.jda.api.requests.ErrorResponse#UNKNOWN_ROLE UNKNOWN_ROLE}
     *     <br>If the specified Role does not exist</li>
     * </ul>
     *
     * @param  member
     *         The target member who will lose the specified role
     * @param  role
     *         The role which should be removed atomically
     *
     * @throws java.lang.IllegalArgumentException
     *         <ul>
     *             <li>If the specified member/role are not from the current Guild</li>
     *             <li>Either member or role are {@code null}</li>
     *         </ul>
     * @throws net.dv8tion.jda.api.exceptions.InsufficientPermissionException
     *         If the currently logged in account does not have {@link net.dv8tion.jda.api.Permission#MANAGE_ROLES Permission.MANAGE_ROLES}
     * @throws net.dv8tion.jda.api.exceptions.HierarchyException
     *         If the provided roles are higher in the Guild's hierarchy
     *         and thus cannot be modified by the currently logged in account
     *
     * @return {@link net.dv8tion.jda.api.requests.restaction.AuditableRestAction AuditableRestAction}
     */
    @Nonnull
    @CheckReturnValue
    public AuditableRestAction<Void> removeSingleRoleFromMember(@Nonnull Member member, @Nonnull Role role)
    {
        Checks.notNull(member, "Member");
        Checks.notNull(role, "Role");
        checkGuild(member.getGuild(), "Member");
        checkGuild(role.getGuild(), "Role");
        checkPermission(Permission.MANAGE_ROLES);
        checkPosition(role);

        Route.CompiledRoute route = Route.Guilds.REMOVE_MEMBER_ROLE.compile(getGuild().getId(), member.getUser().getId(), role.getId());
        return new AuditableRestActionImpl<>(getJDA(), route);
    }

    /**
     * Adds all provided {@link net.dv8tion.jda.api.entities.Role Roles}
     * to the specified {@link net.dv8tion.jda.api.entities.Member Member}
     *
     * <h1>Warning</h1>
     * <b>This may <u>not</u> be used together with any other role add/remove/modify methods for the same Member
     * within one event listener cycle! The changes made by this require cache updates which are triggered by
     * lifecycle events which are received later. This may only be called again once the specific Member has been updated
     * by a {@link net.dv8tion.jda.api.events.guild.member.GuildMemberRoleAddEvent GuildMemberRoleAddEvent}.
     * <br>To add <u>and</u> remove Roles from a Member you should use {@link #modifyMemberRoles(Member, Collection, Collection)}</b>
     *
     * <p>Possible {@link net.dv8tion.jda.api.requests.ErrorResponse ErrorResponses} caused by
     * the returned {@link net.dv8tion.jda.api.requests.RestAction RestAction} include the following:
     * <ul>
     *     <li>{@link net.dv8tion.jda.api.requests.ErrorResponse#MISSING_PERMISSIONS MISSING_PERMISSIONS}
     *     <br>The Members Roles could not be modified due to a permission discrepancy</li>
     *
     *     <li>{@link net.dv8tion.jda.api.requests.ErrorResponse#MISSING_ACCESS MISSING_ACCESS}
     *     <br>We were removed from the Guild before finishing the task</li>
     *
     *     <li>{@link net.dv8tion.jda.api.requests.ErrorResponse#UNKNOWN_MEMBER UNKNOWN_MEMBER}
     *     <br>The target Member was removed from the Guild before finishing the task</li>
     * </ul>
     *
     * @param  member
     *         Not-null {@link net.dv8tion.jda.api.entities.Member Member} that will receive all provided roles
     * @param  roles
     *         Not-null Roles that should be added to the specified Member
     *
     * @throws net.dv8tion.jda.api.exceptions.InsufficientPermissionException
     *         If the currently logged in account does not have {@link net.dv8tion.jda.api.Permission#MANAGE_ROLES Permission.MANAGE_ROLES}
     * @throws net.dv8tion.jda.api.exceptions.HierarchyException
     *         If the provided roles are higher in the Guild's hierarchy
     *         and thus cannot be modified by the currently logged in account
     * @throws IllegalArgumentException
     *         <ul>
     *             <li>If any or the provided entities is null</li>
     *             <li>If any of the provided entities is not in this Guild</li>
     *             <li>If any of the provided {@link net.dv8tion.jda.api.entities.Role Roles} is the {@code Public Role} of the Guild</li>
     *             <li>If any of the provided {@link net.dv8tion.jda.api.entities.Role Roles} are {@code managed}
     *             <br>Managed Roles can only be applied by the applications that manage them (e.g. Twitch Subscriber Roles)</li>
     *         </ul>
     *
     * @return {@link net.dv8tion.jda.api.requests.restaction.AuditableRestAction AuditableRestAction}
     *
     * @see    #addRolesToMember(Member, Collection)
     * @see    #modifyMemberRoles(Member, Role...)
     */
    @Nonnull
    @CheckReturnValue
    public AuditableRestAction<Void> addRolesToMember(@Nonnull Member member, @Nonnull Role... roles)
    {
        return modifyMemberRoles(member, Arrays.asList(roles), Collections.emptyList());
    }

    /**
     * Adds all provided {@link net.dv8tion.jda.api.entities.Role Roles}
     * to the specified {@link net.dv8tion.jda.api.entities.Member Member}
     *
     * <h1>Warning</h1>
     * <b>This may <u>not</u> be used together with any other role add/remove/modify methods for the same Member
     * within one event listener cycle! The changes made by this require cache updates which are triggered by
     * lifecycle events which are received later. This may only be called again once the specific Member has been updated
     * by a {@link net.dv8tion.jda.api.events.guild.member.GuildMemberRoleAddEvent GuildMemberRoleAddEvent}.
     * <br>To add <u>and</u> remove Roles from a Member you should use {@link #modifyMemberRoles(Member, Collection, Collection)}</b>
     *
     * <p>Possible {@link net.dv8tion.jda.api.requests.ErrorResponse ErrorResponses} caused by
     * the returned {@link net.dv8tion.jda.api.requests.RestAction RestAction} include the following:
     * <ul>
     *     <li>{@link net.dv8tion.jda.api.requests.ErrorResponse#MISSING_PERMISSIONS MISSING_PERMISSIONS}
     *     <br>The Members Roles could not be modified due to a permission discrepancy</li>
     *
     *     <li>{@link net.dv8tion.jda.api.requests.ErrorResponse#MISSING_ACCESS MISSING_ACCESS}
     *     <br>We were removed from the Guild before finishing the task</li>
     *
     *     <li>{@link net.dv8tion.jda.api.requests.ErrorResponse#UNKNOWN_MEMBER UNKNOWN_MEMBER}
     *     <br>The target Member was removed from the Guild before finishing the task</li>
     * </ul>
     *
     * @param  member
     *         Not-null {@link net.dv8tion.jda.api.entities.Member Member} that will receive all provided roles
     * @param  roles
     *         Not-null Roles that should be added to the specified Member
     *
     * @throws net.dv8tion.jda.api.exceptions.InsufficientPermissionException
     *         If the currently logged in account does not have {@link net.dv8tion.jda.api.Permission#MANAGE_ROLES Permission.MANAGE_ROLES}
     * @throws net.dv8tion.jda.api.exceptions.HierarchyException
     *         If the provided roles are higher in the Guild's hierarchy
     *         and thus cannot be modified by the currently logged in account
     * @throws IllegalArgumentException
     *         <ul>
     *             <li>If any or the provided entities is null</li>
     *             <li>If any of the provided entities is not in this Guild</li>
     *             <li>If any of the provided {@link net.dv8tion.jda.api.entities.Role Roles} is the {@code Public Role} of the Guild</li>
     *             <li>If any of the provided {@link net.dv8tion.jda.api.entities.Role Roles} are {@code managed}
     *             <br>Managed Roles can only be applied by the applications that manage them (e.g. Twitch Subscriber Roles)</li>
     *         </ul>
     *
     * @return {@link net.dv8tion.jda.api.requests.restaction.AuditableRestAction AuditableRestAction}
     *
     * @see    #addRolesToMember(Member, Role...)
     * @see    #modifyMemberRoles(Member, Collection)
     */
    @Nonnull
    @CheckReturnValue
    public AuditableRestAction<Void> addRolesToMember(@Nonnull Member member, @Nonnull Collection<Role> roles)
    {
        return modifyMemberRoles(member, roles, Collections.emptyList());
    }

    /**
     * Removes all provided {@link net.dv8tion.jda.api.entities.Role Roles}
     * from the specified {@link net.dv8tion.jda.api.entities.Member Member}
     *
     * <h1>Warning</h1>
     * <b>This may <u>not</u> be used together with any other role add/remove/modify methods for the same Member
     * within one event listener cycle! The changes made by this require cache updates which are triggered by
     * lifecycle events which are received later. This may only be called again once the specific Member has been updated
     * by a {@link net.dv8tion.jda.api.events.guild.member.GuildMemberRoleRemoveEvent GuildMemberRoleRemoveEvent}.
     * <br>To add <u>and</u> remove Roles from a Member you should use {@link #modifyMemberRoles(Member, Collection, Collection)}</b>
     *
     * <p>Possible {@link net.dv8tion.jda.api.requests.ErrorResponse ErrorResponses} caused by
     * the returned {@link net.dv8tion.jda.api.requests.RestAction RestAction} include the following:
     * <ul>
     *     <li>{@link net.dv8tion.jda.api.requests.ErrorResponse#MISSING_PERMISSIONS MISSING_PERMISSIONS}
     *     <br>The Members Roles could not be modified due to a permission discrepancy</li>
     *
     *     <li>{@link net.dv8tion.jda.api.requests.ErrorResponse#MISSING_ACCESS MISSING_ACCESS}
     *     <br>We were removed from the Guild before finishing the task</li>
     *
     *     <li>{@link net.dv8tion.jda.api.requests.ErrorResponse#UNKNOWN_MEMBER UNKNOWN_MEMBER}
     *     <br>The target Member was removed from the Guild before finishing the task</li>
     * </ul>
     *
     * @param  member
     *         Not-null {@link net.dv8tion.jda.api.entities.Member Member} from which to remove the {@link net.dv8tion.jda.api.entities.Role Roles}
     * @param  roles
     *         Not-null Roles that should be removed from the specified Member
     *
     * @throws net.dv8tion.jda.api.exceptions.InsufficientPermissionException
     *         If the currently logged in account does not have {@link net.dv8tion.jda.api.Permission#MANAGE_ROLES Permission.MANAGE_ROLES}
     * @throws net.dv8tion.jda.api.exceptions.HierarchyException
     *         If the provided roles are higher in the Guild's hierarchy
     *         and thus cannot be modified by the currently logged in account
     * @throws IllegalArgumentException
     *         <ul>
     *             <li>If any or the provided entities is null</li>
     *             <li>If any of the provided entities is not in this Guild</li>
     *             <li>If any of the provided {@link net.dv8tion.jda.api.entities.Role Roles} is the {@code Public Role} of the Guild</li>
     *             <li>If any of the provided {@link net.dv8tion.jda.api.entities.Role Roles} are {@code managed}
     *             <br>Managed Roles can only be applied by the applications that manage them (e.g. Twitch Subscriber Roles)</li>
     *         </ul>
     *
     * @return {@link net.dv8tion.jda.api.requests.restaction.AuditableRestAction AuditableRestAction}
     *
     * @see    #addRolesToMember(Member, Collection)
     * @see    #modifyMemberRoles(Member, Role...)
     */
    @Nonnull
    @CheckReturnValue
    public AuditableRestAction<Void> removeRolesFromMember(@Nonnull Member member, @Nonnull Role... roles)
    {
        return modifyMemberRoles(member, Collections.emptyList(), Arrays.asList(roles));
    }

    /**
     * Removes all provided {@link net.dv8tion.jda.api.entities.Role Roles}
     * from the specified {@link net.dv8tion.jda.api.entities.Member Member}
     *
     * <h1>Warning</h1>
     * <b>This may <u>not</u> be used together with any other role add/remove/modify methods for the same Member
     * within one event listener cycle! The changes made by this require cache updates which are triggered by
     * lifecycle events which are received later. This may only be called again once the specific Member has been updated
     * by a {@link net.dv8tion.jda.api.events.guild.member.GuildMemberRoleRemoveEvent GuildMemberRoleRemoveEvent}.
     * <br>To add <u>and</u> remove Roles from a Member you should use {@link #modifyMemberRoles(Member, Collection, Collection)}</b>
     *
     * <p>Possible {@link net.dv8tion.jda.api.requests.ErrorResponse ErrorResponses} caused by
     * the returned {@link net.dv8tion.jda.api.requests.RestAction RestAction} include the following:
     * <ul>
     *     <li>{@link net.dv8tion.jda.api.requests.ErrorResponse#MISSING_PERMISSIONS MISSING_PERMISSIONS}
     *     <br>The Members Roles could not be modified due to a permission discrepancy</li>
     *
     *     <li>{@link net.dv8tion.jda.api.requests.ErrorResponse#MISSING_ACCESS MISSING_ACCESS}
     *     <br>We were removed from the Guild before finishing the task</li>
     *
     *     <li>{@link net.dv8tion.jda.api.requests.ErrorResponse#UNKNOWN_MEMBER UNKNOWN_MEMBER}
     *     <br>The target Member was removed from the Guild before finishing the task</li>
     * </ul>
     *
     * @param  member
     *         Not-null {@link net.dv8tion.jda.api.entities.Member Member} from which to remove the {@link net.dv8tion.jda.api.entities.Role Roles}
     * @param  roles
     *         Not-null Roles that should be removed from the specified Member
     *
     * @throws net.dv8tion.jda.api.exceptions.InsufficientPermissionException
     *         If the currently logged in account does not have {@link net.dv8tion.jda.api.Permission#MANAGE_ROLES Permission.MANAGE_ROLES}
     * @throws net.dv8tion.jda.api.exceptions.HierarchyException
     *         If the provided roles are higher in the Guild's hierarchy
     *         and thus cannot be modified by the currently logged in account
     * @throws IllegalArgumentException
     *         <ul>
     *             <li>If any or the provided entities is null</li>
     *             <li>If any of the provided entities is not in this Guild</li>
     *             <li>If any of the provided {@link net.dv8tion.jda.api.entities.Role Roles} is the {@code Public Role} of the Guild</li>
     *             <li>If any of the provided {@link net.dv8tion.jda.api.entities.Role Roles} are {@code managed}
     *             <br>Managed Roles can only be applied by the applications that manage them (e.g. Twitch Subscriber Roles)</li>
     *         </ul>
     *
     * @return {@link net.dv8tion.jda.api.requests.restaction.AuditableRestAction AuditableRestAction}
     *
     * @see    #addRolesToMember(Member, Role...)
     * @see    #modifyMemberRoles(Member, Collection)
     */
    @Nonnull
    @CheckReturnValue
    public AuditableRestAction<Void> removeRolesFromMember(@Nonnull Member member, @Nonnull Collection<Role> roles)
    {
        return modifyMemberRoles(member, Collections.emptyList(), roles);
    }

    /**
     * Modifies the {@link net.dv8tion.jda.api.entities.Role Roles} of the specified {@link net.dv8tion.jda.api.entities.Member Member}
     * by adding and removing a collection of roles.
     * <br>None of the provided roles may be the <u>Public Role</u> of the current Guild.
     * <br>If a role is both in {@code rolesToAdd} and {@code rolesToRemove} it will be removed.
     *
     * <p>None of the provided collections may be null
     * <br>To only add or remove roles use either {@link #removeRolesFromMember(Member, Collection)} or {@link #addRolesToMember(Member, Collection)}
     *
     * <h1>Warning</h1>
     * <b>This may <u>not</u> be used together with any other role add/remove/modify methods for the same Member
     * within one event listener cycle! The changes made by this require cache updates which are triggered by
     * lifecycle events which are received later. This may only be called again once the specific Member has been updated
     * by a {@link net.dv8tion.jda.api.events.guild.member.GenericGuildMemberEvent GenericGuildMemberEvent} targeting the same Member.</b>
     *
     * <p>Possible {@link net.dv8tion.jda.api.requests.ErrorResponse ErrorResponses} caused by
     * the returned {@link net.dv8tion.jda.api.requests.RestAction RestAction} include the following:
     * <ul>
     *     <li>{@link net.dv8tion.jda.api.requests.ErrorResponse#MISSING_PERMISSIONS MISSING_PERMISSIONS}
     *     <br>The Members Roles could not be modified due to a permission discrepancy</li>
     *
     *     <li>{@link net.dv8tion.jda.api.requests.ErrorResponse#MISSING_ACCESS MISSING_ACCESS}
     *     <br>We were removed from the Guild before finishing the task</li>
     *
     *     <li>{@link net.dv8tion.jda.api.requests.ErrorResponse#UNKNOWN_MEMBER UNKNOWN_MEMBER}
     *     <br>The target Member was removed from the Guild before finishing the task</li>
     * </ul>
     *
     * @param  member
     *         The {@link net.dv8tion.jda.api.entities.Member Member} that should be modified
     * @param  rolesToAdd
     *         A {@link java.util.Collection Collection} of {@link net.dv8tion.jda.api.entities.Role Roles}
     *         to add to the current Roles the specified {@link net.dv8tion.jda.api.entities.Member Member} already has
     * @param  rolesToRemove
     *         A {@link java.util.Collection Collection} of {@link net.dv8tion.jda.api.entities.Role Roles}
     *         to remove from the current Roles the specified {@link net.dv8tion.jda.api.entities.Member Member} already has
     *
     * @throws net.dv8tion.jda.api.exceptions.InsufficientPermissionException
     *         If the currently logged in account does not have {@link net.dv8tion.jda.api.Permission#MANAGE_ROLES Permission.MANAGE_ROLES}
     * @throws net.dv8tion.jda.api.exceptions.HierarchyException
     *         If the provided roles are higher in the Guild's hierarchy
     *         and thus cannot be modified by the currently logged in account
     * @throws IllegalArgumentException
     *         <ul>
     *             <li>If any of the provided arguments is {@code null}</li>
     *             <li>If any of the specified Roles is managed or is the {@code Public Role} of the Guild</li>
     *         </ul>
     *
     * @return {@link net.dv8tion.jda.api.requests.restaction.AuditableRestAction AuditableRestAction}
     */
    @Nonnull
    @CheckReturnValue
    public AuditableRestAction<Void> modifyMemberRoles(@Nonnull Member member, @Nonnull Collection<Role> rolesToAdd, @Nonnull Collection<Role> rolesToRemove)
    {
        Checks.notNull(member, "Member");
        Checks.notNull(rolesToAdd, "Collection containing roles to be added to the member");
        Checks.notNull(rolesToRemove, "Collection containing roles to be removed from the member");
        checkGuild(member.getGuild(), "Member");
        checkPermission(Permission.MANAGE_ROLES);
        rolesToAdd.forEach(role ->
        {
            Checks.notNull(role, "Role in rolesToAdd");
            checkGuild(role.getGuild(), "Role: " + role.toString());
            checkPosition(role);
            Checks.check(!role.isManaged(), "Cannot add a Managed role to a Member. Role: %s", role.toString());
        });
        rolesToRemove.forEach(role ->
        {
            Checks.notNull(role, "Role in rolesToRemove");
            checkGuild(role.getGuild(), "Role: " + role.toString());
            checkPosition(role);
            Checks.check(!role.isManaged(), "Cannot remove a Managed role from a Member. Role: %s", role.toString());
        });

        Set<Role> currentRoles = new HashSet<>(((MemberImpl) member).getRoleSet());
        Set<Role> newRolesToAdd = new HashSet<>(rolesToAdd);
        newRolesToAdd.removeAll(rolesToRemove);

        // If no changes have been made we return an EmptyRestAction instead
        if (currentRoles.addAll(newRolesToAdd))
            currentRoles.removeAll(rolesToRemove);
        else if (!currentRoles.removeAll(rolesToRemove))
            return new EmptyRestAction<>(getGuild().getJDA());

        Checks.check(!currentRoles.contains(getGuild().getPublicRole()),
            "Cannot add the PublicRole of a Guild to a Member. All members have this role by default!");

        DataObject body = DataObject.empty()
                .put("roles", currentRoles.stream().map(Role::getId).collect(Collectors.toList()));
        Route.CompiledRoute route = Route.Guilds.MODIFY_MEMBER.compile(getGuild().getId(), member.getUser().getId());

        return new AuditableRestActionImpl<>(getGuild().getJDA(), route, body);
    }

    /**
     * Modifies the complete {@link net.dv8tion.jda.api.entities.Role Role} set of the specified {@link net.dv8tion.jda.api.entities.Member Member}
     * <br>The provided roles will replace all current Roles of the specified Member.
     *
     * <h1>Warning</h1>
     * <b>This may <u>not</u> be used together with any other role add/remove/modify methods for the same Member
     * within one event listener cycle! The changes made by this require cache updates which are triggered by
     * lifecycle events which are received later. This may only be called again once the specific Member has been updated
     * by a {@link net.dv8tion.jda.api.events.guild.member.GenericGuildMemberEvent GenericGuildMemberEvent} targeting the same Member.</b>
     *
     * <p><b>The new roles <u>must not</u> contain the Public Role of the Guild</b>
     *
     * <p>Possible {@link net.dv8tion.jda.api.requests.ErrorResponse ErrorResponses} caused by
     * the returned {@link net.dv8tion.jda.api.requests.RestAction RestAction} include the following:
     * <ul>
     *     <li>{@link net.dv8tion.jda.api.requests.ErrorResponse#MISSING_PERMISSIONS MISSING_PERMISSIONS}
     *     <br>The Members Roles could not be modified due to a permission discrepancy</li>
     *
     *     <li>{@link net.dv8tion.jda.api.requests.ErrorResponse#MISSING_ACCESS MISSING_ACCESS}
     *     <br>We were removed from the Guild before finishing the task</li>
     *
     *     <li>{@link net.dv8tion.jda.api.requests.ErrorResponse#UNKNOWN_MEMBER UNKNOWN_MEMBER}
     *     <br>The target Member was removed from the Guild before finishing the task</li>
     * </ul>
     *
     * @param  member
     *         A {@link net.dv8tion.jda.api.entities.Member Member} of which to override the Roles of
     * @param  roles
     *         New collection of {@link net.dv8tion.jda.api.entities.Role Roles} for the specified Member
     *
     * @throws net.dv8tion.jda.api.exceptions.InsufficientPermissionException
     *         If the currently logged in account does not have {@link net.dv8tion.jda.api.Permission#MANAGE_ROLES Permission.MANAGE_ROLES}
     * @throws net.dv8tion.jda.api.exceptions.HierarchyException
     *         If the provided roles are higher in the Guild's hierarchy
     *         and thus cannot be modified by the currently logged in account
     * @throws IllegalArgumentException
     *         <ul>
     *             <li>If any of the provided arguments is {@code null}</li>
     *             <li>If any of the provided arguments is not from this Guild</li>
     *             <li>If any of the specified {@link net.dv8tion.jda.api.entities.Role Roles} is managed</li>
     *             <li>If any of the specified {@link net.dv8tion.jda.api.entities.Role Roles} is the {@code Public Role} of this Guild</li>
     *         </ul>
     *
     * @return {@link net.dv8tion.jda.api.requests.restaction.AuditableRestAction AuditableRestAction}
     *
     * @see    #modifyMemberRoles(Member, Collection)
     */
    @Nonnull
    @CheckReturnValue
    public AuditableRestAction<Void> modifyMemberRoles(@Nonnull Member member, @Nonnull Role... roles)
    {
        return modifyMemberRoles(member, Arrays.asList(roles));
    }

    /**
     * Modifies the complete {@link net.dv8tion.jda.api.entities.Role Role} set of the specified {@link net.dv8tion.jda.api.entities.Member Member}
     * <br>The provided roles will replace all current Roles of the specified Member.
     *
     * <p><u>The new roles <b>must not</b> contain the Public Role of the Guild</u>
     *
     * <h1>Warning</h1>
     * <b>This may <u>not</u> be used together with any other role add/remove/modify methods for the same Member
     * within one event listener cycle! The changes made by this require cache updates which are triggered by
     * lifecycle events which are received later. This may only be called again once the specific Member has been updated
     * by a {@link net.dv8tion.jda.api.events.guild.member.GenericGuildMemberEvent GenericGuildMemberEvent} targeting the same Member.</b>
     *
     * <p>Possible {@link net.dv8tion.jda.api.requests.ErrorResponse ErrorResponses} caused by
     * the returned {@link net.dv8tion.jda.api.requests.RestAction RestAction} include the following:
     * <ul>
     *     <li>{@link net.dv8tion.jda.api.requests.ErrorResponse#MISSING_PERMISSIONS MISSING_PERMISSIONS}
     *     <br>The Members Roles could not be modified due to a permission discrepancy</li>
     *
     *     <li>{@link net.dv8tion.jda.api.requests.ErrorResponse#MISSING_ACCESS MISSING_ACCESS}
     *     <br>We were removed from the Guild before finishing the task</li>
     *
     *     <li>{@link net.dv8tion.jda.api.requests.ErrorResponse#UNKNOWN_MEMBER UNKNOWN_MEMBER}
     *     <br>The target Member was removed from the Guild before finishing the task</li>
     * </ul>
     *
     * @param  member
     *         A {@link net.dv8tion.jda.api.entities.Member Member} of which to override the Roles of
     * @param  roles
     *         New collection of {@link net.dv8tion.jda.api.entities.Role Roles} for the specified Member
     *
     * @throws net.dv8tion.jda.api.exceptions.InsufficientPermissionException
     *         If the currently logged in account does not have {@link net.dv8tion.jda.api.Permission#MANAGE_ROLES Permission.MANAGE_ROLES}
     * @throws net.dv8tion.jda.api.exceptions.HierarchyException
     *         If the provided roles are higher in the Guild's hierarchy
     *         and thus cannot be modified by the currently logged in account
     * @throws IllegalArgumentException
     *         <ul>
     *             <li>If any of the provided arguments is {@code null}</li>
     *             <li>If any of the provided arguments is not from this Guild</li>
     *             <li>If any of the specified {@link net.dv8tion.jda.api.entities.Role Roles} is managed</li>
     *             <li>If any of the specified {@link net.dv8tion.jda.api.entities.Role Roles} is the {@code Public Role} of this Guild</li>
     *         </ul>
     *
     * @return {@link net.dv8tion.jda.api.requests.restaction.AuditableRestAction AuditableRestAction}
     *
     * @see    #modifyMemberRoles(Member, Collection)
     */
    @Nonnull
    @CheckReturnValue
    public AuditableRestAction<Void> modifyMemberRoles(@Nonnull Member member, @Nonnull Collection<Role> roles)
    {
        Checks.notNull(member, "Member");
        Checks.notNull(roles, "Roles");
        checkGuild(member.getGuild(), "Member");
        roles.forEach(role ->
        {
            Checks.notNull(role, "Role in collection");
            checkGuild(role.getGuild(), "Role: " + role.toString());
            checkPosition(role);
        });

        Checks.check(!roles.contains(getGuild().getPublicRole()),
            "Cannot add the PublicRole of a Guild to a Member. All members have this role by default!");

        // Return an empty rest action if there were no changes
        final List<Role> memberRoles = member.getRoles();
        if (memberRoles.size() == roles.size() && memberRoles.containsAll(roles))
            return new EmptyRestAction<>(getGuild().getJDA());

        //Make sure that the current managed roles are preserved and no new ones are added.
        List<Role> currentManaged = memberRoles.stream().filter(Role::isManaged).collect(Collectors.toList());
        List<Role> newManaged = roles.stream().filter(Role::isManaged).collect(Collectors.toList());
        if (!currentManaged.isEmpty() || !newManaged.isEmpty())
        {
            if (!newManaged.containsAll(currentManaged))
            {
                currentManaged.removeAll(newManaged);
                throw new IllegalArgumentException("Cannot remove managed roles from a member! Roles: " + currentManaged.toString());
            }
            if (!currentManaged.containsAll(newManaged))
            {
                newManaged.removeAll(currentManaged);
                throw new IllegalArgumentException("Cannot add managed roles to a member! Roles: " + newManaged.toString());
            }
        }

        //This is identical to the rest action stuff in #modifyMemberRoles(Member, Collection<Role>, Collection<Role>)
        DataObject body = DataObject.empty()
                .put("roles", roles.stream().map(Role::getId).collect(Collectors.toList()));
        Route.CompiledRoute route = Route.Guilds.MODIFY_MEMBER.compile(getGuild().getId(), member.getUser().getId());

        return new AuditableRestActionImpl<>(getGuild().getJDA(), route, body);
    }

    /**
     * Transfers the Guild ownership to the specified {@link net.dv8tion.jda.api.entities.Member Member}
     * <br>Only available if the currently logged in account is the owner of this Guild
     *
     * <p>Possible {@link net.dv8tion.jda.api.requests.ErrorResponse ErrorResponses} caused by
     * the returned {@link net.dv8tion.jda.api.requests.RestAction RestAction} include the following:
     * <ul>
     *     <li>{@link net.dv8tion.jda.api.requests.ErrorResponse#MISSING_PERMISSIONS MISSING_PERMISSIONS}
     *     <br>The currently logged in account lost ownership before completing the task</li>
     *
     *     <li>{@link net.dv8tion.jda.api.requests.ErrorResponse#MISSING_ACCESS MISSING_ACCESS}
     *     <br>We were removed from the Guild before finishing the task</li>
     *
     *     <li>{@link net.dv8tion.jda.api.requests.ErrorResponse#UNKNOWN_MEMBER UNKNOWN_MEMBER}
     *     <br>The target Member was removed from the Guild before finishing the task</li>
     * </ul>
     *
     * @param  newOwner
     *         Not-null Member to transfer ownership to
     *
     * @throws net.dv8tion.jda.api.exceptions.PermissionException
     *         If the currently logged in account is not the owner of this Guild
     * @throws IllegalArgumentException
     *         <ul>
     *             <li>If the specified Member is {@code null} or not from the same Guild</li>
     *             <li>If the specified Member already is the Guild owner</li>
     *             <li>If the specified Member is a bot account ({@link net.dv8tion.jda.api.AccountType#BOT AccountType.BOT})</li>
     *         </ul>
     *
     * @return {@link net.dv8tion.jda.api.requests.restaction.AuditableRestAction AuditableRestAction}
     */
    @Nonnull
    @CheckReturnValue
    public AuditableRestAction<Void> transferOwnership(@Nonnull Member newOwner)
    {
        Checks.notNull(newOwner, "Member");
        checkGuild(newOwner.getGuild(), "Member");
        if (!getGuild().getOwner().equals(getGuild().getSelfMember()))
            throw new PermissionException("The logged in account must be the owner of this Guild to be able to transfer ownership");

        Checks.check(!getGuild().getSelfMember().equals(newOwner),
            "The member provided as the newOwner is the currently logged in account. Provide a different member to give ownership to.");

        Checks.check(!newOwner.getUser().isBot(), "Cannot transfer ownership of a Guild to a Bot!");

        DataObject body = DataObject.empty().put("owner_id", newOwner.getUser().getId());
        Route.CompiledRoute route = Route.Guilds.MODIFY_GUILD.compile(getGuild().getId());
        return new AuditableRestActionImpl<>(getGuild().getJDA(), route, body);
    }

    /**
     * Creates a new {@link net.dv8tion.jda.api.entities.TextChannel TextChannel} in this Guild.
     * For this to be successful, the logged in account has to have the {@link net.dv8tion.jda.api.Permission#MANAGE_CHANNEL MANAGE_CHANNEL} Permission
     *
     * <p>Possible {@link net.dv8tion.jda.api.requests.ErrorResponse ErrorResponses} caused by
     * the returned {@link net.dv8tion.jda.api.requests.RestAction RestAction} include the following:
     * <ul>
     *     <li>{@link net.dv8tion.jda.api.requests.ErrorResponse#MISSING_PERMISSIONS MISSING_PERMISSIONS}
     *     <br>The channel could not be created due to a permission discrepancy</li>
     *
     *     <li>{@link net.dv8tion.jda.api.requests.ErrorResponse#MISSING_ACCESS MISSING_ACCESS}
     *     <br>We were removed from the Guild before finishing the task</li>
     * </ul>
     *
     * @param  name
     *         The name of the TextChannel to create
     *
     * @throws net.dv8tion.jda.api.exceptions.InsufficientPermissionException
     *         If the logged in account does not have the {@link net.dv8tion.jda.api.Permission#MANAGE_CHANNEL} permission
     * @throws IllegalArgumentException
     *         If the provided name is {@code null} or empty or greater than 100 characters in length
     *
     * @return A specific {@link ChannelAction ChannelAction}
     *         <br>This action allows to set fields for the new TextChannel before creating it
     */
    @Nonnull
    @CheckReturnValue
    public ChannelAction<TextChannel> createTextChannel(@Nonnull String name)
    {
        checkPermission(Permission.MANAGE_CHANNEL);
        Checks.notBlank(name, "Name");
        name = name.trim();

        Checks.check(name.length() > 0 && name.length() <= 100, "Provided name must be 1 - 100 characters in length");
        return new ChannelActionImpl<>(TextChannel.class, name, getGuild(), ChannelType.TEXT);
    }

    /**
     * Creates a new {@link net.dv8tion.jda.api.entities.VoiceChannel VoiceChannel} in this Guild.
     * For this to be successful, the logged in account has to have the {@link net.dv8tion.jda.api.Permission#MANAGE_CHANNEL MANAGE_CHANNEL} Permission.
     *
     * <p>Possible {@link net.dv8tion.jda.api.requests.ErrorResponse ErrorResponses} caused by
     * the returned {@link net.dv8tion.jda.api.requests.RestAction RestAction} include the following:
     * <ul>
     *     <li>{@link net.dv8tion.jda.api.requests.ErrorResponse#MISSING_PERMISSIONS MISSING_PERMISSIONS}
     *     <br>The channel could not be created due to a permission discrepancy</li>
     *
     *     <li>{@link net.dv8tion.jda.api.requests.ErrorResponse#MISSING_ACCESS MISSING_ACCESS}
     *     <br>We were removed from the Guild before finishing the task</li>
     * </ul>
     *
     * @param  name
     *         The name of the VoiceChannel to create
     *
     * @throws net.dv8tion.jda.api.exceptions.InsufficientPermissionException
     *         If the logged in account does not have the {@link net.dv8tion.jda.api.Permission#MANAGE_CHANNEL} permission
     * @throws IllegalArgumentException
     *         If the provided name is {@code null} or empty or greater than 100 characters in length
     *
     * @return A specific {@link ChannelAction ChannelAction}
     *         <br>This action allows to set fields for the new VoiceChannel before creating it
     */
    @Nonnull
    @CheckReturnValue
    public ChannelAction<VoiceChannel> createVoiceChannel(@Nonnull String name)
    {
        checkPermission(Permission.MANAGE_CHANNEL);
        Checks.notBlank(name, "Name");
        name = name.trim();

        Checks.check(name.length() > 0 && name.length() <= 100, "Provided name must be 1 - 100 characters in length");
        return new ChannelActionImpl<>(VoiceChannel.class, name, getGuild(), ChannelType.VOICE);
    }

    /**
     * Creates a new {@link net.dv8tion.jda.api.entities.Category Category} in this Guild.
     * For this to be successful, the logged in account has to have the {@link net.dv8tion.jda.api.Permission#MANAGE_CHANNEL MANAGE_CHANNEL} Permission.
     *
     * <p>Possible {@link net.dv8tion.jda.api.requests.ErrorResponse ErrorResponses} caused by
     * the returned {@link net.dv8tion.jda.api.requests.RestAction RestAction} include the following:
     * <ul>
     *     <li>{@link net.dv8tion.jda.api.requests.ErrorResponse#MISSING_PERMISSIONS MISSING_PERMISSIONS}
     *     <br>The channel could not be created due to a permission discrepancy</li>
     *
     *     <li>{@link net.dv8tion.jda.api.requests.ErrorResponse#MISSING_ACCESS MISSING_ACCESS}
     *     <br>We were removed from the Guild before finishing the task</li>
     * </ul>
     *
     * @param  name
     *         The name of the Category to create
     *
     * @throws net.dv8tion.jda.api.exceptions.InsufficientPermissionException
     *         If the logged in account does not have the {@link net.dv8tion.jda.api.Permission#MANAGE_CHANNEL} permission
     * @throws IllegalArgumentException
     *         If the provided name is {@code null} or empty or greater than 100 characters in length
     *
     * @return A specific {@link ChannelAction ChannelAction}
     *         <br>This action allows to set fields for the new Category before creating it
     */
    @Nonnull
    @CheckReturnValue
    public ChannelAction<Category> createCategory(@Nonnull String name)
    {
        checkPermission(Permission.MANAGE_CHANNEL);
        Checks.notBlank(name, "Name");
        name = name.trim();

        Checks.check(name.length() > 0 && name.length() <= 100, "Provided name must be 1 - 100 characters in length");
        return new ChannelActionImpl<>(Category.class, name, getGuild(), ChannelType.CATEGORY);
    }

    /**
     * Creates a copy of the specified {@link net.dv8tion.jda.api.entities.GuildChannel GuildChannel}
     * in this {@link net.dv8tion.jda.api.entities.Guild Guild}.
     * <br>The provided channel need not be in the same Guild for this to work!
     *
     * <p>This copies the following elements:
     * <ol>
     *     <li>Name</li>
     *     <li>Parent Category (if present)</li>
     *     <li>Voice Elements (Bitrate, Userlimit)</li>
     *     <li>Text Elements (Topic, NSFW)</li>
     *     <li>All permission overrides for Members/Roles</li>
     * </ol>
     *
     * <p>Possible {@link net.dv8tion.jda.api.requests.ErrorResponse ErrorResponses} caused by
     * the returned {@link net.dv8tion.jda.api.requests.RestAction RestAction} include the following:
     * <ul>
     *     <li>{@link net.dv8tion.jda.api.requests.ErrorResponse#MISSING_PERMISSIONS MISSING_PERMISSIONS}
     *     <br>The channel could not be created due to a permission discrepancy</li>
     *
     *     <li>{@link net.dv8tion.jda.api.requests.ErrorResponse#MISSING_ACCESS MISSING_ACCESS}
     *     <br>We were removed from the Guild before finishing the task</li>
     * </ul>
     *
     * @param  <T>
     *         The channel type
     * @param  channel
     *         The {@link net.dv8tion.jda.api.entities.GuildChannel GuildChannel} to use for the copy template
     *
     * @throws java.lang.IllegalArgumentException
     *         If the provided channel is {@code null}
     * @throws net.dv8tion.jda.api.exceptions.InsufficientPermissionException
     *         If the currently logged in account does not have the {@link net.dv8tion.jda.api.Permission#MANAGE_CHANNEL MANAGE_CHANNEL} Permission
     *
     * @return A specific {@link ChannelAction ChannelAction}
     *         <br>This action allows to set fields for the new GuildChannel before creating it!
     *
     * @since  3.1
     *
     * @see    #createTextChannel(String)
     * @see    #createVoiceChannel(String)
     * @see    ChannelAction ChannelAction
     */
    @Nonnull
    @CheckReturnValue
    @SuppressWarnings("unchecked")
    public <T extends GuildChannel> ChannelAction<T> createCopyOfChannel(@Nonnull T channel)
    {
        Checks.notNull(channel, "Channel");
        return (ChannelAction<T>) channel.createCopy(getGuild());
    }

    /**
     * Creates a new {@link net.dv8tion.jda.api.entities.Role Role} in this Guild.
     * <br>It will be placed at the bottom (just over the Public Role) to avoid permission hierarchy conflicts.
     * <br>For this to be successful, the logged in account has to have the {@link net.dv8tion.jda.api.Permission#MANAGE_ROLES MANAGE_ROLES} Permission
     *
     * <p>Possible {@link net.dv8tion.jda.api.requests.ErrorResponse ErrorResponses} caused by
     * the returned {@link net.dv8tion.jda.api.requests.RestAction RestAction} include the following:
     * <ul>
     *     <li>{@link net.dv8tion.jda.api.requests.ErrorResponse#MISSING_PERMISSIONS MISSING_PERMISSIONS}
     *     <br>The role could not be created due to a permission discrepancy</li>
     *
     *     <li>{@link net.dv8tion.jda.api.requests.ErrorResponse#MISSING_ACCESS MISSING_ACCESS}
     *     <br>We were removed from the Guild before finishing the task</li>
     *
     *     <li>{@link net.dv8tion.jda.api.requests.ErrorResponse#MAX_ROLES_PER_GUILD MAX_ROLES_PER_GUILD}
     *     <br>There are too many roles in this Guild</li>
     * </ul>
     *
     * @throws net.dv8tion.jda.api.exceptions.InsufficientPermissionException
     *         If the logged in account does not have the {@link net.dv8tion.jda.api.Permission#MANAGE_ROLES} Permission
     *
     * @return {@link RoleAction RoleAction}
     *         <br>Creates a new role with previously selected field values
     */
    @Nonnull
    @CheckReturnValue
    public RoleAction createRole()
    {
        checkPermission(Permission.MANAGE_ROLES);

        return new RoleActionImpl(getGuild());
    }

    /**
     * Creates a new {@link net.dv8tion.jda.api.entities.Role Role} in this {@link net.dv8tion.jda.api.entities.Guild Guild}
     * with the same settings as the given {@link net.dv8tion.jda.api.entities.Role Role}.
     * <br>The position of the specified Role does not matter in this case!
     *
     * <p>It will be placed at the bottom (just over the Public Role) to avoid permission hierarchy conflicts.
     * <br>For this to be successful, the logged in account has to have the {@link net.dv8tion.jda.api.Permission#MANAGE_ROLES MANAGE_ROLES} Permission
     * and all {@link net.dv8tion.jda.api.Permission Permissions} the given {@link net.dv8tion.jda.api.entities.Role Role} has.
     *
     * <p>Possible {@link net.dv8tion.jda.api.requests.ErrorResponse ErrorResponses} caused by
     * the returned {@link net.dv8tion.jda.api.requests.RestAction RestAction} include the following:
     * <ul>
     *     <li>{@link net.dv8tion.jda.api.requests.ErrorResponse#MISSING_PERMISSIONS MISSING_PERMISSIONS}
     *     <br>The role could not be created due to a permission discrepancy</li>
     *
     *     <li>{@link net.dv8tion.jda.api.requests.ErrorResponse#MISSING_ACCESS MISSING_ACCESS}
     *     <br>We were removed from the Guild before finishing the task</li>
     *
     *     <li>{@link net.dv8tion.jda.api.requests.ErrorResponse#MAX_ROLES_PER_GUILD MAX_ROLES_PER_GUILD}
     *     <br>There are too many roles in this Guild</li>
     * </ul>
     *
     * @param  role
     *         The {@link net.dv8tion.jda.api.entities.Role Role} that should be copied
     *
     * @throws net.dv8tion.jda.api.exceptions.InsufficientPermissionException
     *         If the logged in account does not have the {@link net.dv8tion.jda.api.Permission#MANAGE_ROLES} Permission and every Permission the provided Role has
     * @throws java.lang.IllegalArgumentException
     *         If the specified role is {@code null}
     *
     * @return {@link RoleAction RoleAction}
     *         <br>RoleAction with already copied values from the specified {@link net.dv8tion.jda.api.entities.Role Role}
     */
    @Nonnull
    @CheckReturnValue
    public RoleAction createCopyOfRole(@Nonnull Role role)
    {
        Checks.notNull(role, "Role");
        return role.createCopy(getGuild());
    }

    /**
     * Creates a new {@link net.dv8tion.jda.api.entities.Emote Emote} in this Guild.
     * <br>If one or more Roles are specified the new Emote will only be available to Members with any of the specified Roles (see {@link Member#canInteract(Emote)})
     * <br>For this to be successful, the logged in account has to have the {@link net.dv8tion.jda.api.Permission#MANAGE_EMOTES MANAGE_EMOTES} Permission.
     *
     * <p><b><u>Unicode emojis are not included as {@link net.dv8tion.jda.api.entities.Emote Emote}!</u></b>
     *
     * <p>Note that a guild is limited to 50 normal and 50 animated emotes by default.
     * Some guilds are able to add additional emotes beyond this limitation due to the
     * {@code MORE_EMOJI} feature (see {@link net.dv8tion.jda.api.entities.Guild#getFeatures() Guild.getFeatures()}).
     * <br>Due to simplicity we do not check for these limits.
     *
     * <p>Possible {@link net.dv8tion.jda.api.requests.ErrorResponse ErrorResponses} caused by
     * the returned {@link net.dv8tion.jda.api.requests.RestAction RestAction} include the following:
     * <ul>
     *     <li>{@link net.dv8tion.jda.api.requests.ErrorResponse#MISSING_PERMISSIONS MISSING_PERMISSIONS}
     *     <br>The emote could not be created due to a permission discrepancy</li>
     *
     *     <li>{@link net.dv8tion.jda.api.requests.ErrorResponse#MISSING_ACCESS MISSING_ACCESS}
     *     <br>We were removed from the Guild before finishing the task</li>
     * </ul>
     *
     * @param  name
     *         The name for the new Emote
     * @param  icon
     *         The {@link net.dv8tion.jda.api.entities.Icon} for the new Emote
     * @param  roles
     *         The {@link net.dv8tion.jda.api.entities.Role Roles} the new Emote should be restricted to
     *         <br>If no roles are provided the Emote will be available to all Members of this Guild
     *
     * @throws net.dv8tion.jda.api.exceptions.InsufficientPermissionException
     *         If the logged in account does not have the {@link net.dv8tion.jda.api.Permission#MANAGE_EMOTES MANAGE_EMOTES} Permission
     *
     * @return {@link net.dv8tion.jda.api.requests.restaction.AuditableRestAction AuditableRestAction} - Type: {@link net.dv8tion.jda.api.entities.Emote Emote}
     */
    @Nonnull
    @CheckReturnValue
    public AuditableRestAction<Emote> createEmote(@Nonnull String name, @Nonnull Icon icon, @Nonnull Role... roles)
    {
        checkPermission(Permission.MANAGE_EMOTES);
        Checks.notBlank(name, "Emote name");
        Checks.notNull(icon, "Emote icon");
        Checks.notNull(roles, "Roles");

        DataObject body = DataObject.empty();
        body.put("name", name);
        body.put("image", icon.getEncoding());
        if (roles.length > 0) // making sure none of the provided roles are null before mapping them to the snowflake id
            body.put("roles", Stream.of(roles).filter(Objects::nonNull).map(ISnowflake::getId).collect(Collectors.toSet()));

        JDAImpl jda = (JDAImpl) getJDA();
        Route.CompiledRoute route = Route.Emotes.CREATE_EMOTE.compile(getGuild().getId());
        return new AuditableRestActionImpl<>(jda, route, body, (response, request) ->
        {
            DataObject obj = response.getObject();
            return jda.getEntityBuilder().createEmote((GuildImpl) getGuild(), obj, true);
        });
    }

    /**
     * Modifies the positional order of {@link net.dv8tion.jda.api.entities.Guild#getCategories() Guild.getCategories()}
     * using a specific {@link net.dv8tion.jda.api.requests.RestAction RestAction} extension to allow moving Channels
     * {@link OrderAction#moveUp(int) up}/{@link OrderAction#moveDown(int) down}
     * or {@link OrderAction#moveTo(int) to} a specific position.
     * <br>This uses <b>ascending</b> order with a 0 based index.
     *
     * <p>Possible {@link net.dv8tion.jda.api.requests.ErrorResponse ErrorResponses} include:
     * <ul>
     *     <li>{@link net.dv8tion.jda.api.requests.ErrorResponse#UNKNOWN_CHANNEL UNNKOWN_CHANNEL}
     *     <br>One of the channels has been deleted before the completion of the task</li>
     *
     *     <li>{@link net.dv8tion.jda.api.requests.ErrorResponse#MISSING_ACCESS MISSING_ACCESS}
     *     <br>The currently logged in account was removed from the Guild</li>
     * </ul>
     *
     * @return {@link ChannelOrderAction ChannelOrderAction}
     */
    @Nonnull
    @CheckReturnValue
    public ChannelOrderAction modifyCategoryPositions()
    {
        return new ChannelOrderActionImpl(getGuild(), ChannelType.CATEGORY.getSortBucket());
    }

    /**
     * Modifies the positional order of {@link net.dv8tion.jda.api.entities.Guild#getTextChannels() Guild.getTextChannels()}
     * and {@link net.dv8tion.jda.api.entities.Guild#getStoreChannels() Guild.getStoreChannels()}
     * using a specific {@link net.dv8tion.jda.api.requests.RestAction RestAction} extension to allow moving Channels
     * {@link OrderAction#moveUp(int) up}/{@link OrderAction#moveDown(int) down}
     * or {@link OrderAction#moveTo(int) to} a specific position.
     * <br>This uses <b>ascending</b> order with a 0 based index.
     *
     * <p>Possible {@link net.dv8tion.jda.api.requests.ErrorResponse ErrorResponses} include:
     * <ul>
     *     <li>{@link net.dv8tion.jda.api.requests.ErrorResponse#UNKNOWN_CHANNEL UNNKOWN_CHANNEL}
     *     <br>One of the channels has been deleted before the completion of the task</li>
     *
     *     <li>{@link net.dv8tion.jda.api.requests.ErrorResponse#MISSING_ACCESS MISSING_ACCESS}
     *     <br>The currently logged in account was removed from the Guild</li>
     * </ul>
     *
     * @return {@link ChannelOrderAction ChannelOrderAction}
     */
    @Nonnull
    @CheckReturnValue
    public ChannelOrderAction modifyTextChannelPositions()
    {
        return new ChannelOrderActionImpl(getGuild(), ChannelType.TEXT.getSortBucket());
    }

    /**
     * Modifies the positional order of {@link net.dv8tion.jda.api.entities.Guild#getVoiceChannels() Guild.getVoiceChannels()}
     * using a specific {@link net.dv8tion.jda.api.requests.RestAction RestAction} extension to allow moving Channels
     * {@link OrderAction#moveUp(int) up}/{@link OrderAction#moveDown(int) down}
     * or {@link OrderAction#moveTo(int) to} a specific position.
     * <br>This uses <b>ascending</b> order with a 0 based index.
     *
     * <p>Possible {@link net.dv8tion.jda.api.requests.ErrorResponse ErrorResponses} include:
     * <ul>
     *     <li>{@link net.dv8tion.jda.api.requests.ErrorResponse#UNKNOWN_CHANNEL UNNKOWN_CHANNEL}
     *     <br>One of the channels has been deleted before the completion of the task</li>
     *
     *     <li>{@link net.dv8tion.jda.api.requests.ErrorResponse#MISSING_ACCESS MISSING_ACCESS}
     *     <br>The currently logged in account was removed from the Guild</li>
     * </ul>
     *
     * @return {@link ChannelOrderAction ChannelOrderAction}
     */
    @Nonnull
    @CheckReturnValue
    public ChannelOrderAction modifyVoiceChannelPositions()
    {
        return new ChannelOrderActionImpl(getGuild(), ChannelType.VOICE.getSortBucket());
    }

    /**
     * Modifies the positional order of {@link net.dv8tion.jda.api.entities.Category#getTextChannels() Category.getTextChannels()}
     * and {@link net.dv8tion.jda.api.entities.Category#getStoreChannels() Category.getStoreChannels()}
     * using an extension of {@link ChannelOrderAction ChannelOrderAction}
     * specialized for ordering the nested {@link net.dv8tion.jda.api.entities.TextChannel TextChannels} of this
     * {@link net.dv8tion.jda.api.entities.Category Category}.
     * <br>Like {@code ChannelOrderAction}, the returned {@link CategoryOrderAction CategoryOrderAction}
     * can be used to move TextChannels {@link OrderAction#moveUp(int) up},
     * {@link OrderAction#moveDown(int) down}, or
     * {@link OrderAction#moveTo(int) to} a specific position.
     * <br>This uses <b>ascending</b> order with a 0 based index.
     *
     * <p>Possible {@link net.dv8tion.jda.api.requests.ErrorResponse ErrorResponses} include:
     * <ul>
     *     <li>{@link net.dv8tion.jda.api.requests.ErrorResponse#UNKNOWN_CHANNEL UNNKOWN_CHANNEL}
     *     <br>One of the channels has been deleted before the completion of the task.</li>
     *
     *     <li>{@link net.dv8tion.jda.api.requests.ErrorResponse#MISSING_ACCESS MISSING_ACCESS}
     *     <br>The currently logged in account was removed from the Guild.</li>
     * </ul>
     *
     * @param  category
     *         The {@link net.dv8tion.jda.api.entities.Category Category} to order
     *         {@link net.dv8tion.jda.api.entities.TextChannel TextChannels} from.
     *
     * @return {@link CategoryOrderAction CategoryOrderAction}
     */
    @Nonnull
    @CheckReturnValue
    public CategoryOrderAction modifyTextChannelPositions(@Nonnull Category category)
    {
        Checks.notNull(category, "Category");
        checkGuild(category.getGuild(), "Category");
        return new CategoryOrderActionImpl(category, ChannelType.TEXT.getSortBucket());
    }

    /**
     * Modifies the positional order of {@link net.dv8tion.jda.api.entities.Category#getVoiceChannels() Category.getVoiceChannels()}
     * using an extension of {@link ChannelOrderAction ChannelOrderAction}
     * specialized for ordering the nested {@link net.dv8tion.jda.api.entities.VoiceChannel VoiceChannels} of this
     * {@link net.dv8tion.jda.api.entities.Category Category}.
     * <br>Like {@code ChannelOrderAction}, the returned {@link CategoryOrderAction CategoryOrderAction}
     * can be used to move VoiceChannels {@link OrderAction#moveUp(int) up},
     * {@link OrderAction#moveDown(int) down}, or
     * {@link OrderAction#moveTo(int) to} a specific position.
     * <br>This uses <b>ascending</b> order with a 0 based index.
     *
     * <p>Possible {@link net.dv8tion.jda.api.requests.ErrorResponse ErrorResponses} include:
     * <ul>
     *     <li>{@link net.dv8tion.jda.api.requests.ErrorResponse#UNKNOWN_CHANNEL UNNKOWN_CHANNEL}
     *     <br>One of the channels has been deleted before the completion of the task.</li>
     *
     *     <li>{@link net.dv8tion.jda.api.requests.ErrorResponse#MISSING_ACCESS MISSING_ACCESS}
     *     <br>The currently logged in account was removed from the Guild.</li>
     * </ul>
     *
     * @param  category
     *         The {@link net.dv8tion.jda.api.entities.Category Category} to order
     *         {@link net.dv8tion.jda.api.entities.VoiceChannel VoiceChannels} from.
     *
     * @return {@link CategoryOrderAction CategoryOrderAction}
     */
    @Nonnull
    @CheckReturnValue
    public CategoryOrderAction modifyVoiceChannelPositions(@Nonnull Category category)
    {
        Checks.notNull(category, "Category");
        checkGuild(category.getGuild(), "Category");
        return new CategoryOrderActionImpl(category, ChannelType.VOICE.getSortBucket());
    }

    /**
     * Modifies the positional order of {@link net.dv8tion.jda.api.entities.Guild#getRoles() Guild.getRoles()}
     * using a specific {@link net.dv8tion.jda.api.requests.RestAction RestAction} extension to allow moving Roles
     * {@link OrderAction#moveUp(int) up}/{@link OrderAction#moveDown(int) down}
     * or {@link OrderAction#moveTo(int) to} a specific position.
     *
     * <p>This uses <b>ascending</b> ordering which means the lowest role is first!
     * <br>This means the highest role appears at index {@code n - 1} and the lower role at index {@code 0}.
     * <br>Providing {@code true} to {@link #modifyRolePositions(boolean)} will result in the ordering being
     * in ascending order, with the lower role at index {@code n - 1} and the highest at index {@code 0}.
     * <br>As a note: {@link net.dv8tion.jda.api.entities.Member#getRoles() Member.getRoles()}
     * and {@link net.dv8tion.jda.api.entities.Guild#getRoles() Guild.getRoles()} are both in descending order.
     *
     * <p>Possible {@link net.dv8tion.jda.api.requests.ErrorResponse ErrorResponses} include:
     * <ul>
     *     <li>{@link net.dv8tion.jda.api.requests.ErrorResponse#UNKNOWN_ROLE UNKNOWN_ROLE}
     *     <br>One of the roles was deleted before the completion of the task</li>
     *
     *     <li>{@link net.dv8tion.jda.api.requests.ErrorResponse#MISSING_ACCESS MISSING_ACCESS}
     *     <br>The currently logged in account was removed from the Guild</li>
     * </ul>
     *
     * @return {@link RoleOrderAction RoleOrderAction}
     */
    @Nonnull
    @CheckReturnValue
    public RoleOrderAction modifyRolePositions()
    {
        return modifyRolePositions(true);
    }

    /**
     * Modifies the positional order of {@link net.dv8tion.jda.api.entities.Guild#getRoles() Guild.getRoles()}
     * using a specific {@link net.dv8tion.jda.api.requests.RestAction RestAction} extension to allow moving Roles
     * {@link OrderAction#moveUp(int) up}/{@link OrderAction#moveDown(int) down}
     * or {@link OrderAction#moveTo(int) to} a specific position.
     *
     * <p>Possible {@link net.dv8tion.jda.api.requests.ErrorResponse ErrorResponses} include:
     * <ul>
     *     <li>{@link net.dv8tion.jda.api.requests.ErrorResponse#UNKNOWN_ROLE UNKNOWN_ROLE}
     *     <br>One of the roles was deleted before the completion of the task</li>
     *
     *     <li>{@link net.dv8tion.jda.api.requests.ErrorResponse#MISSING_ACCESS MISSING_ACCESS}
     *     <br>The currently logged in account was removed from the Guild</li>
     * </ul>
     *
     * @param  useAscendingOrder
     *         Defines the ordering of the OrderAction. If {@code false}, the OrderAction will be in the ordering
     *         defined by Discord for roles, which is Descending. This means that the highest role appears at index {@code 0}
     *         and the lowest role at index {@code n - 1}. Providing {@code true} will result in the ordering being
     *         in ascending order, with the lower role at index {@code 0} and the highest at index {@code n - 1}.
     *         <br>As a note: {@link net.dv8tion.jda.api.entities.Member#getRoles() Member.getRoles()}
     *         and {@link net.dv8tion.jda.api.entities.Guild#getRoles() Guild.getRoles()} are both in descending order.
     *
     * @return {@link RoleOrderAction RoleOrderAction}
     */
    @Nonnull
    @CheckReturnValue
    public RoleOrderAction modifyRolePositions(boolean useAscendingOrder)
    {
        return new RoleOrderActionImpl(getGuild(), useAscendingOrder);
    }

    protected void checkGuild(Guild providedGuild, String comment)
    {
        if (!getGuild().equals(providedGuild))
            throw new IllegalArgumentException("Provided " + comment + " is not part of this Guild!");
    }

    protected void checkPermission(Permission perm)
    {
        Guild guild = getGuild();
        if (!guild.getSelfMember().hasPermission(perm))
            throw new InsufficientPermissionException(guild, null, perm);
    }

    protected void checkPosition(Member member)
    {
        if(!getGuild().getSelfMember().canInteract(member))
            throw new HierarchyException("Can't modify a member with higher or equal highest role than yourself!");
    }

    protected void checkPosition(Role role)
    {
        if(!getGuild().getSelfMember().canInteract(role))
            throw new HierarchyException("Can't modify a role with higher or equal highest role than yourself! Role: " + role.toString());
    }
}<|MERGE_RESOLUTION|>--- conflicted
+++ resolved
@@ -174,13 +174,8 @@
                     "Neither this account nor the Member that is attempting to be moved have the VOICE_CONNECT permission " +
                             "for the destination VoiceChannel, so the move cannot be done.");
 
-<<<<<<< HEAD
-        JSONObject body = new JSONObject().put("channel_id", voiceChannel.getId());
+        DataObject body = DataObject.empty().put("channel_id", voiceChannel.getId());
         Route.CompiledRoute route = Route.Guilds.MODIFY_MEMBER.compile(guild.getId(), member.getUser().getId());
-=======
-        DataObject body = DataObject.empty().put("channel_id", voiceChannel.getId());
-        Route.CompiledRoute route = Route.Guilds.MODIFY_MEMBER.compile(getGuild().getId(), member.getUser().getId());
->>>>>>> 6fc9bbc5
 
         return new RestActionImpl<>(guild.getJDA(), route, body);
     }
