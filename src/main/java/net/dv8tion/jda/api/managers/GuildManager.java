/*
 * Copyright 2015 Austin Keener, Michael Ritter, Florian Spieß, and the JDA contributors
 *
 * Licensed under the Apache License, Version 2.0 (the "License");
 * you may not use this file except in compliance with the License.
 * You may obtain a copy of the License at
 *
 *    http://www.apache.org/licenses/LICENSE-2.0
 *
 * Unless required by applicable law or agreed to in writing, software
 * distributed under the License is distributed on an "AS IS" BASIS,
 * WITHOUT WARRANTIES OR CONDITIONS OF ANY KIND, either express or implied.
 * See the License for the specific language governing permissions and
 * limitations under the License.
 */

package net.dv8tion.jda.api.managers;

import net.dv8tion.jda.api.entities.Guild;
import net.dv8tion.jda.api.entities.Icon;
import net.dv8tion.jda.api.entities.TextChannel;
import net.dv8tion.jda.api.entities.VoiceChannel;

import javax.annotation.CheckReturnValue;
import javax.annotation.Nonnull;
import javax.annotation.Nullable;

/**
 * Manager providing functionality to update one or more fields for a {@link net.dv8tion.jda.api.entities.Guild Guild}.
 *
 * <p><b>Example</b>
 * <pre>{@code
 * manager.setName("Official JDA Guild")
 *        .setIcon(null)
 *        .queue();
 * manager.reset(GuildManager.NAME | GuildManager.ICON)
 *        .setName("Minn's Meme Den")
 *        .setExplicitContentLevel(Guild.ExplicitContentLevel.HIGH)
 *        .queue();
 * }</pre>
 *
 * @see net.dv8tion.jda.api.entities.Guild#getManager()
 */
public interface GuildManager extends Manager<GuildManager>
{
    /** Used to reset the name field */
    long NAME   = 1;
    /** Used to reset the icon field */
    long ICON   = 1 << 1;
    /** Used to reset the splash field */
    long SPLASH = 1 << 2;
    /** Used to reset the afk channel field */
    long AFK_CHANNEL    = 1 << 3;
    /** Used to reset the afk timeout field */
    long AFK_TIMEOUT    = 1 << 4;
    /** Used to reset the system channel field */
    long SYSTEM_CHANNEL = 1 << 5;
    /** Used to reset the mfa level field */
    long MFA_LEVEL      = 1 << 6;
    /** Used to reset the default notification level field */
    long NOTIFICATION_LEVEL     = 1 << 7;
    /** Used to reset the explicit content level field */
    long EXPLICIT_CONTENT_LEVEL = 1 << 8;
    /** Used to reset the verification level field */
    long VERIFICATION_LEVEL     = 1 << 9;
    /** Used to reset the banner field */
    long BANNER                 = 1 << 10;
    /** Used to reset the description field */
    long DESCRIPTION                = 1 << 11;
    /** Used to reset the rules channel field */
    long RULES_CHANNEL              = 1 << 12;
    /** Used to reset the community updates channel field */
<<<<<<< HEAD
    long COMMUNITY_UPDATES_CHANNEL  = 0x8000;
    /** Used to reset the premium progress bar enabled field */
    long BOOST_PROGRESS_BAR_ENABLED = 0x10000;
=======
    long COMMUNITY_UPDATES_CHANNEL  = 1 << 13;
>>>>>>> c3e7e707

    /**
     * Resets the fields specified by the provided bit-flag pattern.
     * You can specify a combination by using a bitwise OR concat of the flag constants.
     * <br>Example: {@code manager.reset(GuildManager.NAME | GuildManager.ICON);}
     *
     * <p><b>Flag Constants:</b>
     * <ul>
     *     <li>{@link #NAME}</li>
     *     <li>{@link #ICON}</li>
     *     <li>{@link #SPLASH}</li>
     *     <li>{@link #AFK_CHANNEL}</li>
     *     <li>{@link #AFK_TIMEOUT}</li>
     *     <li>{@link #SYSTEM_CHANNEL}</li>
     *     <li>{@link #RULES_CHANNEL}</li>
     *     <li>{@link #COMMUNITY_UPDATES_CHANNEL}</li>
     *     <li>{@link #MFA_LEVEL}</li>
     *     <li>{@link #NOTIFICATION_LEVEL}</li>
     *     <li>{@link #EXPLICIT_CONTENT_LEVEL}</li>
     *     <li>{@link #VERIFICATION_LEVEL}</li>
     *     <li>{@link #BOOST_PROGRESS_BAR_ENABLED}</li>
     * </ul>
     *
     * @param  fields
     *         Integer value containing the flags to reset.
     *
     * @return GuildManager for chaining convenience
     */
    @Nonnull
    @Override
    GuildManager reset(long fields);

    /**
     * Resets the fields specified by the provided bit-flag patterns.
     * You can specify a combination by using a bitwise OR concat of the flag constants.
     * <br>Example: {@code manager.reset(GuildManager.NAME, GuildManager.ICON);}
     *
     * <p><b>Flag Constants:</b>
     * <ul>
     *     <li>{@link #NAME}</li>
     *     <li>{@link #ICON}</li>
     *     <li>{@link #SPLASH}</li>
     *     <li>{@link #AFK_CHANNEL}</li>
     *     <li>{@link #AFK_TIMEOUT}</li>
     *     <li>{@link #SYSTEM_CHANNEL}</li>
     *     <li>{@link #RULES_CHANNEL}</li>
     *     <li>{@link #COMMUNITY_UPDATES_CHANNEL}</li>
     *     <li>{@link #MFA_LEVEL}</li>
     *     <li>{@link #NOTIFICATION_LEVEL}</li>
     *     <li>{@link #EXPLICIT_CONTENT_LEVEL}</li>
     *     <li>{@link #VERIFICATION_LEVEL}</li>
     *     <li>{@link #BOOST_PROGRESS_BAR_ENABLED}</li>
     * </ul>
     *
     * @param  fields
     *         Integer values containing the flags to reset.
     *
     * @return GuildManager for chaining convenience
     */
    @Nonnull
    @Override
    GuildManager reset(long... fields);

    /**
     * The {@link net.dv8tion.jda.api.entities.Guild Guild} object of this Manager.
     * Useful if this Manager was returned via a create function
     *
     * @return The {@link net.dv8tion.jda.api.entities.Guild Guild} of this Manager
     */
    @Nonnull
    Guild getGuild();

    /**
     * Sets the name of this {@link net.dv8tion.jda.api.entities.Guild Guild}.
     *
     * @param  name
     *         The new name for this {@link net.dv8tion.jda.api.entities.Guild Guild}
     *
     * @throws IllegalArgumentException
     *         If the provided name is {@code null} or not between 2-100 characters long
     *
     * @return GuildManager for chaining convenience
     */
    @Nonnull
    @CheckReturnValue
    GuildManager setName(@Nonnull String name);

    /**
<<<<<<< HEAD
     * Sets the {@link net.dv8tion.jda.api.Region Region} of this {@link net.dv8tion.jda.api.entities.Guild Guild}.
     *
     * @param  region
     *         The new region for this {@link net.dv8tion.jda.api.entities.Guild Guild}
     *
     * @throws IllegalArgumentException
     *         If the provided region is a {@link net.dv8tion.jda.api.Region#isVip() VIP Region} but the guild does not support VIP regions.
     *         Use {@link net.dv8tion.jda.api.entities.Guild#getFeatures() Guild#getFeatures()} to check if VIP regions are supported.
     *
     * @return GuildManager for chaining convenience
     *
     * @see    net.dv8tion.jda.api.Region#isVip()
     * @see    net.dv8tion.jda.api.entities.Guild#getFeatures()
     *
     * @deprecated Guilds no longer have the {@link net.dv8tion.jda.api.Region Region} option. Use {@link ChannelManager#setRegion(Region)} instead.
     */
    @Nonnull
    @CheckReturnValue
    @Deprecated
    @ForRemoval(deadline = "5.0.0")
    @ReplaceWith("ChannelManager.setRegion()")
    @DeprecatedSince("4.3.0")
    GuildManager setRegion(@Nonnull Region region);

    /**
=======
>>>>>>> c3e7e707
     * Sets the {@link net.dv8tion.jda.api.entities.Icon Icon} of this {@link net.dv8tion.jda.api.entities.Guild Guild}.
     *
     * @param  icon
     *         The new icon for this {@link net.dv8tion.jda.api.entities.Guild Guild}
     *         or {@code null} to reset
     *
     * @return GuildManager for chaining convenience
     */
    @Nonnull
    @CheckReturnValue
    GuildManager setIcon(@Nullable Icon icon);

    /**
     * Sets the Splash {@link net.dv8tion.jda.api.entities.Icon Icon} of this {@link net.dv8tion.jda.api.entities.Guild Guild}.
     *
     * @param  splash
     *         The new splash for this {@link net.dv8tion.jda.api.entities.Guild Guild}
     *         or {@code null} to reset
     *
     * @throws java.lang.IllegalStateException
     *         If the guild's {@link net.dv8tion.jda.api.entities.Guild#getFeatures() features} do not include {@code INVITE_SPLASH}
     *
     * @return GuildManager for chaining convenience
     */
    @Nonnull
    @CheckReturnValue
    GuildManager setSplash(@Nullable Icon splash);

    /**
     * Sets the AFK {@link net.dv8tion.jda.api.entities.VoiceChannel VoiceChannel} of this {@link net.dv8tion.jda.api.entities.Guild Guild}.
     *
     * @param  afkChannel
     *         The new afk channel for this {@link net.dv8tion.jda.api.entities.Guild Guild}
     *         or {@code null} to reset
     *
     * @throws IllegalArgumentException
     *         If the provided channel is not from this guild
     *
     * @return GuildManager for chaining convenience
     */
    @Nonnull
    @CheckReturnValue
    GuildManager setAfkChannel(@Nullable VoiceChannel afkChannel);

    /**
     * Sets the system {@link net.dv8tion.jda.api.entities.TextChannel TextChannel} of this {@link net.dv8tion.jda.api.entities.Guild Guild}.
     *
     * @param  systemChannel
     *         The new system channel for this {@link net.dv8tion.jda.api.entities.Guild Guild}
     *         or {@code null} to reset
     *
     * @throws IllegalArgumentException
     *         If the provided channel is not from this guild
     *
     * @return GuildManager for chaining convenience
     */
    @Nonnull
    @CheckReturnValue
    GuildManager setSystemChannel(@Nullable TextChannel systemChannel);

    /**
     * Sets the rules {@link net.dv8tion.jda.api.entities.TextChannel TextChannel} of this {@link net.dv8tion.jda.api.entities.Guild Guild}.
     *
     * @param  rulesChannel
     *         The new rules channel for this {@link net.dv8tion.jda.api.entities.Guild Guild}
     *         or {@code null} to reset
     *
     * @throws IllegalArgumentException
     *         If the provided channel is not from this guild
     *
     * @return GuildManager for chaining convenience
     */
    @Nonnull
    @CheckReturnValue
    GuildManager setRulesChannel(@Nullable TextChannel rulesChannel);

    /**
     * Sets the community updates {@link net.dv8tion.jda.api.entities.TextChannel TextChannel} of this {@link net.dv8tion.jda.api.entities.Guild Guild}.
     *
     * @param  communityUpdatesChannel
     *         The new community updates channel for this {@link net.dv8tion.jda.api.entities.Guild Guild}
     *         or {@code null} to reset
     *
     * @throws IllegalArgumentException
     *         If the provided channel is not from this guild
     *
     * @return GuildManager for chaining convenience
     */
    @Nonnull
    @CheckReturnValue
    GuildManager setCommunityUpdatesChannel(@Nullable TextChannel communityUpdatesChannel);

    /**
     * Sets the afk {@link net.dv8tion.jda.api.entities.Guild.Timeout Timeout} of this {@link net.dv8tion.jda.api.entities.Guild Guild}.
     *
     * @param  timeout
     *         The new afk timeout for this {@link net.dv8tion.jda.api.entities.Guild Guild}
     *
     * @throws IllegalArgumentException
     *         If the provided timeout is {@code null}
     *
     * @return GuildManager for chaining convenience
     */
    @Nonnull
    @CheckReturnValue
    GuildManager setAfkTimeout(@Nonnull Guild.Timeout timeout);

    /**
     * Sets the {@link net.dv8tion.jda.api.entities.Guild.VerificationLevel Verification Level} of this {@link net.dv8tion.jda.api.entities.Guild Guild}.
     *
     * @param  level
     *         The new Verification Level for this {@link net.dv8tion.jda.api.entities.Guild Guild}
     *
     * @throws IllegalArgumentException
     *         If the provided level is {@code null} or UNKNOWN
     *
     * @return GuildManager for chaining convenience
     */
    @Nonnull
    @CheckReturnValue
    GuildManager setVerificationLevel(@Nonnull Guild.VerificationLevel level);

    /**
     * Sets the {@link net.dv8tion.jda.api.entities.Guild.NotificationLevel Notification Level} of this {@link net.dv8tion.jda.api.entities.Guild Guild}.
     *
     * @param  level
     *         The new Notification Level for this {@link net.dv8tion.jda.api.entities.Guild Guild}
     *
     * @throws IllegalArgumentException
     *         If the provided level is {@code null} or UNKNOWN
     *
     * @return GuildManager for chaining convenience
     */
    @Nonnull
    @CheckReturnValue
    GuildManager setDefaultNotificationLevel(@Nonnull Guild.NotificationLevel level);

    /**
     * Sets the {@link net.dv8tion.jda.api.entities.Guild.MFALevel MFA Level} of this {@link net.dv8tion.jda.api.entities.Guild Guild}.
     *
     * @param  level
     *         The new MFA Level for this {@link net.dv8tion.jda.api.entities.Guild Guild}
     *
     * @throws IllegalArgumentException
     *         If the provided level is {@code null} or UNKNOWN
     *
     * @return GuildManager for chaining convenience
     */
    @Nonnull
    @CheckReturnValue
    GuildManager setRequiredMFALevel(@Nonnull Guild.MFALevel level);

    /**
     * Sets the {@link net.dv8tion.jda.api.entities.Guild.ExplicitContentLevel Explicit Content Level} of this {@link net.dv8tion.jda.api.entities.Guild Guild}.
     *
     * @param  level
     *         The new MFA Level for this {@link net.dv8tion.jda.api.entities.Guild Guild}
     *
     * @throws IllegalArgumentException
     *         If the provided level is {@code null} or UNKNOWN
     *
     * @return GuildManager for chaining convenience
     */
    @Nonnull
    @CheckReturnValue
    GuildManager setExplicitContentLevel(@Nonnull Guild.ExplicitContentLevel level);

    /**
     * Sets the Banner {@link net.dv8tion.jda.api.entities.Icon Icon} of this {@link net.dv8tion.jda.api.entities.Guild Guild}.
     *
     * @param  banner
     *         The new banner for this {@link net.dv8tion.jda.api.entities.Guild Guild}
     *         or {@code null} to reset
     *
     * @throws java.lang.IllegalStateException
     *         If the guild's {@link net.dv8tion.jda.api.entities.Guild#getFeatures() features} do not include {@code BANNER}
     *
     * @return GuildManager for chaining convenience
     */
    @Nonnull
    @CheckReturnValue
    GuildManager setBanner(@Nullable Icon banner);

    /**
     * Sets the Description {@link net.dv8tion.jda.api.entities.Icon Icon} of this {@link net.dv8tion.jda.api.entities.Guild Guild}.
     *
     * @param  description
     *         The new description for this {@link net.dv8tion.jda.api.entities.Guild Guild}
     *         or {@code null} to reset
     *
     * @throws java.lang.IllegalStateException
     *         If the guild's {@link net.dv8tion.jda.api.entities.Guild#getFeatures() features} do not include {@code VERIFIED}
     *
     * @return GuildManager for chaining convenience
     */
    @Nonnull
    @CheckReturnValue
    GuildManager setDescription(@Nullable String description);

    /**
     * Sets whether this {@link net.dv8tion.jda.api.entities.Guild Guild} should have its boost progress bar shown.
     *
     * @param  boostProgressBarEnabled
     *         Whether the boost progress bar should be shown
     *         for this {@link net.dv8tion.jda.api.entities.Guild Guild}
     *
     * @return GuildManager for chaining convenience
     */
    @Nonnull
    @CheckReturnValue
    GuildManager setBoostProgressBarEnabled(boolean boostProgressBarEnabled);
}<|MERGE_RESOLUTION|>--- conflicted
+++ resolved
@@ -70,13 +70,9 @@
     /** Used to reset the rules channel field */
     long RULES_CHANNEL              = 1 << 12;
     /** Used to reset the community updates channel field */
-<<<<<<< HEAD
-    long COMMUNITY_UPDATES_CHANNEL  = 0x8000;
+    long COMMUNITY_UPDATES_CHANNEL  = 1 << 13;
     /** Used to reset the premium progress bar enabled field */
-    long BOOST_PROGRESS_BAR_ENABLED = 0x10000;
-=======
-    long COMMUNITY_UPDATES_CHANNEL  = 1 << 13;
->>>>>>> c3e7e707
+    long BOOST_PROGRESS_BAR_ENABLED = 1 << 14;
 
     /**
      * Resets the fields specified by the provided bit-flag pattern.
@@ -165,34 +161,6 @@
     GuildManager setName(@Nonnull String name);
 
     /**
-<<<<<<< HEAD
-     * Sets the {@link net.dv8tion.jda.api.Region Region} of this {@link net.dv8tion.jda.api.entities.Guild Guild}.
-     *
-     * @param  region
-     *         The new region for this {@link net.dv8tion.jda.api.entities.Guild Guild}
-     *
-     * @throws IllegalArgumentException
-     *         If the provided region is a {@link net.dv8tion.jda.api.Region#isVip() VIP Region} but the guild does not support VIP regions.
-     *         Use {@link net.dv8tion.jda.api.entities.Guild#getFeatures() Guild#getFeatures()} to check if VIP regions are supported.
-     *
-     * @return GuildManager for chaining convenience
-     *
-     * @see    net.dv8tion.jda.api.Region#isVip()
-     * @see    net.dv8tion.jda.api.entities.Guild#getFeatures()
-     *
-     * @deprecated Guilds no longer have the {@link net.dv8tion.jda.api.Region Region} option. Use {@link ChannelManager#setRegion(Region)} instead.
-     */
-    @Nonnull
-    @CheckReturnValue
-    @Deprecated
-    @ForRemoval(deadline = "5.0.0")
-    @ReplaceWith("ChannelManager.setRegion()")
-    @DeprecatedSince("4.3.0")
-    GuildManager setRegion(@Nonnull Region region);
-
-    /**
-=======
->>>>>>> c3e7e707
      * Sets the {@link net.dv8tion.jda.api.entities.Icon Icon} of this {@link net.dv8tion.jda.api.entities.Guild Guild}.
      *
      * @param  icon
@@ -391,17 +359,4 @@
     @Nonnull
     @CheckReturnValue
     GuildManager setDescription(@Nullable String description);
-
-    /**
-     * Sets whether this {@link net.dv8tion.jda.api.entities.Guild Guild} should have its boost progress bar shown.
-     *
-     * @param  boostProgressBarEnabled
-     *         Whether the boost progress bar should be shown
-     *         for this {@link net.dv8tion.jda.api.entities.Guild Guild}
-     *
-     * @return GuildManager for chaining convenience
-     */
-    @Nonnull
-    @CheckReturnValue
-    GuildManager setBoostProgressBarEnabled(boolean boostProgressBarEnabled);
 }