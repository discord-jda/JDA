/*
 * Copyright 2015 Austin Keener, Michael Ritter, Florian Spieß, and the JDA contributors
 *
 * Licensed under the Apache License, Version 2.0 (the "License");
 * you may not use this file except in compliance with the License.
 * You may obtain a copy of the License at
 *
 *    http://www.apache.org/licenses/LICENSE-2.0
 *
 * Unless required by applicable law or agreed to in writing, software
 * distributed under the License is distributed on an "AS IS" BASIS,
 * WITHOUT WARRANTIES OR CONDITIONS OF ANY KIND, either express or implied.
 * See the License for the specific language governing permissions and
 * limitations under the License.
 */
package net.dv8tion.jda.api.entities;

import net.dv8tion.jda.api.JDA;
import net.dv8tion.jda.api.managers.channel.concrete.VoiceChannelManager;
import net.dv8tion.jda.api.requests.restaction.ChannelAction;

import javax.annotation.Nonnull;

/**
 * Represents a Discord Voice GuildChannel.
 * <br>Adds additional information specific to voice channels in Discord.
 *
 * @see GuildChannel
 * @see TextChannel
 * @see Category
 *
 * @see   Guild#getVoiceChannelCache()
 * @see   Guild#getVoiceChannels()
 * @see   Guild#getVoiceChannelsByName(String, boolean)
 * @see   Guild#getVoiceChannelById(long)
 *
 * @see   JDA#getVoiceChannelCache()
 * @see   JDA#getVoiceChannels()
 * @see   JDA#getVoiceChannelsByName(String, boolean)
 * @see   JDA#getVoiceChannelById(long)
 */
<<<<<<< HEAD
public interface VoiceChannel extends GuildMessageChannel, AudioChannel, ICategorizableChannel, ICopyableChannel, IPermissionContainer, IPositionableChannel, IInviteContainer
=======
public interface VoiceChannel extends AudioChannel, StandardGuildChannel
>>>>>>> 7b3ba835
{
    /**
     * The maximum amount of {@link net.dv8tion.jda.api.entities.Member Members} that can be in this
     * {@link net.dv8tion.jda.api.entities.VoiceChannel VoiceChannel} at once.
     * <br>0 - No limit
     *
     * @return The maximum amount of members allowed in this channel at once.
     */
    int getUserLimit();

    @Nonnull
    @Override
    ChannelAction<VoiceChannel> createCopy(@Nonnull Guild guild);

    @Nonnull
    @Override
    default ChannelAction<VoiceChannel> createCopy()
    {
        return createCopy(getGuild());
    }

    @Nonnull
    @Override
    VoiceChannelManager getManager();
}<|MERGE_RESOLUTION|>--- conflicted
+++ resolved
@@ -39,11 +39,7 @@
  * @see   JDA#getVoiceChannelsByName(String, boolean)
  * @see   JDA#getVoiceChannelById(long)
  */
-<<<<<<< HEAD
-public interface VoiceChannel extends GuildMessageChannel, AudioChannel, ICategorizableChannel, ICopyableChannel, IPermissionContainer, IPositionableChannel, IInviteContainer
-=======
-public interface VoiceChannel extends AudioChannel, StandardGuildChannel
->>>>>>> 7b3ba835
+public interface VoiceChannel extends AudioChannel, StandardGuildChannel, GuildMessageChannel
 {
     /**
      * The maximum amount of {@link net.dv8tion.jda.api.entities.Member Members} that can be in this
