/*
 * Copyright 2015-2019 Austin Keener, Michael Ritter, Florian Spieß, and the JDA contributors
 *
 * Licensed under the Apache License, Version 2.0 (the "License");
 * you may not use this file except in compliance with the License.
 * You may obtain a copy of the License at
 *
 *    http://www.apache.org/licenses/LICENSE-2.0
 *
 * Unless required by applicable law or agreed to in writing, software
 * distributed under the License is distributed on an "AS IS" BASIS,
 * WITHOUT WARRANTIES OR CONDITIONS OF ANY KIND, either express or implied.
 * See the License for the specific language governing permissions and
 * limitations under the License.
 */
package net.dv8tion.jda.api.entities;

import net.dv8tion.jda.api.JDA;
import net.dv8tion.jda.api.Permission;
import net.dv8tion.jda.api.requests.restaction.AuditableRestAction;
import net.dv8tion.jda.api.requests.restaction.PermissionOverrideAction;

import javax.annotation.CheckReturnValue;
import javax.annotation.Nonnull;
import javax.annotation.Nullable;

import java.util.EnumSet;

/**
 * Represents the specific {@link net.dv8tion.jda.api.entities.Member Member} or {@link net.dv8tion.jda.api.entities.Role Role}
 * permission overrides that can be set for channels.
 *
 * @see GuildChannel#upsertPermissionOverride(IPermissionHolder)
 * @see GuildChannel#createPermissionOverride(IPermissionHolder)
 * @see GuildChannel#putPermissionOverride(IPermissionHolder)
 *
 * @see GuildChannel#getPermissionOverrides()
 * @see GuildChannel#getPermissionOverride(IPermissionHolder)
 * @see GuildChannel#getMemberPermissionOverrides()
 * @see GuildChannel#getRolePermissionOverrides()
 */
public interface PermissionOverride extends ISnowflake
{
    /**
     * This is the raw binary representation (as a base 10 long) of the permissions <b>allowed</b> by this override.
     * <br>The long relates to the offsets used by each {@link net.dv8tion.jda.api.Permission Permission}.
     *
     * @return Never-negative long containing the binary representation of the allowed permissions of this override.
     */
    long getAllowedRaw();

    /**
     * This is the raw binary representation (as a base 10 long) of the permissions <b>not affected</b> by this override.
     * <br>The long relates to the offsets used by each {@link net.dv8tion.jda.api.Permission Permission}.
     *
     * @return Never-negative long containing the binary representation of the unaffected permissions of this override.
     */
    long getInheritRaw();

    /**
     * This is the raw binary representation (as a base 10 long) of the permissions <b>denied</b> by this override.
     * <br>The long relates to the offsets used by each {@link net.dv8tion.jda.api.Permission Permission}.
     *
     * @return Never-negative long containing the binary representation of the denied permissions of this override.
     */
    long getDeniedRaw();

    /**
     * EnumSet of all {@link net.dv8tion.jda.api.Permission Permissions} that are specifically allowed by this override.
     * <br><u>Changes to the returned set do not affect this entity directly.</u>
     *
     * @return Possibly-empty set of allowed {@link net.dv8tion.jda.api.Permission Permissions}.
     */
    @Nonnull
    EnumSet<Permission> getAllowed();

    /**
     * EnumSet of all {@link net.dv8tion.jda.api.Permission Permission} that are unaffected by this override.
     * <br><u>Changes to the returned set do not affect this entity directly.</u>
     *
     * @return Possibly-empty set of unaffected {@link net.dv8tion.jda.api.Permission Permissions}.
     */
    @Nonnull
    EnumSet<Permission> getInherit();

    /**
     * EnumSet of all {@link net.dv8tion.jda.api.Permission Permissions} that are denied by this override.
     * <br><u>Changes to the returned set do not affect this entity directly.</u>
     *
     * @return Possibly-empty set of denied {@link net.dv8tion.jda.api.Permission Permissions}.
     */
    @Nonnull
    EnumSet<Permission> getDenied();

    /**
     * The {@link net.dv8tion.jda.api.JDA JDA} instance that this PermissionOverride is related to.
     *
     * @return Never-null {@link net.dv8tion.jda.api.JDA JDA} instance.
     */
    @Nonnull
    JDA getJDA();

    /**
<<<<<<< HEAD
     * If this {@link net.dv8tion.jda.api.entities.PermissionOverride PermissionOverride} is an override dealing with
     * a {@link net.dv8tion.jda.api.entities.Member Member}, then this method will return the related {@link net.dv8tion.jda.api.entities.Member Member} and the member is currently cached.
     * <br>Otherwise, this method returns {@code null}.
     * <br>Basically: if {@link net.dv8tion.jda.api.entities.PermissionOverride#isMemberOverride()} returns {@code false} or the member is not cached, this returns {@code null}.
=======
     * This method will return the {@link net.dv8tion.jda.api.entities.IPermissionHolder PermissionHolder} of this PermissionOverride.
     * It can be used to e. g. get the general permissions of that PermissionHolder no matter if it is a {@link net.dv8tion.jda.api.entities.Member Member} or a {@link net.dv8tion.jda.api.entities.Role Role}.
     *
     * <p><b>To get the concrete Member or Role, use {@link PermissionOverride#getMember()} or {@link PermissionOverride#getRole()}!</b>
     *
     * @return Possibly-null {@link net.dv8tion.jda.api.entities.IPermissionHolder PermissionHolder} of this PermissionOverride.
     *
     * @see    PermissionOverride#getRole()
     * @see    PermissionOverride#getMember()
     */
    @Nullable
    IPermissionHolder getPermissionHolder();

    /**
     * If this PermissionOverride is an override dealing with a {@link net.dv8tion.jda.api.entities.Member Member}, then
     * this method will return the related {@link net.dv8tion.jda.api.entities.Member Member}.
     * <br>Otherwise, this method returns {@code null}.
     * <br>Basically: if {@link PermissionOverride#isMemberOverride()}
     * returns {@code false}, this returns {@code null}.
>>>>>>> 5960c5d0
     *
     * @return Possibly-null related {@link net.dv8tion.jda.api.entities.Member Member}.
     */
    @Nullable
    Member getMember();

    /**
     * If this PermissionOverride is an override dealing with a {@link net.dv8tion.jda.api.entities.Role Role}, then
     * this method will return the related {@link net.dv8tion.jda.api.entities.Role Role}.
     * <br>Otherwise, this method returns {@code null}.
     * <br>Basically: if {@link PermissionOverride#isRoleOverride()}
     * returns {@code false}, this returns {@code null}.
     *
     * @return Possibly-null related {@link net.dv8tion.jda.api.entities.Role}.
     */
    @Nullable
    Role getRole();

    /**
     * The {@link net.dv8tion.jda.api.entities.GuildChannel GuildChannel} that this PermissionOverride affects.
     *
     * @return Never-null related {@link net.dv8tion.jda.api.entities.GuildChannel GuildChannel} that this override is part of.
     */
    @Nonnull
    GuildChannel getChannel();

    /**
     * The {@link net.dv8tion.jda.api.entities.Guild Guild} that the {@link net.dv8tion.jda.api.entities.GuildChannel GuildChannel}
     * returned from {@link net.dv8tion.jda.api.entities.PermissionOverride#getChannel()} is a part of.
     * By inference, this is the {@link net.dv8tion.jda.api.entities.Guild Guild} that this PermissionOverride is part of.
     *
     * @return Never-null related {@link net.dv8tion.jda.api.entities.Guild Guild}.
     */
    @Nonnull
    Guild getGuild();

    /**
     * Used to determine if this PermissionOverride relates to
     * a specific {@link net.dv8tion.jda.api.entities.Member Member}.
     *
     * @return True if this override is a user override.
     */
    boolean isMemberOverride();

    /**
     * Used to determine if this PermissionOverride relates to
     * a specific {@link net.dv8tion.jda.api.entities.Role Role}.
     *
     * @return True if this override is a role override.
     */
    boolean isRoleOverride();

    /**
     * Returns the {@link net.dv8tion.jda.api.requests.restaction.PermissionOverrideAction PermissionOverrideAction} to modify this PermissionOverride.
     * <br>In the PermissionOverrideAction you can modify the permissions of the override.
     * You modify multiple fields in one request by chaining setters before calling {@link net.dv8tion.jda.api.requests.RestAction#queue() RestAction.queue()}.
     *
     * @throws net.dv8tion.jda.api.exceptions.InsufficientPermissionException
     *         If the currently logged in account does not have {@link net.dv8tion.jda.api.Permission#MANAGE_PERMISSIONS Permission.MANAGE_PERMISSIONS}
     *
     * @return The PermissionOverrideAction of this override.
     */
    @Nonnull
    PermissionOverrideAction getManager();

    /**
     * Deletes this PermissionOverride.
     *
     * <p>Possible ErrorResponses include:
     * <ul>
     *     <li>{@link net.dv8tion.jda.api.requests.ErrorResponse#UNKNOWN_OVERRIDE}
     *     <br>If the the override was already deleted.</li>
     *
     *     <li>{@link net.dv8tion.jda.api.requests.ErrorResponse#UNKNOWN_CHANNEL UNKNOWN_CHANNEL}
     *     <br>If the channel this override was a part of was already deleted</li>
     *
     *     <li>{@link net.dv8tion.jda.api.requests.ErrorResponse#MISSING_ACCESS MISSING_ACCESS}
     *     <br>If we were removed from the Guild</li>
     * </ul>
     *
     * @throws net.dv8tion.jda.api.exceptions.InsufficientPermissionException
     *         if we don't have the permission to {@link net.dv8tion.jda.api.Permission#MANAGE_CHANNEL MANAGE_CHANNEL}
     *
     * @return {@link net.dv8tion.jda.api.requests.restaction.AuditableRestAction AuditableRestAction}
     */
    @Nonnull
    @CheckReturnValue
    AuditableRestAction<Void> delete();
}<|MERGE_RESOLUTION|>--- conflicted
+++ resolved
@@ -101,12 +101,6 @@
     JDA getJDA();
 
     /**
-<<<<<<< HEAD
-     * If this {@link net.dv8tion.jda.api.entities.PermissionOverride PermissionOverride} is an override dealing with
-     * a {@link net.dv8tion.jda.api.entities.Member Member}, then this method will return the related {@link net.dv8tion.jda.api.entities.Member Member} and the member is currently cached.
-     * <br>Otherwise, this method returns {@code null}.
-     * <br>Basically: if {@link net.dv8tion.jda.api.entities.PermissionOverride#isMemberOverride()} returns {@code false} or the member is not cached, this returns {@code null}.
-=======
      * This method will return the {@link net.dv8tion.jda.api.entities.IPermissionHolder PermissionHolder} of this PermissionOverride.
      * It can be used to e. g. get the general permissions of that PermissionHolder no matter if it is a {@link net.dv8tion.jda.api.entities.Member Member} or a {@link net.dv8tion.jda.api.entities.Role Role}.
      *
@@ -122,11 +116,9 @@
 
     /**
      * If this PermissionOverride is an override dealing with a {@link net.dv8tion.jda.api.entities.Member Member}, then
-     * this method will return the related {@link net.dv8tion.jda.api.entities.Member Member}.
+     * this method will return the related {@link net.dv8tion.jda.api.entities.Member Member} and the member is currently cached.
      * <br>Otherwise, this method returns {@code null}.
-     * <br>Basically: if {@link PermissionOverride#isMemberOverride()}
-     * returns {@code false}, this returns {@code null}.
->>>>>>> 5960c5d0
+     * <br>Basically: if {@link PermissionOverride#isMemberOverride()} returns {@code false} or the member is not cached, this returns {@code null}.
      *
      * @return Possibly-null related {@link net.dv8tion.jda.api.entities.Member Member}.
      */
