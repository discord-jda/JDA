--- conflicted
+++ resolved
@@ -40,11 +40,7 @@
     /**
      * A Group. (unused)
      */
-<<<<<<< HEAD
-    GROUP(PrivateChannel.class, 3, -1),
-=======
     GROUP(GroupChannel.class, 3, -1),
->>>>>>> 8a360d56
     /**
      * A {@link Category Category}, Guild-Only.
      */
@@ -70,8 +66,6 @@
     /**
      * A {@link MediaChannel}, Guild-Only.
      */
-<<<<<<< HEAD
-=======
     MEDIA(MediaChannel.class, 16, 0, true),
 
     /**
@@ -79,7 +73,6 @@
      *
      * <p>This might be used in the case when a channel is not available in cache, like when sending webhook messages.
      */
->>>>>>> 8a360d56
     UNKNOWN(Channel.class, -1, -2);
 
     private final int sortBucket;
@@ -98,12 +91,6 @@
         this.id = id;
         this.sortBucket = sortBucket;
         this.isGuild = isGuild;
-    }
-
-    @Nonnull
-    public Class<? extends Channel> getInterface()
-    {
-        return this.clazz;
     }
 
     /**
