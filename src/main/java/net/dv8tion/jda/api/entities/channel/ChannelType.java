--- conflicted
+++ resolved
@@ -64,17 +64,16 @@
     FORUM(15, 0, true),
 
     /**
-<<<<<<< HEAD
+     * A {@link MediaChannel}, Guild-Only.
+     */
+    MEDIA(16, 0, true),
+
+    /**
      * Pseudo-type used to represent the target channel of a webhook message.
      * <br>This channel type does not actually exist,
      * it is only an indicator that we do not know the type of channel the webhook is linked to.
      */
     UNKNOWN_WEBHOOK_TARGET(-2, -1, false),
-=======
-     * A {@link MediaChannel}, Guild-Only.
-     */
-    MEDIA(16, 0, true),
->>>>>>> 2b00e59c
 
     /**
      * Unknown Discord channel type. Should never happen and would only possibly happen if Discord implemented a new
