--- conflicted
+++ resolved
@@ -374,59 +374,6 @@
     }
 
     /**
-<<<<<<< HEAD
-=======
-     * Sends a specified {@link net.dv8tion.jda.api.entities.MessageEmbed MessageEmbed} as a {@link net.dv8tion.jda.api.entities.Message Message}
-     * to this channel.
-     * <br>This will fail if this channel is an instance of {@link net.dv8tion.jda.api.entities.TextChannel TextChannel} and
-     * the currently logged in account does not have permissions to send a message to this channel.
-     * <br>To determine if you are able to send a message in a {@link net.dv8tion.jda.api.entities.TextChannel TextChannel} use
-     * {@link net.dv8tion.jda.api.entities.Member#hasPermission(IPermissionContainer, net.dv8tion.jda.api.Permission...)
-     *  guild.getSelfMember().hasPermission(channel, Permission.MESSAGE_SEND)}.
-     *
-     * <p>For {@link net.dv8tion.jda.api.requests.ErrorResponse} information, refer to {@link #sendMessage(Message)}.
-     *
-     * @param  embed
-     *         the {@link net.dv8tion.jda.api.entities.MessageEmbed MessageEmbed} to send
-     *
-     * @throws net.dv8tion.jda.api.exceptions.InsufficientPermissionException
-     *         If this is a {@link net.dv8tion.jda.api.entities.TextChannel TextChannel} and the logged in account does
-     *         not have
-     *         <ul>
-     *             <li>{@link net.dv8tion.jda.api.Permission#VIEW_CHANNEL Permission.VIEW_CHANNEL}</li>
-     *             <li>{@link net.dv8tion.jda.api.Permission#MESSAGE_SEND Permission.MESSAGE_SEND}</li>
-     *             <li>{@link net.dv8tion.jda.api.Permission#MESSAGE_EMBED_LINKS Permission.MESSAGE_EMBED_LINKS}</li>
-     *         </ul>
-     * @throws java.lang.IllegalArgumentException
-     *         If the provided embed is {@code null} or if the provided {@link net.dv8tion.jda.api.entities.MessageEmbed MessageEmbed}
-     *         is not {@link net.dv8tion.jda.api.entities.MessageEmbed#isSendable() sendable}
-     * @throws java.lang.UnsupportedOperationException
-     *         If this is a {@link net.dv8tion.jda.api.entities.PrivateChannel PrivateChannel}
-     *         and both the currently logged in account and the target user are bots.
-     *
-     * @return {@link MessageAction MessageAction}
-     *         <br>The newly created Message after it has been sent to Discord.
-     *
-     * @see    net.dv8tion.jda.api.MessageBuilder
-     * @see    net.dv8tion.jda.api.EmbedBuilder
-     * 
-     * @deprecated This is deprecated in favor of {@link #sendMessageEmbeds(MessageEmbed, MessageEmbed...)}
-     */
-    @Nonnull
-    @CheckReturnValue
-    @Deprecated
-    @ForRemoval(deadline="5.0.0")
-    @ReplaceWith("sendMessageEmbeds(embed)")
-    @DeprecatedSince("4.4.0")
-    default MessageAction sendMessage(@Nonnull MessageEmbed embed)
-    {
-        Checks.notNull(embed, "Provided embed");
-
-        return new MessageActionImpl(getJDA(), null, this).setEmbeds(embed);
-    }
-
-    /**
->>>>>>> 04925d2f
      * Sends up to 10 specified {@link net.dv8tion.jda.api.entities.MessageEmbed MessageEmbeds} as a {@link net.dv8tion.jda.api.entities.Message Message}
      * to this channel.
      * <br>This will fail if this channel is an instance of {@link net.dv8tion.jda.api.entities.TextChannel TextChannel} and
@@ -3032,119 +2979,6 @@
      *
      * @param  messageId
      *         The id referencing the Message that should be edited
-<<<<<<< HEAD
-=======
-     * @param  newEmbed
-     *         The new {@link net.dv8tion.jda.api.entities.MessageEmbed MessageEmbed} for the edited message
-     *
-     * @throws IllegalArgumentException
-     *         <ul>
-     *             <li>If provided {@code messageId} is {@code null} or empty.</li>
-     *             <li>If provided {@link net.dv8tion.jda.api.entities.MessageEmbed MessageEmbed}
-     *                 is not {@link net.dv8tion.jda.api.entities.MessageEmbed#isSendable() sendable}</li>
-     *         </ul>
-     * @throws IllegalStateException
-     *         If the provided MessageEmbed is {@code null}
-     * @throws net.dv8tion.jda.api.exceptions.InsufficientPermissionException
-     *         If this is a TextChannel and this account does not have
-     *         {@link net.dv8tion.jda.api.Permission#VIEW_CHANNEL Permission.VIEW_CHANNEL}
-     *         or {@link net.dv8tion.jda.api.Permission#MESSAGE_SEND Permission.MESSAGE_SEND}
-     *
-     * @return {@link MessageAction MessageAction}
-     *         <br>The modified Message after it has been sent to discord
-     */
-    @Nonnull
-    @CheckReturnValue
-    @Deprecated
-    @ForRemoval(deadline = "5.0.0")
-    @ReplaceWith("editMessageEmbedsById(messageId, newEmbed)")
-    @DeprecatedSince("4.4.0")
-    default MessageAction editMessageById(@Nonnull String messageId, @Nonnull MessageEmbed newEmbed)
-    {
-        Checks.isSnowflake(messageId, "Message ID");
-        Checks.notNull(newEmbed, "MessageEmbed");
-        return new MessageActionImpl(getJDA(), messageId, this).setEmbeds(newEmbed);
-    }
-
-    /**
-     * Attempts to edit a message by its id in this MessageChannel.
-     *
-     * <p>The following {@link net.dv8tion.jda.api.requests.ErrorResponse ErrorResponses} are possible:
-     * <ul>
-     *     <li>{@link net.dv8tion.jda.api.requests.ErrorResponse#INVALID_AUTHOR_EDIT INVALID_AUTHOR_EDIT}
-     *     <br>Attempted to edit a message that was not sent by the currently logged in account.
-     *         Discord does not allow editing of other users' Messages!</li>
-     *
-     *     <li>{@link net.dv8tion.jda.api.requests.ErrorResponse#MISSING_ACCESS MISSING_ACCESS}
-     *     <br>The request was attempted after the account lost access to the {@link net.dv8tion.jda.api.entities.Guild Guild}
-     *         typically due to being kicked or removed, or after {@link net.dv8tion.jda.api.Permission#VIEW_CHANNEL Permission.VIEW_CHANNEL}
-     *         was revoked in the {@link net.dv8tion.jda.api.entities.TextChannel TextChannel}</li>
-     *
-     *     <li>{@link net.dv8tion.jda.api.requests.ErrorResponse#UNKNOWN_MESSAGE UNKNOWN_MESSAGE}
-     *     <br>The provided {@code messageId} is unknown in this MessageChannel, either due to the id being invalid, or
-     *         the message it referred to has already been deleted.</li>
-     *
-     *     <li>{@link net.dv8tion.jda.api.requests.ErrorResponse#UNKNOWN_CHANNEL UNKNOWN_CHANNEL}
-     *     <br>The request was attempted after the channel was deleted.</li>
-     * </ul>
-     *
-     * @param  messageId
-     *         The id referencing the Message that should be edited
-     * @param  newEmbed
-     *         The new {@link net.dv8tion.jda.api.entities.MessageEmbed MessageEmbed} for the edited message
-     *
-     * @throws IllegalArgumentException
-     *         <ul>
-     *             <li>If provided {@code messageId} is not positive.</li>
-     *             <li>If provided {@link net.dv8tion.jda.api.entities.MessageEmbed MessageEmbed}
-     *                 is not {@link net.dv8tion.jda.api.entities.MessageEmbed#isSendable() sendable}</li>
-     *         </ul>
-     * @throws IllegalStateException
-     *         If the provided MessageEmbed is {@code null}
-     * @throws net.dv8tion.jda.api.exceptions.InsufficientPermissionException
-     *         If this is a TextChannel and this account does not have
-     *         {@link net.dv8tion.jda.api.Permission#VIEW_CHANNEL Permission.VIEW_CHANNEL}
-     *         or {@link net.dv8tion.jda.api.Permission#MESSAGE_SEND Permission.MESSAGE_SEND}
-     *
-     * @return {@link MessageAction MessageAction}
-     *         <br>The modified Message after it has been sent to discord
-     */
-    @Nonnull
-    @CheckReturnValue
-    @Deprecated
-    @ForRemoval(deadline = "5.0.0")
-    @ReplaceWith("editMessageEmbedsById(messageId, newEmbed)")
-    @DeprecatedSince("4.4.0")
-    default MessageAction editMessageById(long messageId, @Nonnull MessageEmbed newEmbed)
-    {
-        return editMessageById(Long.toUnsignedString(messageId), newEmbed);
-    }
-
-    /**
-     * Attempts to edit a message by its id in this MessageChannel.
-     *
-     * <p>The following {@link net.dv8tion.jda.api.requests.ErrorResponse ErrorResponses} are possible:
-     * <ul>
-     *     <li>{@link net.dv8tion.jda.api.requests.ErrorResponse#INVALID_AUTHOR_EDIT INVALID_AUTHOR_EDIT}
-     *     <br>Attempted to edit a message that was not sent by the currently logged in account.
-     *         Discord does not allow editing of other users' Messages!</li>
-     *
-     *     <li>{@link net.dv8tion.jda.api.requests.ErrorResponse#MISSING_ACCESS MISSING_ACCESS}
-     *     <br>The request was attempted after the account lost access to the {@link net.dv8tion.jda.api.entities.Guild Guild}
-     *         typically due to being kicked or removed, or after {@link net.dv8tion.jda.api.Permission#VIEW_CHANNEL Permission.VIEW_CHANNEL}
-     *         was revoked in the {@link net.dv8tion.jda.api.entities.TextChannel TextChannel}</li>
-     *
-     *     <li>{@link net.dv8tion.jda.api.requests.ErrorResponse#UNKNOWN_MESSAGE UNKNOWN_MESSAGE}
-     *     <br>The provided {@code messageId} is unknown in this MessageChannel, either due to the id being invalid, or
-     *         the message it referred to has already been deleted.</li>
-     *
-     *     <li>{@link net.dv8tion.jda.api.requests.ErrorResponse#UNKNOWN_CHANNEL UNKNOWN_CHANNEL}
-     *     <br>The request was attempted after the channel was deleted.</li>
-     * </ul>
-     *
-     * @param  messageId
-     *         The id referencing the Message that should be edited
->>>>>>> 04925d2f
      * @param  newEmbeds
      *         Up to 10 new {@link net.dv8tion.jda.api.entities.MessageEmbed MessageEmbeds} for the edited message
      *
