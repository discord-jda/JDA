--- conflicted
+++ resolved
@@ -119,7 +119,6 @@
      * @see net.dv8tion.jda.api.Region
      */
     REGION("region", null), //TODO-v5: JDA needs to add support for channel-specific audit log tracking
-<<<<<<< HEAD
 
     /**
      * The maximum user count of this channel.
@@ -128,8 +127,6 @@
      *
      * @see VoiceChannel#getUserLimit()
      */
-    USER_LIMIT("userlimit", AuditLogKey.CHANNEL_USER_LIMIT)
-=======
     USER_LIMIT("userlimit", AuditLogKey.CHANNEL_USER_LIMIT),
 
     //Thread Specific
@@ -138,8 +135,6 @@
     ARCHIVED_TIMESTAMP("archiveTimestamp", null),
     LOCKED("locked", AuditLogKey.THREAD_LOCKED),
     INVITABLE("invitable", AuditLogKey.THREAD_INVITABLE)
-
->>>>>>> 54871dee
     ;
 
     private final String fieldName;
