/*
 * Copyright 2015 Austin Keener, Michael Ritter, Florian Spieß, and the JDA contributors
 *
 * Licensed under the Apache License, Version 2.0 (the "License");
 * you may not use this file except in compliance with the License.
 * You may obtain a copy of the License at
 *
 *    http://www.apache.org/licenses/LICENSE-2.0
 *
 * Unless required by applicable law or agreed to in writing, software
 * distributed under the License is distributed on an "AS IS" BASIS,
 * WITHOUT WARRANTIES OR CONDITIONS OF ANY KIND, either express or implied.
 * See the License for the specific language governing permissions and
 * limitations under the License.
 */

package net.dv8tion.jda.api.entities;

import net.dv8tion.jda.api.managers.channel.attribute.ICategorizableChannelManager;

import javax.annotation.Nonnull;
import javax.annotation.Nullable;

<<<<<<< HEAD

/**
 * Represents a channel that can be a member of a {@link Category}.
 * Channels represented by this interface can have a parent {@link Category}.
 *
 * @see Category
 * @see Guild#getCategories()
 */
public interface ICategorizableChannel extends GuildChannel
{
    /**
     * Get the snowflake of the {@link Category} that contains this channel.
     * @return The Discord ID snowflake of the parent channel as a long.
     */
=======
//TODO-v5: Need Docs
public interface ICategorizableChannel extends GuildChannel, IPermissionContainer
{
    //TODO-v5: Docs
    @Override
    @Nonnull
    ICategorizableChannelManager<?, ?> getManager();

    //TODO-v5: Docs
>>>>>>> 54871dee
    long getParentCategoryIdLong();

    /**
     * Get the snowflake of the {@link Category} that contains this channel.
     * @return The Discord ID snowflake of the parent channel as a String.
     */
    default String getParentCategoryId()
    {
        return Long.toUnsignedString(getParentCategoryIdLong());
    }

    /**
     * Parent {@link net.dv8tion.jda.api.entities.Category Category} of this
     * GuildChannel. Channels don't need to have a parent Category.
     * <br>Note that a {@link net.dv8tion.jda.api.entities.Category Category} will
     * always return {@code null} for this method as nested categories are not supported.
     *
     * @return Possibly-null {@link net.dv8tion.jda.api.entities.Category Category} for this GuildChannel
     */
    @Nullable
    default Category getParentCategory()
    {
        return getGuild().getCategoryById(getParentCategoryId());
    }

    /**
     * Whether or not this GuildChannel's {@link net.dv8tion.jda.api.entities.PermissionOverride PermissionOverrides} match
     * those of {@link #getParentCategory() its parent category}. If the channel doesn't have a parent category, this will return true.
     *
     * <p>This requires {@link net.dv8tion.jda.api.utils.cache.CacheFlag#MEMBER_OVERRIDES CacheFlag.MEMBER_OVERRIDES} to be enabled.
     * <br>{@link net.dv8tion.jda.api.JDABuilder#createLight(String) createLight(String)} disables this CacheFlag by default.
     *
     * @return True, if this channel is synced with its parent category
     *
     * @since  4.2.1
     */
    boolean isSynced();
}<|MERGE_RESOLUTION|>--- conflicted
+++ resolved
@@ -21,7 +21,6 @@
 import javax.annotation.Nonnull;
 import javax.annotation.Nullable;
 
-<<<<<<< HEAD
 
 /**
  * Represents a channel that can be a member of a {@link Category}.
@@ -30,14 +29,6 @@
  * @see Category
  * @see Guild#getCategories()
  */
-public interface ICategorizableChannel extends GuildChannel
-{
-    /**
-     * Get the snowflake of the {@link Category} that contains this channel.
-     * @return The Discord ID snowflake of the parent channel as a long.
-     */
-=======
-//TODO-v5: Need Docs
 public interface ICategorizableChannel extends GuildChannel, IPermissionContainer
 {
     //TODO-v5: Docs
@@ -45,8 +36,10 @@
     @Nonnull
     ICategorizableChannelManager<?, ?> getManager();
 
-    //TODO-v5: Docs
->>>>>>> 54871dee
+    /**
+     * Get the snowflake of the {@link Category} that contains this channel.
+     * @return The Discord ID snowflake of the parent channel as a long.
+     */
     long getParentCategoryIdLong();
 
     /**
