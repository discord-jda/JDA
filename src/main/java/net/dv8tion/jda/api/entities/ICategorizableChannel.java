/*
 * Copyright 2015 Austin Keener, Michael Ritter, Florian Spieß, and the JDA contributors
 *
 * Licensed under the Apache License, Version 2.0 (the "License");
 * you may not use this file except in compliance with the License.
 * You may obtain a copy of the License at
 *
 *    http://www.apache.org/licenses/LICENSE-2.0
 *
 * Unless required by applicable law or agreed to in writing, software
 * distributed under the License is distributed on an "AS IS" BASIS,
 * WITHOUT WARRANTIES OR CONDITIONS OF ANY KIND, either express or implied.
 * See the License for the specific language governing permissions and
 * limitations under the License.
 */

package net.dv8tion.jda.api.entities;

import net.dv8tion.jda.api.managers.channel.attribute.ICategorizableChannelManager;

import javax.annotation.Nonnull;
import javax.annotation.Nullable;


/**
 * Represents a channel that can be a member of a {@link Category}.
 * Channels represented by this interface can have a parent {@link Category}.
 *
 * @see Category
 * @see Guild#getCategories()
 */
public interface ICategorizableChannel extends GuildChannel, IPermissionContainer
{
    //TODO-v5: Docs
    @Override
    @Nonnull
    ICategorizableChannelManager<?, ?> getManager();

    /**
     * Get the snowflake of the {@link Category} that contains this channel.
     *
     * This will return {@code 0} if this channel doesn't have a parent category.
     *
     * @return The Discord ID snowflake of the parent channel as a long.
     */
    long getParentCategoryIdLong();

    /**
<<<<<<< HEAD
     * Get the snowflake of the {@link Category} that contains this channel.
     *
     * This will return {@code 0} if this channel doesn't have a parent category.
     *
     * @return The Discord ID snowflake of the parent channel as a String.
     */
=======
     * Get the snowflake of the {@link net.dv8tion.jda.api.entities.Category Category} that contains this channel.
     *
     * This will return {@code null} if this channel doesn't have a parent category.
     *
     * @return Possibly-null String representation of the Discord ID snowflake of the parent channel.
     */
    @Nullable
>>>>>>> 62d7bb53
    default String getParentCategoryId()
    {
        long parentID = getParentCategoryIdLong();
        if (parentID == 0L)
            return null;
        return Long.toUnsignedString(parentID);
    }

    /**
     * Parent {@link net.dv8tion.jda.api.entities.Category Category} of this
     * GuildChannel. Channels don't need to have a parent Category.
     * <br>Note that a {@link net.dv8tion.jda.api.entities.Category Category} will
     * always return {@code null} for this method as nested categories are not supported.
     *
     * @return Possibly-null {@link net.dv8tion.jda.api.entities.Category Category} for this GuildChannel
     */
    @Nullable
    default Category getParentCategory()
    {
        return getGuild().getCategoryById(getParentCategoryId());
    }

    /**
     * Whether or not this GuildChannel's {@link net.dv8tion.jda.api.entities.PermissionOverride PermissionOverrides} match
     * those of {@link #getParentCategory() its parent category}. If the channel doesn't have a parent category, this will return true.
     *
     * <p>This requires {@link net.dv8tion.jda.api.utils.cache.CacheFlag#MEMBER_OVERRIDES CacheFlag.MEMBER_OVERRIDES} to be enabled.
     * <br>{@link net.dv8tion.jda.api.JDABuilder#createLight(String) createLight(String)} disables this CacheFlag by default.
     *
     * @return True, if this channel is synced with its parent category
     *
     * @since  4.2.1
     */
    boolean isSynced();
}<|MERGE_RESOLUTION|>--- conflicted
+++ resolved
@@ -46,14 +46,6 @@
     long getParentCategoryIdLong();
 
     /**
-<<<<<<< HEAD
-     * Get the snowflake of the {@link Category} that contains this channel.
-     *
-     * This will return {@code 0} if this channel doesn't have a parent category.
-     *
-     * @return The Discord ID snowflake of the parent channel as a String.
-     */
-=======
      * Get the snowflake of the {@link net.dv8tion.jda.api.entities.Category Category} that contains this channel.
      *
      * This will return {@code null} if this channel doesn't have a parent category.
@@ -61,7 +53,6 @@
      * @return Possibly-null String representation of the Discord ID snowflake of the parent channel.
      */
     @Nullable
->>>>>>> 62d7bb53
     default String getParentCategoryId()
     {
         long parentID = getParentCategoryIdLong();
