--- conflicted
+++ resolved
@@ -426,12 +426,8 @@
      *
      * @return JSONObject for this embed
      */
-<<<<<<< HEAD
+    @Nonnull
     public DataObject toJSONObject()
-=======
-    @Nonnull
-    public JSONObject toJSONObject()
->>>>>>> 7a773166
     {
         if (json != null)
             return json;
