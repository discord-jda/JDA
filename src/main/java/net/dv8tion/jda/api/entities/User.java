/*
 * Copyright 2015 Austin Keener, Michael Ritter, Florian Spieß, and the JDA contributors
 *
 * Licensed under the Apache License, Version 2.0 (the "License");
 * you may not use this file except in compliance with the License.
 * You may obtain a copy of the License at
 *
 *    http://www.apache.org/licenses/LICENSE-2.0
 *
 * Unless required by applicable law or agreed to in writing, software
 * distributed under the License is distributed on an "AS IS" BASIS,
 * WITHOUT WARRANTIES OR CONDITIONS OF ANY KIND, either express or implied.
 * See the License for the specific language governing permissions and
 * limitations under the License.
 */
package net.dv8tion.jda.api.entities;


import net.dv8tion.jda.api.JDA;
import net.dv8tion.jda.api.requests.RestAction;
import net.dv8tion.jda.api.utils.MiscUtil;
import net.dv8tion.jda.internal.entities.UserById;
import net.dv8tion.jda.internal.utils.Checks;

import javax.annotation.CheckReturnValue;
import javax.annotation.Nonnull;
import javax.annotation.Nullable;
import java.awt.Color;
import java.util.Collection;
import java.util.EnumSet;
import java.util.List;
import java.util.regex.Pattern;

/**
 * Represents a Discord User.
 * Contains all publicly available information about a specific Discord User.
 *
 * <h1>Formattable</h1>
 * This interface extends {@link java.util.Formattable Formattable} and can be used with a {@link java.util.Formatter Formatter}
 * such as used by {@link String#format(String, Object...) String.format(String, Object...)}
 * or {@link java.io.PrintStream#printf(String, Object...) PrintStream.printf(String, Object...)}.
 *
 * <p>This will use {@link #getAsMention()} rather than {@link Object#toString()}!
 * <br>Supported Features:
 * <ul>
 *     <li><b>Alternative</b>
 *     <br>   - Uses the <u>Discord Tag</u> (Username#Discriminator) instead
 *              (Example: {@code %#s} - results in <code>{@link User#getName()}#{@link User#getDiscriminator()}
 *              {@literal ->} Minn#6688</code>)</li>
 *
 *     <li><b>Width/Left-Justification</b>
 *     <br>   - Ensures the size of a format
 *              (Example: {@code %20s} - uses at minimum 20 chars;
 *              {@code %-10s} - uses left-justified padding)</li>
 *
 *     <li><b>Precision</b>
 *     <br>   - Cuts the content to the specified size
 *              (Example: {@code %.20s})</li>
 * </ul>
 *
 * <p>More information on formatting syntax can be found in the {@link java.util.Formatter format syntax documentation}!
 *
 * @see User#openPrivateChannel()
 *
 * @see JDA#getUserCache()
 * @see JDA#getUserById(long)
 * @see JDA#getUserByTag(String)
 * @see JDA#getUserByTag(String, String)
 * @see JDA#getUsersByName(String, boolean)
 * @see JDA#getUsers()
 *
 * @see JDA#retrieveUserById(String)
 */
public interface User extends IMentionable
{
    /**
     * Compiled pattern for a Discord Tag: {@code (.{2,32})#(\d{4})}
     */
    Pattern USER_TAG = Pattern.compile("(.{2,32})#(\\d{4})");

    /** Template for {@link #getAvatarUrl()}. */
    String AVATAR_URL = "https://cdn.discordapp.com/avatars/%s/%s.%s";
    /** Template for {@link #getDefaultAvatarUrl()} */
    String DEFAULT_AVATAR_URL = "https://cdn.discordapp.com/embed/avatars/%s.png";
    /** Template for {@link Profile#getBannerUrl()} */
    String BANNER_URL = "https://cdn.discordapp.com/banners/%s/%s.%s";

    /** Used to keep consistency between color values used in the API */
    int DEFAULT_ACCENT_COLOR_RAW = 0x1FFFFFFF; // java.awt.Color fills the MSB with FF, we just use 1F to provide better consistency

    /**
     * Creates a User instance which only wraps an ID.
     * <br>All other methods beside {@link #getIdLong()} and {@link #getId()} will throw {@link UnsupportedOperationException}.
     *
     * @param  id
     *         The user id
     *
     * @return A user instance
     *
     * @see    JDA#retrieveUserById(long)
     *
     * @since  4.2.1
     */
    @Nonnull
    static User fromId(long id)
    {
        return new UserById(id);
    }

    /**
     * Creates a User instance which only wraps an ID.
     * <br>All other methods beside {@link #getIdLong()} and {@link #getId()} will throw {@link UnsupportedOperationException}.
     *
     * @param  id
     *         The user id
     *
     * @throws IllegalArgumentException
     *         If the provided ID is not a valid snowflake
     *
     * @return A user instance
     *
     * @see    JDA#retrieveUserById(String)
     *
     * @since  4.2.1
     */
    @Nonnull
    static User fromId(@Nonnull String id)
    {
        return fromId(MiscUtil.parseSnowflake(id));
    }

    /**
     * The username of the {@link net.dv8tion.jda.api.entities.User User}. Length is between 2 and 32 characters (inclusive).
     *
     * @throws UnsupportedOperationException
     *         If this User was created with {@link #fromId(long)}
     *
     * @return Never-null String containing the {@link net.dv8tion.jda.api.entities.User User}'s username.
     */
    @Nonnull
    String getName();

    /**
     * <br>The discriminator of the {@link net.dv8tion.jda.api.entities.User User}. Used to differentiate between users with the same usernames.
     * <br>This only contains the 4 digits after the username and the #.
     *
     * @throws UnsupportedOperationException
     *         If this User was created with {@link #fromId(long)}
     * Ex: 6297
     *
     * @return Never-null String containing the {@link net.dv8tion.jda.api.entities.User User} discriminator.
     */
    @Nonnull
    String getDiscriminator();

    /**
     * The Discord Id for this user's avatar image.
     * If the user has not set an image, this will return null.
     *
     * @throws UnsupportedOperationException
     *         If this User was created with {@link #fromId(long)}
     *
     * @return Possibly-null String containing the {@link net.dv8tion.jda.api.entities.User User} avatar id.
     */
    @Nullable
    String getAvatarId();

    /**
     * The URL for the user's avatar image.
     * If the user has not set an image, this will return null.
     *
     * @throws UnsupportedOperationException
     *         If this User was created with {@link #fromId(long)}
     *
     * @return Possibly-null String containing the {@link net.dv8tion.jda.api.entities.User User} avatar url.
     */
    @Nullable
    default String getAvatarUrl()
    {
        String avatarId = getAvatarId();
        return avatarId == null ? null : String.format(AVATAR_URL, getId(), avatarId, avatarId.startsWith("a_") ? "gif" : "png");
    }

    /**
     * The Discord Id for this user's default avatar image.
     *
     * @throws UnsupportedOperationException
     *         If this User was created with {@link #fromId(long)}
     *
     * @return Never-null String containing the {@link net.dv8tion.jda.api.entities.User User} default avatar id.
     */
    @Nonnull
    String getDefaultAvatarId();

    /**
     * The URL for the for the user's default avatar image.
     *
     * @throws UnsupportedOperationException
     *         If this User was created with {@link #fromId(long)}
     *
     * @return Never-null String containing the {@link net.dv8tion.jda.api.entities.User User} default avatar url.
     */
    @Nonnull
    default String getDefaultAvatarUrl()
    {
        return String.format(DEFAULT_AVATAR_URL, getDefaultAvatarId());
    }

    /**
     * The URL for the user's avatar image.
     * If they do not have an avatar set, this will return the URL of their
     * default avatar
     *
     * @throws UnsupportedOperationException
     *         If this User was created with {@link #fromId(long)}
     *
     * @return  Never-null String containing the {@link net.dv8tion.jda.api.entities.User User} effective avatar url.
     */
    @Nonnull
    default String getEffectiveAvatarUrl()
    {
        String avatarUrl = getAvatarUrl();
        return avatarUrl == null ? getDefaultAvatarUrl() : avatarUrl;
    }

    /**
     * Loads the user's {@link User.Profile} data.
     * Returns a completed RestAction if this User has been retrieved using {@link JDA#retrieveUserById(long)}.
     *
     * @throws UnsupportedOperationException
     *         If this User was created with {@link #fromId(long)}
     *
     * @return {@link RestAction} - Type: {@link User.Profile}
     *
     * @since 4.3.0
     */
    @Nonnull
    @CheckReturnValue
    RestAction<Profile> retrieveProfile();

    /**
     * The "tag" for this user
     * <p>This is the equivalent of calling {@link java.lang.String#format(String, Object...) String.format}("%#s", user)
     *
     * @throws UnsupportedOperationException
     *         If this User was created with {@link #fromId(long)}
     *
     * @return Never-null String containing the tag for this user, for example DV8FromTheWorld#6297
     */
    @Nonnull
    String getAsTag();

    /**
     * Whether or not the currently logged in user and this user have a currently open
     * {@link net.dv8tion.jda.api.entities.PrivateChannel PrivateChannel} or not.
     *
     * @throws UnsupportedOperationException
     *         If this User was created with {@link #fromId(long)}
     *
     * @return True if the logged in account shares a PrivateChannel with this user.
     */
    boolean hasPrivateChannel();

    /**
     * Opens a {@link net.dv8tion.jda.api.entities.PrivateChannel PrivateChannel} with this User.
     * <br>If a channel has already been opened with this user, it is immediately returned in the RestAction's
     * success consumer without contacting the Discord API.
     *
     * <h2>Examples</h2>
     * <pre>{@code
     * // Send message without response handling
     * public void sendMessage(User user, String content) {
     *     user.openPrivateChannel()
     *         .flatMap(channel -> channel.sendMessage(content))
     *         .queue();
     * }
     *
     * // Send message and delete 30 seconds later
     * public RestAction<Void> sendSecretMessage(User user, String content) {
     *     return user.openPrivateChannel() // RestAction<PrivateChannel>
     *                .flatMap(channel -> channel.sendMessage(content)) // RestAction<Message>
     *                .delay(30, TimeUnit.SECONDS) // RestAction<Message> with delayed response
     *                .flatMap(Message::delete); // RestAction<Void> (executed 30 seconds after sending)
     * }
     * }</pre>
     *
     * @throws UnsupportedOperationException
     *         If the recipient User is the currently logged in account (represented by {@link net.dv8tion.jda.api.entities.SelfUser SelfUser})
     *         or if the user was created with {@link #fromId(long)}
     *
     * @return {@link net.dv8tion.jda.api.requests.RestAction RestAction} - Type: {@link net.dv8tion.jda.api.entities.PrivateChannel PrivateChannel}
     *         <br>Retrieves the PrivateChannel to use to directly message this User.
     *
     * @see    JDA#openPrivateChannelById(long)
     */
    @Nonnull
    @CheckReturnValue
    RestAction<PrivateChannel> openPrivateChannel();

    /**
     * Finds and collects all {@link net.dv8tion.jda.api.entities.Guild Guild} instances that contain this {@link net.dv8tion.jda.api.entities.User User} within the current {@link net.dv8tion.jda.api.JDA JDA} instance.<br>
     * <p>This method is a shortcut for {@link net.dv8tion.jda.api.JDA#getMutualGuilds(User...) JDA.getMutualGuilds(User)}.</p>
     *
     * @throws UnsupportedOperationException
     *         If this User was created with {@link #fromId(long)}
     *
     * @return Immutable list of all {@link net.dv8tion.jda.api.entities.Guild Guilds} that this user is a member of.
     */
    @Nonnull
    List<Guild> getMutualGuilds();

    /**
     * Returns whether or not the given user is a Bot-Account (special badge in client, some different behaviour)
     *
     * @throws UnsupportedOperationException
     *         If this User was created with {@link #fromId(long)}
     *
     * @return If the User's Account is marked as Bot
     */
    boolean isBot();

    /**
     * Returns whether or not the given user is a System account, which includes the urgent message account
     * and the community updates bot.
     *
     * @throws UnsupportedOperationException
     *         If this User was created with {@link #fromId(long)}
     *
     * @return Whether the User's account is marked as System
     */
    boolean isSystem();

    /**
     * Returns the {@link net.dv8tion.jda.api.JDA JDA} instance of this User
     *
     * @throws UnsupportedOperationException
     *         If this User was created with {@link #fromId(long)}
     *
     * @return the corresponding JDA instance
     */
    @Nonnull
    JDA getJDA();

    /**
     * Returns the {@link net.dv8tion.jda.api.entities.User.UserFlag UserFlags} of this user.
     *
     * @throws UnsupportedOperationException
     *         If this User was created with {@link #fromId(long)}
     *
     * @return EnumSet containing the flags of the user.
     */
    @Nonnull
    EnumSet<UserFlag> getFlags();

    /**
     * Returns the bitmask representation of the {@link net.dv8tion.jda.api.entities.User.UserFlag UserFlags} of this user.
     *
     * @throws UnsupportedOperationException
     *         If this User was created with {@link #fromId(long)}
     *
     * @return bitmask representation of the user's flags.
     */
    int getFlagsRaw();

    /**
     * Represents the information contained in a {@link User User}'s profile.
     *
     * @since 4.3.0
     */
    class Profile
    {
        private final long userId;
        private final String bannerId;
        private final int accentColor;

        public Profile(long userId, String bannerId, int accentColor)
        {
            this.userId = userId;
            this.bannerId = bannerId;
            this.accentColor = accentColor;
        }

        /**
         * The Discord Id for this user's banner image.
         * If the user has not set a banner, this will return null.
         *
         * @return Possibly-null String containing the {@link User User} banner id.
         */
        @Nullable
        public String getBannerId()
        {
            return bannerId;
        }

        /**
         * The URL for the user's banner image.
         * If the user has not set a banner, this will return null.
         *
         * @return Possibly-null String containing the {@link User User} banner url.
         *
         * @see User#BANNER_URL
         */
        @Nullable
        public String getBannerUrl()
        {
            return bannerId == null ? null : String.format(BANNER_URL, Long.toUnsignedString(userId), bannerId, bannerId.startsWith("a_") ? "gif" : "png");
        }

        /**
         * The user's accent color.
         * If the user has not set an accent color, this will return null.
         * The automatically calculated color is not returned.
         * The accent color is not shown in the client if the user has set a banner.
         *
         * @return Possibly-null {@link java.awt.Color} containing the {@link User User} accent color.
         */
        @Nullable
        public Color getAccentColor()
        {
            return accentColor == DEFAULT_ACCENT_COLOR_RAW ? null : new Color(accentColor);
        }

        /**
         * The raw RGB value of this user's accent color.
         * <br>Defaults to {@link #DEFAULT_ACCENT_COLOR_RAW} if this user's banner color is not available.
         *
         * @return The raw RGB color value or {@link User#DEFAULT_ACCENT_COLOR_RAW}
         */
        public int getAccentColorRaw()
        {
            return accentColor;
        }

        @Override
        public String toString()
        {
            return "UserProfile(" +
                    "userId=" + userId +
                    ", bannerId='" + bannerId + "'" +
                    ", accentColor=" + accentColor +
                    ')';
        }
    }

    /**
     * Represents the bit offsets used by Discord for public flags
     */
    enum UserFlag
    {
        STAFF(                 0, "Discord Employee"),
        PARTNER(               1, "Partnered Server Owner"),
        HYPESQUAD(             2, "HypeSquad Events"),
        BUG_HUNTER_LEVEL_1(    3, "Bug Hunter Level 1"),

        // HypeSquad
        HYPESQUAD_BRAVERY(     6, "HypeSquad Bravery"),
        HYPESQUAD_BRILLIANCE(  7, "HypeSquad Brilliance"),
        HYPESQUAD_BALANCE(     8, "HypeSquad Balance"),

<<<<<<< HEAD
        EARLY_SUPPORTER(     9, "Early Supporter"),
        TEAM_USER(          10, "Team User"),
        BUG_HUNTER_LEVEL_2( 14, "Bug Hunter Level 2"),
        VERIFIED_BOT(       16, "Verified Bot"),
        VERIFIED_DEVELOPER( 17, "Early Verified Bot Developer"),
        CERTIFIED_MODERATOR(18, "Discord Certified Moderator"),
        
=======
        EARLY_SUPPORTER(       9, "Early Supporter"),
        /**
         * User is a {@link ApplicationTeam team}
         */
        TEAM_USER(            10, "Team User"),
        @Deprecated
        @ForRemoval(deadline = "4.4.0")
        @ReplaceWith("User.isSystem()")
        @DeprecatedSince("4.3.0")
        SYSTEM(               12, "System User"),
        BUG_HUNTER_LEVEL_2(   14, "Bug Hunter Level 2"),
        VERIFIED_BOT(         16, "Verified Bot"),
        VERIFIED_DEVELOPER(   17, "Early Verified Bot Developer"),
        CERTIFIED_MODERATOR(  18, "Discord Certified Moderator"),
        /**
         * Bot uses only HTTP interactions and is shown in the online member list
         */
        BOT_HTTP_INTERACTIONS(19, "HTTP Interactions Bot"),

>>>>>>> 68e57d21
        UNKNOWN(-1, "Unknown");

        /**
         * Empty array of UserFlag enum, useful for optimized use in {@link java.util.Collection#toArray(Object[])}.
         */
        public static final UserFlag[] EMPTY_FLAGS = new UserFlag[0];

        private final int offset;
        private final int raw;
        private final String name;

        UserFlag(int offset, @Nonnull String name)
        {
            this.offset = offset;
            this.raw = 1 << offset;
            this.name = name;
        }

        /**
         * The readable name as used in the Discord Client.
         *
         * @return The readable name of this UserFlag.
         */
        @Nonnull
        public String getName()
        {
            return this.name;
        }

        /**
         * The binary offset of the flag.
         *
         * @return The offset that represents this UserFlag.
         */
        public int getOffset()
        {
            return offset;
        }

        /**
         * The value of this flag when viewed as raw value.
         * <br>This is equivalent to: <code>1 {@literal <<} {@link #getOffset()}</code>
         *
         * @return The raw value of this specific flag.
         */
        public int getRawValue()
        {
            return raw;
        }

        /**
         * Gets the first UserFlag relating to the provided offset.
         * <br>If there is no UserFlag that matches the provided offset,
         * {@link #UNKNOWN} is returned.
         *
         * @param  offset
         *         The offset to match a UserFlag to.
         *
         * @return UserFlag relating to the provided offset.
         */
        @Nonnull
        public static UserFlag getFromOffset(int offset)
        {
            for (UserFlag flag : values())
            {
                if (flag.offset == offset)
                    return flag;
            }
            return UNKNOWN;
        }

        /**
         * A set of all UserFlags that are specified by this raw int representation of
         * flags.
         *
         * @param  flags
         *         The raw {@code int} representation if flags.
         *
         * @return Possibly-empty EnumSet of UserFlags.
         */
        @Nonnull
        public static EnumSet<UserFlag> getFlags(int flags)
        {
            final EnumSet<UserFlag> foundFlags = EnumSet.noneOf(UserFlag.class);

            if (flags == 0)
                return foundFlags; //empty

            for (UserFlag flag : values())
            {
                if (flag != UNKNOWN && (flags & flag.raw) == flag.raw)
                    foundFlags.add(flag);
            }

            return foundFlags;
        }

        /**
         * This is effectively the opposite of {@link #getFlags(int)}, this takes 1 or more UserFlags
         * and returns the bitmask representation of the flags.
         *
         * @param  flags
         *         The array of flags of which to form into the raw int representation.
         *
         * @throws java.lang.IllegalArgumentException
         *         When the provided UserFlags are null.
         *
         * @return bitmask representing the provided flags.
         */
        public static int getRaw(@Nonnull UserFlag... flags){
            Checks.noneNull(flags, "UserFlags");

            int raw = 0;
            for (UserFlag flag : flags)
            {
                if (flag != null && flag != UNKNOWN)
                    raw |= flag.raw;
            }

            return raw;
        }

        /**
         * This is effectively the opposite of {@link #getFlags(int)}. This takes a collection of UserFlags
         * and returns the bitmask representation of the flags.
         * <br>Example: {@code getRaw(EnumSet.of(UserFlag.STAFF, UserFlag.HYPESQUAD))}
         *
         * @param  flags
         *         The flags to convert
         *
         * @throws java.lang.IllegalArgumentException
         *         When the provided UserFLags are null.
         *
         * @return bitmask representing the provided flags.
         *
         * @see java.util.EnumSet EnumSet
         */
        public static int getRaw(@Nonnull Collection<UserFlag> flags)
        {
            Checks.notNull(flags, "Flag Collection");

            return getRaw(flags.toArray(EMPTY_FLAGS));
        }
    }
}<|MERGE_RESOLUTION|>--- conflicted
+++ resolved
@@ -457,35 +457,19 @@
         HYPESQUAD_BRILLIANCE(  7, "HypeSquad Brilliance"),
         HYPESQUAD_BALANCE(     8, "HypeSquad Balance"),
 
-<<<<<<< HEAD
-        EARLY_SUPPORTER(     9, "Early Supporter"),
-        TEAM_USER(          10, "Team User"),
+        EARLY_SUPPORTER(       9, "Early Supporter"),
+        /**
+         * User is a {@link ApplicationTeam team}
+         */
+        TEAM_USER(            10, "Team User"),
         BUG_HUNTER_LEVEL_2( 14, "Bug Hunter Level 2"),
         VERIFIED_BOT(       16, "Verified Bot"),
         VERIFIED_DEVELOPER( 17, "Early Verified Bot Developer"),
         CERTIFIED_MODERATOR(18, "Discord Certified Moderator"),
-        
-=======
-        EARLY_SUPPORTER(       9, "Early Supporter"),
-        /**
-         * User is a {@link ApplicationTeam team}
-         */
-        TEAM_USER(            10, "Team User"),
-        @Deprecated
-        @ForRemoval(deadline = "4.4.0")
-        @ReplaceWith("User.isSystem()")
-        @DeprecatedSince("4.3.0")
-        SYSTEM(               12, "System User"),
-        BUG_HUNTER_LEVEL_2(   14, "Bug Hunter Level 2"),
-        VERIFIED_BOT(         16, "Verified Bot"),
-        VERIFIED_DEVELOPER(   17, "Early Verified Bot Developer"),
-        CERTIFIED_MODERATOR(  18, "Discord Certified Moderator"),
         /**
          * Bot uses only HTTP interactions and is shown in the online member list
          */
         BOT_HTTP_INTERACTIONS(19, "HTTP Interactions Bot"),
-
->>>>>>> 68e57d21
         UNKNOWN(-1, "Unknown");
 
         /**
