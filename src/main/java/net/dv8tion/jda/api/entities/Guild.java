--- conflicted
+++ resolved
@@ -545,11 +545,8 @@
     /**
      * The Features of the {@link net.dv8tion.jda.api.entities.Guild Guild}.
      *
-<<<<<<< HEAD
      * <p>Features can be udpated using {@link GuildManager#setFeatures(Collection)}.
      *
-=======
->>>>>>> c1399530
      * @return Never-null, unmodifiable Set containing all of the Guild's features.
      *
      * @see <a target="_blank" href="https://discord.com/developers/docs/resources/guild#guild-object-guild-features">List of Features</a>
