--- conflicted
+++ resolved
@@ -1391,20 +1391,6 @@
     GuildManager getManager();
 
     /**
-<<<<<<< HEAD
-=======
-     * Returns the {@link net.dv8tion.jda.api.managers.GuildController GuildController} for this Guild. The controller
-     * is used to perform all admin style functions in the Guild. A few include: kicking, banning, changing member roles,
-     * changing role and channel positions, and more. Checkout the {@link net.dv8tion.jda.api.managers.GuildController GuildController}
-     * class for more info.
-     *
-     * @return The controller for this Guild.
-     */
-    @Nonnull
-    GuildController getController();
-
-    /**
->>>>>>> 7a773166
      * A {@link PaginationAction PaginationAction} implementation
      * that allows to {@link Iterable iterate} over all {@link net.dv8tion.jda.api.audit.AuditLogEntry AuditLogEntries} of
      * this Guild.
