--- conflicted
+++ resolved
@@ -66,13 +66,8 @@
 
     /**
      * Parent {@link net.dv8tion.jda.api.entities.Category Category} of this
-<<<<<<< HEAD
-     * GuildChannel. Channels need not have a parent Category.
+     * GuildChannel. Channels don't need to have a parent Category.
      * <br>Note that a {@link net.dv8tion.jda.api.entities.Category Category} will
-=======
-     * GuildChannel. Channels don't need to have a parent Category.
-     * <br>Note that an {@link net.dv8tion.jda.api.entities.Category Category} will
->>>>>>> ea9b4594
      * always return {@code null} for this method as nested categories are not supported.
      *
      * @return Possibly-null {@link net.dv8tion.jda.api.entities.Category Category} for this GuildChannel
@@ -187,7 +182,7 @@
     /**
      * Whether or not this GuildChannel's {@link net.dv8tion.jda.api.entities.PermissionOverride PermissionOverrides} match
      * those of {@link #getParent() its parent category}. If the channel doesn't have a parent category this will return true.
-     * 
+     *
      * @return True, if this channel is synced with its parent category
      */
     boolean isSynced();
