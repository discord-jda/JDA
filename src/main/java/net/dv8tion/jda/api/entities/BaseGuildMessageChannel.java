--- conflicted
+++ resolved
@@ -11,7 +11,6 @@
 import javax.annotation.Nullable;
 import java.util.List;
 
-<<<<<<< HEAD
 
 /**
  * Represents a standard {@link Guild Guild} {@link MessageChannel MessageChannels}.
@@ -21,17 +20,12 @@
  * @see TextChannel
  * @see NewsChannel
  */
-public interface BaseGuildMessageChannel extends GuildMessageChannel, GuildChannel, ICategorizableChannel, ICopyableChannel, IPermissionContainer, IMemberContainer, IInviteContainer, IPositionableChannel
-=======
-//TODO-v5: Docs
 public interface BaseGuildMessageChannel extends GuildMessageChannel, IThreadContainer, GuildChannel, ICategorizableChannel, ICopyableChannel, IPermissionContainer, IMemberContainer, IInviteContainer, IPositionableChannel
->>>>>>> 54871dee
 {
     //TODO-v5: Docs
     @Override
     @Nonnull
     BaseGuildMessageChannelManager<?, ?> getManager();
-
     /**
      * The topic set for this TextChannel.
      * <br>If no topic has been set, this returns null.
