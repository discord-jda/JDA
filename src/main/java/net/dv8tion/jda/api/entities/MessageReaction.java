/*
 * Copyright 2015 Austin Keener, Michael Ritter, Florian Spieß, and the JDA contributors
 *
 * Licensed under the Apache License, Version 2.0 (the "License");
 * you may not use this file except in compliance with the License.
 * You may obtain a copy of the License at
 *
 *    http://www.apache.org/licenses/LICENSE-2.0
 *
 * Unless required by applicable law or agreed to in writing, software
 * distributed under the License is distributed on an "AS IS" BASIS,
 * WITHOUT WARRANTIES OR CONDITIONS OF ANY KIND, either express or implied.
 * See the License for the specific language governing permissions and
 * limitations under the License.
 */

package net.dv8tion.jda.api.entities;

import net.dv8tion.jda.api.JDA;
import net.dv8tion.jda.api.Permission;
import net.dv8tion.jda.api.entities.channel.unions.GuildMessageChannelUnion;
import net.dv8tion.jda.api.entities.channel.unions.MessageChannelUnion;
import net.dv8tion.jda.api.entities.emoji.Emoji;
import net.dv8tion.jda.api.exceptions.InsufficientPermissionException;
import net.dv8tion.jda.api.exceptions.PermissionException;
import net.dv8tion.jda.api.requests.RestAction;
import net.dv8tion.jda.api.requests.restaction.pagination.ReactionPaginationAction;
import net.dv8tion.jda.internal.requests.RestActionImpl;
import net.dv8tion.jda.internal.requests.Route;
import net.dv8tion.jda.internal.requests.restaction.pagination.ReactionPaginationActionImpl;
import net.dv8tion.jda.internal.utils.Checks;
import net.dv8tion.jda.internal.utils.EncodingUtil;

import javax.annotation.CheckReturnValue;
import javax.annotation.Nonnull;
import javax.annotation.Nullable;
import java.util.Objects;

/**
 * An object representing a single MessageReaction from Discord.
 * This is an immutable object and is not updated by method calls or changes in Discord. A new snapshot instance
 * built from Discord is needed to see changes.
 *
 * @see    Message#getReactions()
 * @see    Message#getReaction(Emoji)
 */
public class MessageReaction
{
    private final MessageChannel channel;
    private final Emoji emoji;
    private final long messageId;
    private final boolean self;
    private final int count;

    /**
     * Creates a new MessageReaction instance
     *
     * @param  channel
     *         The {@link MessageChannel} this Reaction was used in
     * @param  emoji
     *         The {@link Emoji} that was used
     * @param  messageId
     *         The message id this reaction is attached to
     * @param  self
     *         Whether we already reacted with this Reaction
     * @param  count
     *         The amount of people that reacted with this Reaction
     */
    public MessageReaction(@Nonnull MessageChannel channel, @Nonnull Emoji emoji, long messageId, boolean self, int count)
    {
        this.channel = channel;
        this.emoji = emoji;
        this.messageId = messageId;
        this.self = self;
        this.count = count;
    }

    /**
     * The JDA instance of this Reaction
     *
     * @return The JDA instance of this Reaction
     */
    @Nonnull
    public JDA getJDA()
    {
        return channel.getJDA();
    }

    /**
     * Whether the currently logged in account has reacted with this reaction
     *
     * <p><b>This will always be false for events. Discord does not provide this information for reaction events.</b>
     * You can use {@link MessageChannel#retrieveMessageById(String)} to get this information on a complete message.
     *
     * @return True, if we reacted with this reaction
     */
    public boolean isSelf()
    {
        return self;
    }

    /**
     * Whether this reaction can provide a count via {@link #getCount()}.
     * <br>This is usually not provided for reactions coming from {@link net.dv8tion.jda.api.events.message.react.MessageReactionAddEvent}
     * or similar.
     *
     * @return True, if a count is available
     *
     * @see    #getCount()
     */
    public boolean hasCount()
    {
        return count >= 0;
    }

    /**
     * The amount of users that already reacted with this Reaction
     * <br><b>This is not updated, it is a {@code final int} per Reaction instance</b>
     *
     * <p>This value is not available in events such as {@link net.dv8tion.jda.api.events.message.react.MessageReactionAddEvent MessageReactionAddEvent}
     * and {@link net.dv8tion.jda.api.events.message.react.MessageReactionRemoveEvent MessageReactionRemoveEvent} in which case an
     * {@link java.lang.IllegalStateException IllegalStateException} is thrown!
     *
     * @throws java.lang.IllegalStateException
     *         If this MessageReaction is from an event which does not provide a count
     *
     * @return The amount of users that reacted with this Reaction
     */
    public int getCount()
    {
        if (!hasCount())
            throw new IllegalStateException("Cannot retrieve count for this MessageReaction!");
        return count;
    }

    /**
     * The {@link net.dv8tion.jda.api.entities.ChannelType ChannelType}
     * this Reaction was used in.
     *
     * @return The ChannelType
     */
    @Nonnull
    public ChannelType getChannelType()
    {
        return channel.getType();
    }

    /**
     * Whether this Reaction was used in a {@link MessageChannel}
     * of the specified {@link net.dv8tion.jda.api.entities.ChannelType ChannelType}.
     *
     * @param  type
     *         The ChannelType to compare
     *
     * @return True, if this Reaction was used in a MessageChannel from the specified ChannelType
     */
    public boolean isFromType(@Nonnull ChannelType type)
    {
        return getChannelType() == type;
    }

    /**
     * The {@link net.dv8tion.jda.api.entities.Guild Guild} this Reaction was used in.
     *
<<<<<<< HEAD
     * @return {@link net.dv8tion.jda.api.entities.Guild Guild} this Reaction was used in, or {@code null}
     */
    @Nullable
    public Guild getGuild()
    {
        GuildMessageChannel channel = getGuildChannel();
        return channel != null ? channel.getGuild() : null;
    }

    /**
     * The {@link net.dv8tion.jda.api.entities.TextChannel TextChannel} this Reaction was used in
     * or {@code null} if this is not from type {@link net.dv8tion.jda.api.entities.ChannelType#TEXT ChannelType.TEXT}!
     *
     * @return The {@link net.dv8tion.jda.api.entities.TextChannel TextChannel} or {@code null}
     */
    @Nullable
    public TextChannel getTextChannel()
    {
        return getChannel() instanceof TextChannel ? (TextChannel) getChannel() : null;
    }

    /**
     * The {@link net.dv8tion.jda.api.entities.VoiceChannel VoiceChannel} this Reaction was used in
     * or {@code null} if this is not from type {@link net.dv8tion.jda.api.entities.ChannelType#VOICE ChannelType.VOICE}!
     *
     * @return The {@link net.dv8tion.jda.api.entities.VoiceChannel VoiceChannel} or {@code null}
     */
    @Nullable
    public VoiceChannel getVoiceChannel()
    {
        return getChannel() instanceof VoiceChannel ? (VoiceChannel) getChannel() : null;
    }

    /**
     * The {@link net.dv8tion.jda.api.entities.NewsChannel NewsChannel} this Reaction was used in
     * or {@code null} if this is not from type {@link net.dv8tion.jda.api.entities.ChannelType#NEWS ChannelType.NEWS}!
     *
     * @return The {@link net.dv8tion.jda.api.entities.NewsChannel NewsChannel} or {@code null}
     */
    @Nullable
    public NewsChannel getNewsChannel()
    {
        return getChannel() instanceof NewsChannel ? (NewsChannel) getChannel() : null;
    }


    /**
     * The {@link net.dv8tion.jda.api.entities.PrivateChannel PrivateChannel} this Reaction was used in
     * or {@code null} if this is not from type {@link net.dv8tion.jda.api.entities.ChannelType#PRIVATE ChannelType.PRIVATE}!
=======
     * @throws IllegalStateException
     *         If {@link #getChannel()} is not a guild channel
>>>>>>> 7b3ba835
     *
     * @return {@link net.dv8tion.jda.api.entities.Guild Guild} this Reaction was used in
     */
    @Nonnull
    public Guild getGuild()
    {
        return getGuildChannel().getGuild();
    }

    /**
     * The {@link MessageChannel MessageChannel}
     * this Reaction was used in.
     *
     * @return The channel this Reaction was used in
     */
    @Nonnull
    public MessageChannelUnion getChannel()
    {
        return (MessageChannelUnion) channel;
    }

    /**
     * The {@link net.dv8tion.jda.api.entities.GuildMessageChannel channel} this Reaction was used in.
     *
     * @throws IllegalStateException
     *          If {@link #getChannel()} is not a guild channel
     *
     * @return The guild channel this Reaction was used in
     */
    @Nonnull
    public GuildMessageChannelUnion getGuildChannel()
    {
        return (GuildMessageChannelUnion) getChannel().asGuildMessageChannel();
    }

    /**
     * The {@link Emoji} of this Reaction.
     * <br>This includes both {@link Emoji.Type#CUSTOM custom emojis} and {@link Emoji.Type#UNICODE unicode emoji}.
     *
     * @return The final instance of this Reaction's Emoji
     */
    @Nonnull
    public Emoji getEmoji()
    {
        return emoji;
    }

    /**
     * The message id this reaction is attached to
     *
     * @return The message id this reaction is attached to
     */
    @Nonnull
    public String getMessageId()
    {
        return Long.toUnsignedString(messageId);
    }

    /**
     * The message id this reaction is attached to
     *
     * @return The message id this reaction is attached to
     */
    public long getMessageIdLong()
    {
        return messageId;
    }

    /**
     * Retrieves the {@link net.dv8tion.jda.api.entities.User Users} that
     * already reacted with this MessageReaction.
     *
     * <p>Possible ErrorResponses include:
     * <ul>
     *     <li>{@link net.dv8tion.jda.api.requests.ErrorResponse#UNKNOWN_MESSAGE UNKNOWN_MESSAGE}
     *     <br>If the message this reaction was attached to got deleted.</li>
     *
     *     <li>{@link net.dv8tion.jda.api.requests.ErrorResponse#UNKNOWN_CHANNEL UNKNOWN_CHANNEL}
     *     <br>If the channel this reaction was used in got deleted.</li>
     *
     *     <li>{@link net.dv8tion.jda.api.requests.ErrorResponse#MISSING_ACCESS MISSING_ACCESS}
     *     <br>If we were removed from the channel/guild</li>
     * </ul>
     *
     * @return {@link ReactionPaginationAction ReactionPaginationAction}
     */
    @Nonnull
    @CheckReturnValue
    public ReactionPaginationAction retrieveUsers()
    {
        return new ReactionPaginationActionImpl(this);
    }

    /**
     * Removes this Reaction from the Message.
     * <br>This will remove our own reaction as an overload
     * of {@link #removeReaction(User)}.
     *
     * <p>Possible ErrorResponses include:
     * <ul>
     *     <li>{@link net.dv8tion.jda.api.requests.ErrorResponse#UNKNOWN_MESSAGE UNKNOWN_MESSAGE}
     *     <br>If the message this reaction was attached to got deleted.</li>
     *
     *     <li>{@link net.dv8tion.jda.api.requests.ErrorResponse#UNKNOWN_CHANNEL UNKNOWN_CHANNEL}
     *     <br>If the channel this reaction was used in got deleted.</li>
     *
     *     <li>{@link net.dv8tion.jda.api.requests.ErrorResponse#MISSING_ACCESS MISSING_ACCESS}
     *     <br>If we were removed from the channel/guild</li>
     * </ul>
     *
     * @return {@link net.dv8tion.jda.api.requests.RestAction RestAction} - Type: Void
     *         Nothing is returned on success
     */
    @Nonnull
    @CheckReturnValue
    public RestAction<Void> removeReaction()
    {
        return removeReaction(getJDA().getSelfUser());
    }

    /**
     * Removes this Reaction from the Message.
     * <br>This will remove the reaction of the {@link net.dv8tion.jda.api.entities.User User}
     * provided.
     *
     * <p>If the provided User did not react with this Reaction this does nothing.
     *
     * <p>Possible ErrorResponses include:
     * <ul>
     *     <li>{@link net.dv8tion.jda.api.requests.ErrorResponse#UNKNOWN_MESSAGE UNKNOWN_MESSAGE}
     *     <br>If the message this reaction was attached to got deleted.</li>
     *
     *     <li>{@link net.dv8tion.jda.api.requests.ErrorResponse#UNKNOWN_CHANNEL UNKNOWN_CHANNEL}
     *     <br>If the channel this reaction was used in got deleted.</li>
     *
     *     <li>{@link net.dv8tion.jda.api.requests.ErrorResponse#MISSING_ACCESS MISSING_ACCESS}
     *     <br>If we were removed from the channel/guild</li>
     * </ul>
     *
     * @param  user
     *         The User of which to remove the reaction
     *
     * @throws java.lang.IllegalArgumentException
     *         If the provided {@code user} is null.
     * @throws net.dv8tion.jda.api.exceptions.InsufficientPermissionException
     *         If the provided User is not us and we do not have permission to
     *         {@link net.dv8tion.jda.api.Permission#MESSAGE_MANAGE manage messages}
     *         in the channel this reaction was used in
     * @throws net.dv8tion.jda.api.exceptions.PermissionException
     *         If the message is from another user in a {@link net.dv8tion.jda.api.entities.PrivateChannel PrivateChannel}
     *
     * @return {@link net.dv8tion.jda.api.requests.RestAction RestAction}
     *         Nothing is returned on success
     */
    @Nonnull
    @CheckReturnValue
    public RestAction<Void> removeReaction(@Nonnull User user)
    {
        Checks.notNull(user, "User");
        boolean self = user.equals(getJDA().getSelfUser());
        if (!self)
        {
            if (!channel.getType().isGuild())
                throw new PermissionException("Unable to remove Reaction of other user in non-guild channels!");

            IPermissionContainer permChannel = getGuildChannel().getPermissionContainer();
            if (!permChannel.getGuild().getSelfMember().hasPermission(permChannel, Permission.MESSAGE_MANAGE))
                throw new InsufficientPermissionException(permChannel, Permission.MESSAGE_MANAGE);
        }

        String code = EncodingUtil.encodeReaction(emoji.getAsReactionCode());
        String target = self ? "@me" : user.getId();
        Route.CompiledRoute route = Route.Messages.REMOVE_REACTION.compile(channel.getId(), getMessageId(), code, target);
        return new RestActionImpl<>(getJDA(), route);
    }

    /**
     * Removes this entire reaction from the message.
     * <br>Unlike {@link #removeReaction(User)}, which removes the reaction of a single user, this will remove the reaction
     * completely.
     *
     * <p>The following {@link net.dv8tion.jda.api.requests.ErrorResponse ErrorResponses} are possible:
     * <ul>
     *     <li>{@link net.dv8tion.jda.api.requests.ErrorResponse#MISSING_ACCESS MISSING_ACCESS}
     *     <br>The currently logged in account lost access to the channel by either being removed from the guild
     *         or losing the {@link net.dv8tion.jda.api.Permission#VIEW_CHANNEL VIEW_CHANNEL} permission</li>
     *
     *     <li>{@link net.dv8tion.jda.api.requests.ErrorResponse#UNKNOWN_EMOJI UNKNOWN_EMOJI}
     *     <br>The provided unicode emoji doesn't exist. Try using one of the example formats.</li>
     *
     *     <li>{@link net.dv8tion.jda.api.requests.ErrorResponse#UNKNOWN_MESSAGE UNKNOWN_MESSAGE}
     *     <br>The message was deleted.</li>
     * </ul>
     *
     * @throws UnsupportedOperationException
     *         If this reaction happened in a private channel
     * @throws InsufficientPermissionException
     *         If the currently logged in account does not have {@link Permission#MESSAGE_MANAGE} in the channel
     *
     * @return {@link RestAction}
     *
     * @since  4.2.0
     */
    @Nonnull
    @CheckReturnValue
    public RestAction<Void> clearReactions()
    {
        // Requires permission, only works in guilds
        if (!getChannelType().isGuild())
            throw new UnsupportedOperationException("Cannot clear reactions on a message sent from a private channel");
        GuildMessageChannel guildChannel = Objects.requireNonNull(getGuildChannel());
        return guildChannel.clearReactionsById(getMessageId(), emoji);
    }

    @Override
    public boolean equals(Object obj)
    {
        if (obj == this)
            return true;
        if (!(obj instanceof MessageReaction))
            return false;
        MessageReaction r = (MessageReaction) obj;
        return r.emoji.equals(emoji)
            && r.self == self
            && r.messageId == messageId;
    }

    @Override
    public String toString()
    {
        return "MR:(M:(" + messageId + ") / " + emoji + ")";
    }
}<|MERGE_RESOLUTION|>--- conflicted
+++ resolved
@@ -162,26 +162,15 @@
     /**
      * The {@link net.dv8tion.jda.api.entities.Guild Guild} this Reaction was used in.
      *
-<<<<<<< HEAD
-     * @return {@link net.dv8tion.jda.api.entities.Guild Guild} this Reaction was used in, or {@code null}
-     */
-    @Nullable
+     * @throws IllegalStateException
+     *         If {@link #getChannel()} is not a guild channel
+     *
+     * @return {@link net.dv8tion.jda.api.entities.Guild Guild} this Reaction was used in
+     */
+    @Nonnull
     public Guild getGuild()
     {
-        GuildMessageChannel channel = getGuildChannel();
-        return channel != null ? channel.getGuild() : null;
-    }
-
-    /**
-     * The {@link net.dv8tion.jda.api.entities.TextChannel TextChannel} this Reaction was used in
-     * or {@code null} if this is not from type {@link net.dv8tion.jda.api.entities.ChannelType#TEXT ChannelType.TEXT}!
-     *
-     * @return The {@link net.dv8tion.jda.api.entities.TextChannel TextChannel} or {@code null}
-     */
-    @Nullable
-    public TextChannel getTextChannel()
-    {
-        return getChannel() instanceof TextChannel ? (TextChannel) getChannel() : null;
+        return getGuildChannel().getGuild();
     }
 
     /**
@@ -208,22 +197,6 @@
         return getChannel() instanceof NewsChannel ? (NewsChannel) getChannel() : null;
     }
 
-
-    /**
-     * The {@link net.dv8tion.jda.api.entities.PrivateChannel PrivateChannel} this Reaction was used in
-     * or {@code null} if this is not from type {@link net.dv8tion.jda.api.entities.ChannelType#PRIVATE ChannelType.PRIVATE}!
-=======
-     * @throws IllegalStateException
-     *         If {@link #getChannel()} is not a guild channel
->>>>>>> 7b3ba835
-     *
-     * @return {@link net.dv8tion.jda.api.entities.Guild Guild} this Reaction was used in
-     */
-    @Nonnull
-    public Guild getGuild()
-    {
-        return getGuildChannel().getGuild();
-    }
 
     /**
      * The {@link MessageChannel MessageChannel}
