--- conflicted
+++ resolved
@@ -78,11 +78,7 @@
      *         The amount of people that reacted with this Reaction,
      *         as an array of {@code [total, normal, super]}
      */
-<<<<<<< HEAD
-    public MessageReaction(@Nonnull MessageChannel channel, @Nonnull EmojiUnion emoji, long messageId, boolean[] self, int[] counts)
-=======
-    public MessageReaction(@Nonnull JDA jda, @Nullable MessageChannel channel, @Nonnull EmojiUnion emoji, long channelId, long messageId, boolean self, int count)
->>>>>>> 2d97b27b
+    public MessageReaction(@Nonnull JDA jda, @Nullable MessageChannel channel, @Nonnull EmojiUnion emoji, long channelId, long messageId, boolean[] self, int[] counts)
     {
         this.jda = jda;
         this.emoji = emoji;
@@ -111,8 +107,8 @@
      * You can use {@link MessageChannel#retrieveMessageById(String)} to get this information on a complete message.
      *
      * @return True, if we reacted with this reaction
-     * 
-     * @see    #isSelf(ReactionType) 
+     *
+     * @see    #isSelf(ReactionType)
      */
     public boolean isSelf()
     {
@@ -124,7 +120,7 @@
      *
      * <p><b>This will always be false for events. Discord does not provide this information for reaction events.</b>
      * You can use {@link MessageChannel#retrieveMessageById(String)} to get this information on a complete message.
-     * 
+     *
      * @param  type
      *         The specific type of reaction
      *
@@ -151,23 +147,19 @@
     }
 
     /**
-<<<<<<< HEAD
+     * Whether this reaction instance has an available {@link #getChannel()}.
+     *
+     * <p>This can be {@code false} for messages sent via webhooks, or in the context of interactions.
+     *
+     * @return True, if {@link #getChannel()} is available
+     */
+    public boolean hasChannel()
+    {
+        return channel != null;
+    }
+
+    /**
      * The total amount of users that already reacted with this Reaction.
-=======
-     * Whether this reaction instance has an available {@link #getChannel()}.
-     *
-     * <p>This can be {@code false} for messages sent via webhooks, or in the context of interactions.
-     *
-     * @return True, if {@link #getChannel()} is available
-     */
-    public boolean hasChannel()
-    {
-        return channel != null;
-    }
-
-    /**
-     * The amount of users that already reacted with this Reaction
->>>>>>> 2d97b27b
      * <br><b>This is not updated, it is a {@code final int} per Reaction instance</b>
      *
      * <p>This value is not available in events such as {@link net.dv8tion.jda.api.events.message.react.MessageReactionAddEvent MessageReactionAddEvent}
@@ -178,7 +170,7 @@
      *         If this MessageReaction is from an event which does not provide a count
      *
      * @return The amount of users that reacted with this Reaction
-     * 
+     *
      * @see    #getCount(ReactionType)
      */
     public int getCount()
