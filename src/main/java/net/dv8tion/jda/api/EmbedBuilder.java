/*
 * Copyright 2015 Austin Keener, Michael Ritter, Florian Spieß, and the JDA contributors
 *
 * Licensed under the Apache License, Version 2.0 (the "License");
 * you may not use this file except in compliance with the License.
 * You may obtain a copy of the License at
 *
 *    http://www.apache.org/licenses/LICENSE-2.0
 *
 * Unless required by applicable law or agreed to in writing, software
 * distributed under the License is distributed on an "AS IS" BASIS,
 * WITHOUT WARRANTIES OR CONDITIONS OF ANY KIND, either express or implied.
 * See the License for the specific language governing permissions and
 * limitations under the License.
 */
package net.dv8tion.jda.api;

import net.dv8tion.jda.api.entities.EmbedType;
import net.dv8tion.jda.api.entities.MessageEmbed;
import net.dv8tion.jda.api.entities.Role;
import net.dv8tion.jda.internal.entities.EntityBuilder;
import net.dv8tion.jda.internal.utils.Checks;
import net.dv8tion.jda.internal.utils.Helpers;

import javax.annotation.Nonnull;
import javax.annotation.Nullable;
import java.awt.*;
import java.time.*;
import java.time.temporal.TemporalAccessor;
import java.util.LinkedList;
import java.util.List;
import java.util.regex.Pattern;

/**
 * Builder system used to build {@link net.dv8tion.jda.api.entities.MessageEmbed MessageEmbeds}.
 *
 * <br>A visual breakdown of an Embed and how it relates to this class is available at
 * <a href="https://raw.githubusercontent.com/DV8FromTheWorld/JDA/assets/assets/docs/embeds/01-Overview.png" target="_blank">Embed Overview</a>.
 *
 * @since  3.0
 * @author John A. Grosh
 */
public class EmbedBuilder
{
    public final static String ZERO_WIDTH_SPACE = "\u200E";
    public final static Pattern URL_PATTERN = Pattern.compile("\\s*(https?|attachment)://\\S+\\s*", Pattern.CASE_INSENSITIVE);

    private final List<MessageEmbed.Field> fields = new LinkedList<>();
    private final StringBuilder description = new StringBuilder();
    private int color = Role.DEFAULT_COLOR_RAW;
    private String url, title;
    private OffsetDateTime timestamp;
    private MessageEmbed.Thumbnail thumbnail;
    private MessageEmbed.AuthorInfo author;
    private MessageEmbed.Footer footer;
    private MessageEmbed.ImageInfo image;

    /**
     * Constructs a new EmbedBuilder instance, which can be used to create {@link net.dv8tion.jda.api.entities.MessageEmbed MessageEmbeds}.
     * These can then be sent to a channel using {@link net.dv8tion.jda.api.entities.MessageChannel#sendMessageEmbeds(MessageEmbed, MessageEmbed...)}.
     * <br>Every part of an embed can be removed or cleared by providing {@code null} to the setter method.
     */
    public EmbedBuilder() { }

    /**
     * Creates an EmbedBuilder using fields from an existing builder
     *
     * @param  builder
     *         the existing builder
     */
    public EmbedBuilder(@Nullable EmbedBuilder builder)
    {
        copyFrom(builder);
    }
    
    /**
     * Creates an EmbedBuilder using fields in an existing embed.
     *
     * @param  embed
     *         the existing embed
     */
    public EmbedBuilder(@Nullable MessageEmbed embed)
    {
        copyFrom(embed);
    }

    /**
     * Returns a {@link net.dv8tion.jda.api.entities.MessageEmbed MessageEmbed}
     * that has been checked as being valid for sending.
     *
     * @throws java.lang.IllegalStateException
     *         If the embed is empty. Can be checked with {@link #isEmpty()}.
     *
     * @return the built, sendable {@link net.dv8tion.jda.api.entities.MessageEmbed}
     */
    @Nonnull
    public MessageEmbed build()
    {
        if (isEmpty())
            throw new IllegalStateException("Cannot build an empty embed!");
        if (description.length() > MessageEmbed.DESCRIPTION_MAX_LENGTH)
            throw new IllegalStateException(Helpers.format("Description is longer than %d! Please limit your input!", MessageEmbed.DESCRIPTION_MAX_LENGTH));
        if (length() > MessageEmbed.EMBED_MAX_LENGTH_BOT)
            throw new IllegalStateException("Cannot build an embed with more than " + MessageEmbed.EMBED_MAX_LENGTH_BOT + " characters!");
        final String description = this.description.length() < 1 ? null : this.description.toString();

        return EntityBuilder.createMessageEmbed(url, title, description, EmbedType.RICH, timestamp,
                color, thumbnail, null, author, null, footer, image, new LinkedList<>(fields));
    }

    /**
     * Resets this builder to default state.
     * <br>All parts will be either empty or null after this method has returned.
     *
     * @return The current EmbedBuilder with default values
     */
    @Nonnull
    public EmbedBuilder clear()
    {
        description.setLength(0);
        fields.clear();
        url = null;
        title = null;
        timestamp = null;
        color = Role.DEFAULT_COLOR_RAW;
        thumbnail = null;
        author = null;
        footer = null;
        image = null;
        return this;
    }

    /**
<<<<<<< HEAD
     * Checks if the given embed is empty. Empty embeds will throw an exception if built.
=======
     * Copies the data from the given builder into this builder.
     * <br>All the parts of the given builder will be applied to this one.
     *
     * @param  builder
     *         the existing builder
     */
    public void copyFrom(@Nullable EmbedBuilder builder)
    {
        if (builder != null)
        {
            setDescription(builder.description.toString());
            this.clearFields();
            this.fields.addAll(builder.fields);
            this.url = builder.url;
            this.title = builder.title;
            this.timestamp = builder.timestamp;
            this.color = builder.color;
            this.thumbnail = builder.thumbnail;
            this.author = builder.author;
            this.footer = builder.footer;
            this.image = builder.image;
        }
    }

    /**
     * Copies the data from the given embed into this builder.
     * <br>All the parts of the given embed will be applied to this builder.
     *
     * @param  embed
     *         the existing embed
     */
    public void copyFrom(@Nullable MessageEmbed embed)
    {
        if(embed != null)
        {
            setDescription(embed.getDescription());
            this.clearFields();
            this.fields.addAll(embed.getFields());
            this.url = embed.getUrl();
            this.title = embed.getTitle();
            this.timestamp = embed.getTimestamp();
            this.color = embed.getColorRaw();
            this.thumbnail = embed.getThumbnail();
            this.author = embed.getAuthor();
            this.footer = embed.getFooter();
            this.image = embed.getImage();
        }
    }

    /**
     * Checks if the given embed is empty. Empty embeds will throw an exception if built
>>>>>>> 6d8603ec
     *
     * @return true if the embed is empty and cannot be built
     */
    public boolean isEmpty()
    {
        return title == null
            && timestamp == null
            && thumbnail == null
            && author == null
            && footer == null
            && image == null
            && color == Role.DEFAULT_COLOR_RAW
            && description.length() == 0
            && fields.isEmpty();
    }

    /**
     * The overall length of the current EmbedBuilder in displayed characters.
     * <br>Represents the {@link net.dv8tion.jda.api.entities.MessageEmbed#getLength() MessageEmbed.getLength()} value.
     *
     * @return length of the current builder state
     */
    public int length()
    {
        int length = description.length();
        synchronized (fields)
        {
            length = fields.stream().map(f -> f.getName().length() + f.getValue().length()).reduce(length, Integer::sum);
        }
        if (title != null)
            length += title.length();
        if (author != null)
            length += author.getName().length();
        if (footer != null)
            length += footer.getText().length();
        return length;
    }

    /**
     * Checks whether the constructed {@link net.dv8tion.jda.api.entities.MessageEmbed MessageEmbed}
     * is within the limits for a bot account.
     *
     * @return True, if the {@link #length() length} is less or equal to {@value net.dv8tion.jda.api.entities.MessageEmbed#EMBED_MAX_LENGTH_BOT}
     *
     * @see    MessageEmbed#EMBED_MAX_LENGTH_BOT
     */
    public boolean isValidLength()
    {
        final int length = length();
        return length <= MessageEmbed.EMBED_MAX_LENGTH_BOT;
    }

    /**
     * Sets the Title of the embed.
     * <br>Overload for {@link #setTitle(String, String)} without URL parameter.
     *
     * <p><b><a href="https://raw.githubusercontent.com/DV8FromTheWorld/JDA/assets/assets/docs/embeds/04-setTitle.png">Example</a></b>
     *
     * @param  title
     *         the title of the embed
     *
     * @throws java.lang.IllegalArgumentException
     *         <ul>
     *             <li>If the provided {@code title} is an empty String.</li>
     *             <li>If the character limit for {@code title}, defined by {@link net.dv8tion.jda.api.entities.MessageEmbed#TITLE_MAX_LENGTH} as {@value net.dv8tion.jda.api.entities.MessageEmbed#TITLE_MAX_LENGTH},
     *             is exceeded.</li>
     *         </ul>
     *
     * @return the builder after the title has been set
     */
    @Nonnull
    public EmbedBuilder setTitle(@Nullable String title)
    {
        return setTitle(title, null);
    }
    
    /**
     * Sets the Title of the embed.
     * <br>You can provide {@code null} as url if no url should be used.
     *
     * <p><b><a href="https://raw.githubusercontent.com/DV8FromTheWorld/JDA/assets/assets/docs/embeds/04-setTitle.png">Example</a></b>
     *
     * @param  title
     *         the title of the embed
     * @param  url
     *         Makes the title into a hyperlink pointed at this url.
     *
     * @throws java.lang.IllegalArgumentException
     *         <ul>
     *             <li>If the provided {@code title} is an empty String.</li>
     *             <li>If the character limit for {@code title}, defined by {@link net.dv8tion.jda.api.entities.MessageEmbed#TITLE_MAX_LENGTH} as {@value net.dv8tion.jda.api.entities.MessageEmbed#TITLE_MAX_LENGTH},
     *             is exceeded.</li>
     *             <li>If the character limit for {@code url}, defined by {@link net.dv8tion.jda.api.entities.MessageEmbed#URL_MAX_LENGTH} as {@value net.dv8tion.jda.api.entities.MessageEmbed#URL_MAX_LENGTH},
     *             is exceeded.</li>
     *             <li>If the provided {@code url} is not a properly formatted http or https url.</li>
     *         </ul>
     *
     * @return the builder after the title has been set
     */
    @Nonnull
    public EmbedBuilder setTitle(@Nullable String title, @Nullable String url)
    {
        if (title == null)
        {
            this.title = null;
            this.url = null;
        }
        else
        {
            Checks.notEmpty(title, "Title");
            Checks.check(title.length() <= MessageEmbed.TITLE_MAX_LENGTH, "Title cannot be longer than %d characters.", MessageEmbed.TITLE_MAX_LENGTH);
            if (Helpers.isBlank(url))
                url = null;
            urlCheck(url);

            this.title = title;
            this.url = url;
        }
        return this;
    }

    /**
     * The {@link java.lang.StringBuilder StringBuilder} used to
     * build the description for the embed.
     * <br>Note: To reset the description use {@link #setDescription(CharSequence) setDescription(null)}
     *
     * @return StringBuilder with current description context
     */
    @Nonnull
    public StringBuilder getDescriptionBuilder()
    {
        return description;
    }

    /**
     * Sets the Description of the embed. This is where the main chunk of text for an embed is typically placed.
     *
     * <p><b><a href="https://raw.githubusercontent.com/DV8FromTheWorld/JDA/assets/assets/docs/embeds/05-setDescription.png">Example</a></b>
     *
     * @param  description
     *         the description of the embed, {@code null} to reset
     *
     * @throws java.lang.IllegalArgumentException
     *         If {@code description} is longer than {@value net.dv8tion.jda.api.entities.MessageEmbed#DESCRIPTION_MAX_LENGTH} characters,
     *         as defined by {@link net.dv8tion.jda.api.entities.MessageEmbed#DESCRIPTION_MAX_LENGTH}
     *
     * @return the builder after the description has been set
     */
    @Nonnull
    public final EmbedBuilder setDescription(@Nullable CharSequence description)
    {
        this.description.setLength(0);
        if (description != null && description.length() >= 1)
            appendDescription(description);
        return this;
    }

    /**
     * Appends to the description of the embed. This is where the main chunk of text for an embed is typically placed.
     *
     * <p><b><a href="https://raw.githubusercontent.com/DV8FromTheWorld/JDA/assets/assets/docs/embeds/05-setDescription.png">Example</a></b>
     *
     * @param  description
     *         the string to append to the description of the embed
     *
     * @throws java.lang.IllegalArgumentException
     *         <ul>
     *             <li>If the provided {@code description} String is null.</li>
     *             <li>If the character limit for {@code description}, defined by {@link net.dv8tion.jda.api.entities.MessageEmbed#DESCRIPTION_MAX_LENGTH} as {@value net.dv8tion.jda.api.entities.MessageEmbed#DESCRIPTION_MAX_LENGTH},
     *             is exceeded.</li>
     *         </ul>
     *
     * @return the builder after the description has been set
     */
    @Nonnull
    public EmbedBuilder appendDescription(@Nonnull CharSequence description)
    {
        Checks.notNull(description, "description");
        Checks.check(this.description.length() + description.length() <= MessageEmbed.DESCRIPTION_MAX_LENGTH,
                "Description cannot be longer than %d characters.", MessageEmbed.DESCRIPTION_MAX_LENGTH);
        this.description.append(description);
        return this;
    }

    /**
     * Sets the Timestamp of the embed.
     *
     * <p><b><a href="https://raw.githubusercontent.com/DV8FromTheWorld/JDA/assets/assets/docs/embeds/13-setTimestamp.png">Example</a></b>
     *
     * <p><b>Hint:</b> You can get the current time using {@link java.time.Instant#now() Instant.now()} or convert time from a
     * millisecond representation by using {@link java.time.Instant#ofEpochMilli(long) Instant.ofEpochMilli(long)};
     *
     * @param  temporal
     *         the temporal accessor of the timestamp
     *
     * @return the builder after the timestamp has been set
     */
    @Nonnull
    public EmbedBuilder setTimestamp(@Nullable TemporalAccessor temporal)
    {
        if (temporal == null)
        {
            this.timestamp = null;
        }
        else if (temporal instanceof OffsetDateTime)
        {
            this.timestamp = (OffsetDateTime) temporal;
        }
        else
        {
            ZoneOffset offset;
            try
            {
                offset = ZoneOffset.from(temporal);
            }
            catch (DateTimeException ignore)
            {
                offset = ZoneOffset.UTC;
            }
            try
            {
                LocalDateTime ldt = LocalDateTime.from(temporal);
                this.timestamp = OffsetDateTime.of(ldt, offset);
            }
            catch (DateTimeException ignore)
            {
                try
                {
                    Instant instant = Instant.from(temporal);
                    this.timestamp = OffsetDateTime.ofInstant(instant, offset);
                }
                catch (DateTimeException ex)
                {
                    throw new DateTimeException("Unable to obtain OffsetDateTime from TemporalAccessor: " +
                            temporal + " of type " + temporal.getClass().getName(), ex);
                }
            }
        }
        return this; 
    }
    
    /**
     * Sets the Color of the embed.
     *
     * <p><b><a href="https://raw.githubusercontent.com/DV8FromTheWorld/JDA/assets/assets/docs/embeds/02-setColor.png" target="_blank">Example</a></b>
     *
     * @param  color
     *         The {@link java.awt.Color Color} of the embed
     *         or {@code null} to use no color
     *
     * @return the builder after the color has been set
     *
     * @see    #setColor(int)
     */
    @Nonnull
    public EmbedBuilder setColor(@Nullable Color color)
    {
        this.color = color == null ? Role.DEFAULT_COLOR_RAW : color.getRGB();
        return this;
    }

    /**
     * Sets the raw RGB color value for the embed.
     *
     * <p><b><a href="https://raw.githubusercontent.com/DV8FromTheWorld/JDA/assets/assets/docs/embeds/02-setColor.png" target="_blank">Example</a></b>
     *
     * @param  color
     *         The raw rgb value, or {@link Role#DEFAULT_COLOR_RAW} to use no color
     *
     * @return the builder after the color has been set
     *
     * @see    #setColor(java.awt.Color)
     */
    @Nonnull
    public EmbedBuilder setColor(int color)
    {
        this.color = color;
        return this;
    }
    
    /**
     * Sets the Thumbnail of the embed.
     *
     * <p><b><a href="https://raw.githubusercontent.com/DV8FromTheWorld/JDA/assets/assets/docs/embeds/06-setThumbnail.png">Example</a></b>
     *
     * <p><b>Uploading images with Embeds</b>
     * <br>When uploading an <u>image</u>
     * (using {@link net.dv8tion.jda.api.entities.MessageChannel#sendFile(java.io.File, net.dv8tion.jda.api.utils.AttachmentOption...) MessageChannel.sendFile(...)})
     * you can reference said image using the specified filename as URI {@code attachment://filename.ext}.
     *
     * <p><u>Example</u>
     * <pre><code>
     * MessageChannel channel; // = reference of a MessageChannel
     * EmbedBuilder embed = new EmbedBuilder();
     * InputStream file = new URL("https://http.cat/500").openStream();
     * embed.setThumbnail("attachment://cat.png") // we specify this in sendFile as "cat.png"
     *      .setDescription("This is a cute cat :3");
     * channel.sendFile(file, "cat.png").setEmbeds(embed.build()).queue();
     * </code></pre>
     *
     * @param  url
     *         the url of the thumbnail of the embed
     *
     * @throws java.lang.IllegalArgumentException
     *         <ul>
     *             <li>If the character limit for {@code url}, defined by {@link net.dv8tion.jda.api.entities.MessageEmbed#URL_MAX_LENGTH} as {@value net.dv8tion.jda.api.entities.MessageEmbed#URL_MAX_LENGTH},
     *             is exceeded.</li>
     *             <li>If the provided {@code url} is not a properly formatted http or https url.</li>
     *         </ul>
     *
     * @return the builder after the thumbnail has been set
     */
    @Nonnull
    public EmbedBuilder setThumbnail(@Nullable String url)
    {
        if (url == null)
        {
            this.thumbnail = null;
        }
        else
        {
            urlCheck(url);
            this.thumbnail = new MessageEmbed.Thumbnail(url, null, 0, 0);
        }
        return this;
    }

    /**
     * Sets the Image of the embed.
     *
     * <p><b><a href="https://raw.githubusercontent.com/DV8FromTheWorld/JDA/assets/assets/docs/embeds/11-setImage.png">Example</a></b>
     *
     * <p><b>Uploading images with Embeds</b>
     * <br>When uploading an <u>image</u>
     * (using {@link net.dv8tion.jda.api.entities.MessageChannel#sendFile(java.io.File, net.dv8tion.jda.api.utils.AttachmentOption...) MessageChannel.sendFile(...)})
     * you can reference said image using the specified filename as URI {@code attachment://filename.ext}.
     *
     * <p><u>Example</u>
     * <pre><code>
     * MessageChannel channel; // = reference of a MessageChannel
     * EmbedBuilder embed = new EmbedBuilder();
     * InputStream file = new URL("https://http.cat/500").openStream();
     * embed.setImage("attachment://cat.png") // we specify this in sendFile as "cat.png"
     *      .setDescription("This is a cute cat :3");
     * channel.sendFile(file, "cat.png").setEmbeds(embed.build()).queue();
     * </code></pre>
     *
     * @param  url
     *         the url of the image of the embed
     *
     * @throws java.lang.IllegalArgumentException
     *         <ul>
     *             <li>If the character limit for {@code url}, defined by {@link net.dv8tion.jda.api.entities.MessageEmbed#URL_MAX_LENGTH} as {@value net.dv8tion.jda.api.entities.MessageEmbed#URL_MAX_LENGTH},
     *             is exceeded.</li>
     *             <li>If the provided {@code url} is not a properly formatted http or https url.</li>
     *         </ul>
     *
     * @return the builder after the image has been set
     *
     * @see    net.dv8tion.jda.api.entities.MessageChannel#sendFile(java.io.File, String, net.dv8tion.jda.api.utils.AttachmentOption...) MessageChannel.sendFile(...)
     */
    @Nonnull
    public EmbedBuilder setImage(@Nullable String url)
    {
        if (url == null)
        {
            this.image = null;
        }
        else
        {
            urlCheck(url);
            this.image = new MessageEmbed.ImageInfo(url, null, 0, 0);
        }
        return this;
    }
    
    /**
     * Sets the Author of the embed. The author appears in the top left of the embed and can have a small
     * image beside it along with the author's name being made clickable by way of providing a url.
     * This convenience method just sets the name.
     *
     * <p><b><a href="https://raw.githubusercontent.com/DV8FromTheWorld/JDA/assets/assets/docs/embeds/03-setAuthor.png">Example</a></b>
     *
     * @param  name
     *         the name of the author of the embed. If this is not set, the author will not appear in the embed
     *
     * @throws java.lang.IllegalArgumentException
     *         If {@code name} is longer than {@value net.dv8tion.jda.api.entities.MessageEmbed#AUTHOR_MAX_LENGTH} characters,
     *         as defined by {@link net.dv8tion.jda.api.entities.MessageEmbed#AUTHOR_MAX_LENGTH}
     *
     * @return the builder after the author has been set
     */
    @Nonnull
    public EmbedBuilder setAuthor(@Nullable String name)
    {
        return setAuthor(name, null, null);
    }

    /**
     * Sets the Author of the embed. The author appears in the top left of the embed and can have a small
     * image beside it along with the author's name being made clickable by way of providing a url.
     * This convenience method just sets the name and the url.
     *
     * <p><b><a href="https://raw.githubusercontent.com/DV8FromTheWorld/JDA/assets/assets/docs/embeds/03-setAuthor.png">Example</a></b>
     *
     * @param  name
     *         the name of the author of the embed. If this is not set, the author will not appear in the embed
     * @param  url
     *         the url of the author of the embed
     *
     * @throws java.lang.IllegalArgumentException
     *         <ul>
     *             <li>If the character limit for {@code name}, defined by {@link net.dv8tion.jda.api.entities.MessageEmbed#AUTHOR_MAX_LENGTH} as {@value net.dv8tion.jda.api.entities.MessageEmbed#AUTHOR_MAX_LENGTH},
     *             is exceeded.</li>
     *             <li>If the character limit for {@code url}, defined by {@link net.dv8tion.jda.api.entities.MessageEmbed#URL_MAX_LENGTH} as {@value net.dv8tion.jda.api.entities.MessageEmbed#URL_MAX_LENGTH},
     *             is exceeded.</li>
     *             <li>If the provided {@code url} is not a properly formatted http or https url.</li>
     *         </ul>
     *
     * @return the builder after the author has been set
     */
    @Nonnull
    public EmbedBuilder setAuthor(@Nullable String name, @Nullable String url)
    {
        return setAuthor(name, url, null);
    }

    /**
     * Sets the Author of the embed. The author appears in the top left of the embed and can have a small
     * image beside it along with the author's name being made clickable by way of providing a url.
     *
     * <p><b><a href="https://raw.githubusercontent.com/DV8FromTheWorld/JDA/assets/assets/docs/embeds/03-setAuthor.png">Example</a></b>
     *
     * <p><b>Uploading images with Embeds</b>
     * <br>When uploading an <u>image</u>
     * (using {@link net.dv8tion.jda.api.entities.MessageChannel#sendFile(java.io.File, net.dv8tion.jda.api.utils.AttachmentOption...) MessageChannel.sendFile(...)})
     * you can reference said image using the specified filename as URI {@code attachment://filename.ext}.
     *
     * <p><u>Example</u>
     * <pre><code>
     * MessageChannel channel; // = reference of a MessageChannel
     * EmbedBuilder embed = new EmbedBuilder();
     * InputStream file = new URL("https://http.cat/500").openStream();
     * embed.setAuthor("Minn", null, "attachment://cat.png") // we specify this in sendFile as "cat.png"
     *      .setDescription("This is a cute cat :3");
     * channel.sendFile(file, "cat.png").setEmbeds(embed.build()).queue();
     * </code></pre>
     *
     * @param  name
     *         the name of the author of the embed. If this is not set, the author will not appear in the embed
     * @param  url
     *         the url of the author of the embed
     * @param  iconUrl
     *         the url of the icon for the author
     *
     * @throws java.lang.IllegalArgumentException
     *         <ul>
     *             <li>If the character limit for {@code name}, defined by {@link net.dv8tion.jda.api.entities.MessageEmbed#AUTHOR_MAX_LENGTH} as {@value net.dv8tion.jda.api.entities.MessageEmbed#AUTHOR_MAX_LENGTH},
     *             is exceeded.</li>
     *             <li>If the character limit for {@code url}, defined by {@link net.dv8tion.jda.api.entities.MessageEmbed#URL_MAX_LENGTH} as {@value net.dv8tion.jda.api.entities.MessageEmbed#URL_MAX_LENGTH},
     *             is exceeded.</li>
     *             <li>If the provided {@code url} is not a properly formatted http or https url.</li>
     *             <li>If the character limit for {@code iconUrl}, defined by {@link net.dv8tion.jda.api.entities.MessageEmbed#URL_MAX_LENGTH} as {@value net.dv8tion.jda.api.entities.MessageEmbed#URL_MAX_LENGTH},
     *             is exceeded.</li>
     *             <li>If the provided {@code iconUrl} is not a properly formatted http or https url.</li>
     *         </ul>
     *
     * @return the builder after the author has been set
     */
    @Nonnull
    public EmbedBuilder setAuthor(@Nullable String name, @Nullable String url, @Nullable String iconUrl)
    {
        //We only check if the name is null because its presence is what determines if the
        // the author will appear in the embed.
        if (name == null)
        {
            this.author = null;
        }
        else
        {
            Checks.check(name.length() <= MessageEmbed.AUTHOR_MAX_LENGTH, "Name cannot be longer than %d characters.", MessageEmbed.AUTHOR_MAX_LENGTH);
            urlCheck(url);
            urlCheck(iconUrl);
            this.author = new MessageEmbed.AuthorInfo(name, url, iconUrl, null);
        }
        return this;
    }

    /**
     * Sets the Footer of the embed without icon.
     *
     * <p><b><a href="https://raw.githubusercontent.com/DV8FromTheWorld/JDA/assets/assets/docs/embeds/12-setFooter.png">Example</a></b>
     *
     * @param  text
     *         the text of the footer of the embed. If this is not set or set to null, the footer will not appear in the embed.
     *
     * @throws java.lang.IllegalArgumentException
     *         If {@code text} is longer than {@value net.dv8tion.jda.api.entities.MessageEmbed#TEXT_MAX_LENGTH} characters,
     *         as defined by {@link net.dv8tion.jda.api.entities.MessageEmbed#TEXT_MAX_LENGTH}
     *
     * @return the builder after the footer has been set
     */
    @Nonnull
    public EmbedBuilder setFooter(@Nullable String text)
    {
        return setFooter(text, null);
    }

    /**
     * Sets the Footer of the embed.
     *
     * <p><b><a href="https://raw.githubusercontent.com/DV8FromTheWorld/JDA/assets/assets/docs/embeds/12-setFooter.png">Example</a></b>
     *
     * <p><b>Uploading images with Embeds</b>
     * <br>When uploading an <u>image</u>
     * (using {@link net.dv8tion.jda.api.entities.MessageChannel#sendFile(java.io.File, net.dv8tion.jda.api.utils.AttachmentOption...) MessageChannel.sendFile(...)})
     * you can reference said image using the specified filename as URI {@code attachment://filename.ext}.
     *
     * <p><u>Example</u>
     * <pre><code>
     * MessageChannel channel; // = reference of a MessageChannel
     * EmbedBuilder embed = new EmbedBuilder();
     * InputStream file = new URL("https://http.cat/500").openStream();
     * embed.setFooter("Cool footer!", "attachment://cat.png") // we specify this in sendFile as "cat.png"
     *      .setDescription("This is a cute cat :3");
     * channel.sendFile(file, "cat.png").setEmbeds(embed.build()).queue();
     * </code></pre>
     *
     * @param  text
     *         the text of the footer of the embed. If this is not set, the footer will not appear in the embed.
     * @param  iconUrl
     *         the url of the icon for the footer
     *
     * @throws java.lang.IllegalArgumentException
     *         <ul>
     *             <li>If the character limit for {@code text}, defined by {@link net.dv8tion.jda.api.entities.MessageEmbed#TEXT_MAX_LENGTH} as {@value net.dv8tion.jda.api.entities.MessageEmbed#TEXT_MAX_LENGTH},
     *             is exceeded.</li>
     *             <li>If the character limit for {@code iconUrl}, defined by {@link net.dv8tion.jda.api.entities.MessageEmbed#URL_MAX_LENGTH} as {@value net.dv8tion.jda.api.entities.MessageEmbed#URL_MAX_LENGTH},
     *             is exceeded.</li>
     *             <li>If the provided {@code iconUrl} is not a properly formatted http or https url.</li>
     *         </ul>
     *
     * @return the builder after the footer has been set
     */
    @Nonnull
    public EmbedBuilder setFooter(@Nullable String text, @Nullable String iconUrl)
    {
        //We only check if the text is null because its presence is what determines if the
        // footer will appear in the embed.
        if (text == null)
        {
            this.footer = null;
        }
        else
        {
            Checks.check(text.length() <= MessageEmbed.TEXT_MAX_LENGTH, "Text cannot be longer than %d characters.", MessageEmbed.TEXT_MAX_LENGTH);
            urlCheck(iconUrl);
            this.footer = new MessageEmbed.Footer(text, iconUrl, null);
        }
        return this;
    }

    /**
     * Copies the provided Field into a new Field for this builder.
     * <br>For additional documentation, see {@link #addField(String, String, boolean)}
     * 
     * @param  field
     *         the field object to add
     *
     * @return the builder after the field has been added
     */
    @Nonnull
    public EmbedBuilder addField(@Nullable MessageEmbed.Field field)
    {
        return field == null ? this : addField(field.getName(), field.getValue(), field.isInline());
    }
    
    /**
     * Adds a Field to the embed.
     *
     * <p>Note: If a blank string is provided to either {@code name} or {@code value}, the blank string is replaced
     * with {@link net.dv8tion.jda.api.EmbedBuilder#ZERO_WIDTH_SPACE}.
     *
     * <p><b><a href="https://raw.githubusercontent.com/DV8FromTheWorld/JDA/assets/assets/docs/embeds/07-addField.png">Example of Inline</a></b>
     * <p><b><a href="https://raw.githubusercontent.com/DV8FromTheWorld/JDA/assets/assets/docs/embeds/08-addField.png">Example if Non-inline</a></b>
     *
     * @param  name
     *         the name of the Field, displayed in bold above the {@code value}.
     * @param  value
     *         the contents of the field.
     * @param  inline
     *         whether or not this field should display inline.
     *
     * @throws java.lang.IllegalArgumentException
     *         <ul>
     *             <li>If only {@code name} or {@code value} is set. Both must be set.</li>
     *             <li>If the character limit for {@code name}, defined by {@link net.dv8tion.jda.api.entities.MessageEmbed#TITLE_MAX_LENGTH} as {@value net.dv8tion.jda.api.entities.MessageEmbed#TITLE_MAX_LENGTH},
     *             is exceeded.</li>
     *             <li>If the character limit for {@code value}, defined by {@link net.dv8tion.jda.api.entities.MessageEmbed#VALUE_MAX_LENGTH} as {@value net.dv8tion.jda.api.entities.MessageEmbed#VALUE_MAX_LENGTH},
     *             is exceeded.</li>
     *         </ul>
     *
     * @return the builder after the field has been added
     */
    @Nonnull
    public EmbedBuilder addField(@Nullable String name, @Nullable String value, boolean inline)
    {
        if (name == null && value == null)
            return this;
        this.fields.add(new MessageEmbed.Field(name, value, inline));
        return this;
    }
    
    /**
     * Adds a blank (empty) Field to the embed.
     *
     * <p><b><a href="https://raw.githubusercontent.com/DV8FromTheWorld/JDA/assets/assets/docs/embeds/07-addField.png">Example of Inline</a></b>
     * <p><b><a href="https://raw.githubusercontent.com/DV8FromTheWorld/JDA/assets/assets/docs/embeds/08-addField.png">Example if Non-inline</a></b>
     *
     * @param  inline
     *         whether or not this field should display inline
     *
     * @return the builder after the field has been added
     */
    @Nonnull
    public EmbedBuilder addBlankField(boolean inline)
    {
        this.fields.add(new MessageEmbed.Field(ZERO_WIDTH_SPACE, ZERO_WIDTH_SPACE, inline));
        return this;
    }

    /**
     * Clears all fields from the embed, such as those created with the
     * {@link net.dv8tion.jda.api.EmbedBuilder#EmbedBuilder(net.dv8tion.jda.api.entities.MessageEmbed) EmbedBuilder(MessageEmbed)}
     * constructor or via the
     * {@link net.dv8tion.jda.api.EmbedBuilder#addField(net.dv8tion.jda.api.entities.MessageEmbed.Field) addField} methods.
     *
     * @return the builder after the field has been added
     */
    @Nonnull
    public EmbedBuilder clearFields()
    {
        this.fields.clear();
        return this;
    }
    
    /**
     * <b>Modifiable</b> list of {@link net.dv8tion.jda.api.entities.MessageEmbed MessageEmbed} Fields that the builder will
     * use for {@link #build()}.
     * <br>You can add/remove Fields and restructure this {@link java.util.List List} and it will then be applied in the
     * built MessageEmbed. These fields will be available again through {@link net.dv8tion.jda.api.entities.MessageEmbed#getFields() MessageEmbed.getFields()}.
     *
     * @return Mutable List of {@link net.dv8tion.jda.api.entities.MessageEmbed.Field Fields}
     */
    @Nonnull
    public List<MessageEmbed.Field> getFields()
    {
        return fields;
    }

    private void urlCheck(@Nullable String url)
    {
        if (url != null)
        {
            Checks.check(url.length() <= MessageEmbed.URL_MAX_LENGTH, "URL cannot be longer than %d characters.", MessageEmbed.URL_MAX_LENGTH);
            Checks.check(URL_PATTERN.matcher(url).matches(), "URL must be a valid http(s) or attachment url.");
        }
    }
}<|MERGE_RESOLUTION|>--- conflicted
+++ resolved
@@ -131,9 +131,6 @@
     }
 
     /**
-<<<<<<< HEAD
-     * Checks if the given embed is empty. Empty embeds will throw an exception if built.
-=======
      * Copies the data from the given builder into this builder.
      * <br>All the parts of the given builder will be applied to this one.
      *
@@ -184,8 +181,7 @@
     }
 
     /**
-     * Checks if the given embed is empty. Empty embeds will throw an exception if built
->>>>>>> 6d8603ec
+     * Checks if the given embed is empty. Empty embeds will throw an exception if built.
      *
      * @return true if the embed is empty and cannot be built
      */
