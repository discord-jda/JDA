--- conflicted
+++ resolved
@@ -381,13 +381,9 @@
     public void onGenericGuildSticker(@Nonnull GenericGuildStickerEvent event) {}
     public void onGenericGuildStickerUpdate(@Nonnull GenericGuildStickerUpdateEvent event) {}
     public void onGenericPermissionOverride(@Nonnull GenericPermissionOverrideEvent event) {}
-<<<<<<< HEAD
     public void onGenericGuildScheduledEventUpdate(@Nonnull GenericGuildScheduledEventUpdateEvent event) {}
-=======
     public void onGenericForumTag(@Nonnull GenericForumTagEvent event) {}
     public void onGenericForumTagUpdate(@Nonnull GenericForumTagUpdateEvent event) {}
->>>>>>> 1f6fca20
-
     private static final MethodHandles.Lookup lookup = MethodHandles.lookup();
     private static final ConcurrentMap<Class<?>, MethodHandle> methods = new ConcurrentHashMap<>();
     private static final Set<Class<?>> unresolved;
