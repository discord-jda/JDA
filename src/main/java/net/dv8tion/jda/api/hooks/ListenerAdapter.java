--- conflicted
+++ resolved
@@ -296,10 +296,9 @@
     public void onEmoteUpdateName(@Nonnull EmoteUpdateNameEvent event) {}
     public void onEmoteUpdateRoles(@Nonnull EmoteUpdateRolesEvent event) {}
 
-<<<<<<< HEAD
     // Application command permission update events
     public void onApplicationCommandUpdatePermissions(@Nonnull ApplicationCommandUpdatePermissionsEvent event) {}
-=======
+    
     //Sticker Events
     public void onGuildStickerAdded(@Nonnull GuildStickerAddedEvent event) {}
     public void onGuildStickerRemoved(@Nonnull GuildStickerRemovedEvent event) {}
@@ -309,7 +308,6 @@
     public void onGuildStickerUpdateTags(@Nonnull GuildStickerUpdateTagsEvent event) {}
     public void onGuildStickerUpdateDescription(@Nonnull GuildStickerUpdateDescriptionEvent event) {}
     public void onGuildStickerUpdateAvailable(@Nonnull GuildStickerUpdateAvailableEvent event) {}
->>>>>>> 3f4f8c5f
 
     // Debug Events
     public void onHttpRequest(@Nonnull HttpRequestEvent event) {}
