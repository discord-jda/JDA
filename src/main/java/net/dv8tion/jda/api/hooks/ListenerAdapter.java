--- conflicted
+++ resolved
@@ -378,11 +378,8 @@
     public void onGuildVoiceSelfDeafen(@Nonnull GuildVoiceSelfDeafenEvent event) {}
     public void onGuildVoiceSuppress(@Nonnull GuildVoiceSuppressEvent event) {}
     public void onGuildVoiceStream(@Nonnull GuildVoiceStreamEvent event) {}
-<<<<<<< HEAD
     public void onGuildVoiceVideo(@Nonnull GuildVoiceVideoEvent event) {}
-=======
     public void onGuildVoiceRequestToSpeak(@Nonnull GuildVoiceRequestToSpeakEvent event) {}
->>>>>>> 3cfc750f
 
     //Role events
     public void onRoleCreate(@Nonnull RoleCreateEvent event) {}
