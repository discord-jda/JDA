/*
 * Copyright 2015 Austin Keener, Michael Ritter, Florian Spieß, and the JDA contributors
 *
 * Licensed under the Apache License, Version 2.0 (the "License");
 * you may not use this file except in compliance with the License.
 * You may obtain a copy of the License at
 *
 *    http://www.apache.org/licenses/LICENSE-2.0
 *
 * Unless required by applicable law or agreed to in writing, software
 * distributed under the License is distributed on an "AS IS" BASIS,
 * WITHOUT WARRANTIES OR CONDITIONS OF ANY KIND, either express or implied.
 * See the License for the specific language governing permissions and
 * limitations under the License.
 */
package net.dv8tion.jda.api.hooks;

import net.dv8tion.jda.annotations.DeprecatedSince;
import net.dv8tion.jda.annotations.ForRemoval;
import net.dv8tion.jda.annotations.ReplaceWith;
import net.dv8tion.jda.api.events.*;
import net.dv8tion.jda.api.events.channel.category.CategoryCreateEvent;
import net.dv8tion.jda.api.events.channel.category.CategoryDeleteEvent;
import net.dv8tion.jda.api.events.channel.category.GenericCategoryEvent;
import net.dv8tion.jda.api.events.channel.category.update.CategoryUpdateNameEvent;
import net.dv8tion.jda.api.events.channel.category.update.CategoryUpdatePermissionsEvent;
import net.dv8tion.jda.api.events.channel.category.update.CategoryUpdatePositionEvent;
import net.dv8tion.jda.api.events.channel.category.update.GenericCategoryUpdateEvent;
import net.dv8tion.jda.api.events.channel.priv.PrivateChannelCreateEvent;
import net.dv8tion.jda.api.events.channel.priv.PrivateChannelDeleteEvent;
import net.dv8tion.jda.api.events.channel.store.GenericStoreChannelEvent;
import net.dv8tion.jda.api.events.channel.store.StoreChannelCreateEvent;
import net.dv8tion.jda.api.events.channel.store.StoreChannelDeleteEvent;
import net.dv8tion.jda.api.events.channel.store.update.GenericStoreChannelUpdateEvent;
import net.dv8tion.jda.api.events.channel.store.update.StoreChannelUpdateNameEvent;
import net.dv8tion.jda.api.events.channel.store.update.StoreChannelUpdatePermissionsEvent;
import net.dv8tion.jda.api.events.channel.store.update.StoreChannelUpdatePositionEvent;
import net.dv8tion.jda.api.events.channel.text.GenericTextChannelEvent;
import net.dv8tion.jda.api.events.channel.text.TextChannelCreateEvent;
import net.dv8tion.jda.api.events.channel.text.TextChannelDeleteEvent;
import net.dv8tion.jda.api.events.channel.text.update.*;
import net.dv8tion.jda.api.events.channel.voice.GenericVoiceChannelEvent;
import net.dv8tion.jda.api.events.channel.voice.VoiceChannelCreateEvent;
import net.dv8tion.jda.api.events.channel.voice.VoiceChannelDeleteEvent;
import net.dv8tion.jda.api.events.channel.voice.update.*;
import net.dv8tion.jda.api.events.emote.EmoteAddedEvent;
import net.dv8tion.jda.api.events.emote.EmoteRemovedEvent;
import net.dv8tion.jda.api.events.emote.GenericEmoteEvent;
import net.dv8tion.jda.api.events.emote.update.EmoteUpdateNameEvent;
import net.dv8tion.jda.api.events.emote.update.EmoteUpdateRolesEvent;
import net.dv8tion.jda.api.events.emote.update.GenericEmoteUpdateEvent;
import net.dv8tion.jda.api.events.guild.*;
import net.dv8tion.jda.api.events.guild.invite.GenericGuildInviteEvent;
import net.dv8tion.jda.api.events.guild.invite.GuildInviteCreateEvent;
import net.dv8tion.jda.api.events.guild.invite.GuildInviteDeleteEvent;
import net.dv8tion.jda.api.events.guild.member.*;
import net.dv8tion.jda.api.events.guild.member.update.GenericGuildMemberUpdateEvent;
import net.dv8tion.jda.api.events.guild.member.update.GuildMemberUpdateBoostTimeEvent;
import net.dv8tion.jda.api.events.guild.member.update.GuildMemberUpdateNicknameEvent;
import net.dv8tion.jda.api.events.guild.member.update.GuildMemberUpdatePendingEvent;
import net.dv8tion.jda.api.events.guild.override.GenericPermissionOverrideEvent;
import net.dv8tion.jda.api.events.guild.override.PermissionOverrideCreateEvent;
import net.dv8tion.jda.api.events.guild.override.PermissionOverrideDeleteEvent;
import net.dv8tion.jda.api.events.guild.override.PermissionOverrideUpdateEvent;
import net.dv8tion.jda.api.events.guild.update.*;
import net.dv8tion.jda.api.events.guild.voice.*;
import net.dv8tion.jda.api.events.http.HttpRequestEvent;
import net.dv8tion.jda.api.events.message.*;
import net.dv8tion.jda.api.events.message.guild.*;
import net.dv8tion.jda.api.events.message.guild.react.*;
import net.dv8tion.jda.api.events.message.priv.*;
import net.dv8tion.jda.api.events.message.priv.react.GenericPrivateMessageReactionEvent;
import net.dv8tion.jda.api.events.message.priv.react.PrivateMessageReactionAddEvent;
import net.dv8tion.jda.api.events.message.priv.react.PrivateMessageReactionRemoveEvent;
import net.dv8tion.jda.api.events.message.react.*;
import net.dv8tion.jda.api.events.role.GenericRoleEvent;
import net.dv8tion.jda.api.events.role.RoleCreateEvent;
import net.dv8tion.jda.api.events.role.RoleDeleteEvent;
import net.dv8tion.jda.api.events.role.update.*;
import net.dv8tion.jda.api.events.self.*;
import net.dv8tion.jda.api.events.user.GenericUserEvent;
import net.dv8tion.jda.api.events.user.UserActivityEndEvent;
import net.dv8tion.jda.api.events.user.UserActivityStartEvent;
import net.dv8tion.jda.api.events.user.UserTypingEvent;
import net.dv8tion.jda.api.events.user.update.*;
import net.dv8tion.jda.internal.utils.ClassWalker;

import javax.annotation.Nonnull;
import java.lang.invoke.MethodHandle;
import java.lang.invoke.MethodHandles;
import java.lang.invoke.MethodType;
import java.util.Collections;
import java.util.Set;
import java.util.concurrent.ConcurrentHashMap;
import java.util.concurrent.ConcurrentMap;

/**
 * An abstract implementation of {@link net.dv8tion.jda.api.hooks.EventListener EventListener} which divides {@link net.dv8tion.jda.api.events.Event Events}
 * for you. You should <b><u>override</u></b> the methods provided by this class for your event listener implementation.
 *
 * <h2>Example:</h2>
 * <pre><code>
 * public class MyReadyListener extends ListenerAdapter
 * {
 *    {@literal @Override}
 *     public void onReady(ReadyEvent event)
 *     {
 *         System.out.println("I am ready to go!");
 *     }
 *
 *    {@literal @Override}
 *     public void onMessageReceived(MessageReceivedEvent event)
 *     {
 *         System.out.printf("[%s]: %s\n", event.getAuthor().getName(), event.getMessage().getContentDisplay());
 *     }
 * }
 * </code></pre>
 *
 * @see net.dv8tion.jda.api.hooks.EventListener EventListener
 * @see net.dv8tion.jda.api.hooks.InterfacedEventManager InterfacedEventManager
 */
@SuppressWarnings("deprecation")
public abstract class ListenerAdapter implements EventListener
{
    //Deprecated/Unused events
    @Deprecated
    @ForRemoval
    @DeprecatedSince("4.2.0")
    @ReplaceWith("onPermissionOverrideUpdate(), onPermissionOverrideCreate(), and onPermissionOverrideDelete()")
    public void onTextChannelUpdatePermissions(@Nonnull TextChannelUpdatePermissionsEvent event) {}

    @Deprecated
    @ForRemoval
    @DeprecatedSince("4.2.0")
    @ReplaceWith("onPermissionOverrideUpdate(), onPermissionOverrideCreate(), and onPermissionOverrideDelete()")
    public void onStoreChannelUpdatePermissions(@Nonnull StoreChannelUpdatePermissionsEvent event) {}

    @Deprecated
    @ForRemoval
    @DeprecatedSince("4.2.0")
    @ReplaceWith("onPermissionOverrideUpdate(), onPermissionOverrideCreate(), and onPermissionOverrideDelete()")
    public void onVoiceChannelUpdatePermissions(@Nonnull VoiceChannelUpdatePermissionsEvent event) {}

    @Deprecated
    @ForRemoval
    @DeprecatedSince("4.2.0")
    @ReplaceWith("onPermissionOverrideUpdate(), onPermissionOverrideCreate(), and onPermissionOverrideDelete()")
    public void onCategoryUpdatePermissions(@Nonnull CategoryUpdatePermissionsEvent event) {}

    @Deprecated
    @DeprecatedSince("4.2.0")
    @ReplaceWith("onGuildMemberRemove(GuildMemberRemoveEvent)")
    public void onGuildMemberLeave(@Nonnull GuildMemberLeaveEvent event) {}

    @Deprecated
    @ForRemoval
    @DeprecatedSince("4.2.0")
    public void onSelfUpdateEmail(@Nonnull SelfUpdateEmailEvent event) {}

    @Deprecated
    @ForRemoval
    @DeprecatedSince("4.2.1")
    @ReplaceWith("onResumed(ResumedEvent)")
    public void onResume(@Nonnull ResumedEvent event) {}

    @Deprecated
    @ForRemoval
    @DeprecatedSince("4.2.1")
    @ReplaceWith("onReconnected(ReconnectedEvent)")
    public void onReconnect(@Nonnull ReconnectedEvent event) {}

    public void onGenericEvent(@Nonnull GenericEvent event) {}
    public void onGenericUpdate(@Nonnull UpdateEvent<?, ?> event) {}
    public void onRawGateway(@Nonnull RawGatewayEvent event) {}
    public void onGatewayPing(@Nonnull GatewayPingEvent event) {}

    //JDA Events
    public void onReady(@Nonnull ReadyEvent event) {}
    public void onResumed(@Nonnull ResumedEvent event) {}
    public void onReconnected(@Nonnull ReconnectedEvent event) {}
    public void onDisconnect(@Nonnull DisconnectEvent event) {}
    public void onShutdown(@Nonnull ShutdownEvent event) {}
    public void onStatusChange(@Nonnull StatusChangeEvent event) {}
    public void onException(@Nonnull ExceptionEvent event) {}

    //User Events
    public void onUserUpdateName(@Nonnull UserUpdateNameEvent event) {}
    public void onUserUpdateDiscriminator(@Nonnull UserUpdateDiscriminatorEvent event) {}
    public void onUserUpdateAvatar(@Nonnull UserUpdateAvatarEvent event) {}
    public void onUserUpdateOnlineStatus(@Nonnull UserUpdateOnlineStatusEvent event) {}
    public void onUserUpdateActivityOrder(@Nonnull UserUpdateActivityOrderEvent event) {}
    public void onUserUpdateFlags(@Nonnull UserUpdateFlagsEvent event) {}
    public void onUserTyping(@Nonnull UserTypingEvent event) {}
    public void onUserActivityStart(@Nonnull UserActivityStartEvent event) {}
    public void onUserActivityEnd(@Nonnull UserActivityEndEvent event) {}
    public void onUserUpdateActivities(@Nonnull UserUpdateActivitiesEvent event) {}

    //Self Events. Fires only in relation to the currently logged in account.
    public void onSelfUpdateAvatar(@Nonnull SelfUpdateAvatarEvent event) {}
    public void onSelfUpdateMFA(@Nonnull SelfUpdateMFAEvent event) {}
    public void onSelfUpdateName(@Nonnull SelfUpdateNameEvent event) {}
    public void onSelfUpdateVerified(@Nonnull SelfUpdateVerifiedEvent event) {}

    //Message Events
    //Guild (TextChannel) Message Events
    public void onGuildMessageReceived(@Nonnull GuildMessageReceivedEvent event) {}
    public void onGuildMessageUpdate(@Nonnull GuildMessageUpdateEvent event) {}
    public void onGuildMessageDelete(@Nonnull GuildMessageDeleteEvent event) {}
    public void onGuildMessageEmbed(@Nonnull GuildMessageEmbedEvent event) {}
    public void onGuildMessageReactionAdd(@Nonnull GuildMessageReactionAddEvent event) {}
    public void onGuildMessageReactionRemove(@Nonnull GuildMessageReactionRemoveEvent event) {}
    public void onGuildMessageReactionRemoveAll(@Nonnull GuildMessageReactionRemoveAllEvent event) {}
    public void onGuildMessageReactionRemoveEmote(@Nonnull GuildMessageReactionRemoveEmoteEvent event) {}

    //Private Message Events
    public void onPrivateMessageReceived(@Nonnull PrivateMessageReceivedEvent event) {}
    public void onPrivateMessageUpdate(@Nonnull PrivateMessageUpdateEvent event) {}
    public void onPrivateMessageDelete(@Nonnull PrivateMessageDeleteEvent event) {}
    public void onPrivateMessageEmbed(@Nonnull PrivateMessageEmbedEvent event) {}
    public void onPrivateMessageReactionAdd(@Nonnull PrivateMessageReactionAddEvent event) {}
    public void onPrivateMessageReactionRemove(@Nonnull PrivateMessageReactionRemoveEvent event) {}

    //Combined Message Events (Combines Guild and Private message into 1 event)
    public void onMessageReceived(@Nonnull MessageReceivedEvent event) {}
    public void onMessageUpdate(@Nonnull MessageUpdateEvent event) {}
    public void onMessageDelete(@Nonnull MessageDeleteEvent event) {}
    public void onMessageBulkDelete(@Nonnull MessageBulkDeleteEvent event) {}
    public void onMessageEmbed(@Nonnull MessageEmbedEvent event) {}
    public void onMessageReactionAdd(@Nonnull MessageReactionAddEvent event) {}
    public void onMessageReactionRemove(@Nonnull MessageReactionRemoveEvent event) {}
    public void onMessageReactionRemoveAll(@Nonnull MessageReactionRemoveAllEvent event) {}
    public void onMessageReactionRemoveEmote(@Nonnull MessageReactionRemoveEmoteEvent event) {}

    //PermissionOverride Events
    public void onPermissionOverrideDelete(@Nonnull PermissionOverrideDeleteEvent event) {}
    public void onPermissionOverrideUpdate(@Nonnull PermissionOverrideUpdateEvent event) {}
    public void onPermissionOverrideCreate(@Nonnull PermissionOverrideCreateEvent event) {}

    //StoreChannel Events
    public void onStoreChannelDelete(@Nonnull StoreChannelDeleteEvent event) {}
    public void onStoreChannelUpdateName(@Nonnull StoreChannelUpdateNameEvent event) {}
    public void onStoreChannelUpdatePosition(@Nonnull StoreChannelUpdatePositionEvent event) {}
    public void onStoreChannelCreate(@Nonnull StoreChannelCreateEvent event) {}

    //TextChannel Events
    public void onTextChannelDelete(@Nonnull TextChannelDeleteEvent event) {}
    public void onTextChannelUpdateName(@Nonnull TextChannelUpdateNameEvent event) {}
    public void onTextChannelUpdateTopic(@Nonnull TextChannelUpdateTopicEvent event) {}
    public void onTextChannelUpdatePosition(@Nonnull TextChannelUpdatePositionEvent event) {}
    public void onTextChannelUpdateNSFW(@Nonnull TextChannelUpdateNSFWEvent event) {}
    public void onTextChannelUpdateParent(@Nonnull TextChannelUpdateParentEvent event) {}
    public void onTextChannelUpdateSlowmode(@Nonnull TextChannelUpdateSlowmodeEvent event) {}
    public void onTextChannelUpdateNews(@Nonnull TextChannelUpdateNewsEvent event) {}
    public void onTextChannelCreate(@Nonnull TextChannelCreateEvent event) {}

    //VoiceChannel Events
    public void onVoiceChannelDelete(@Nonnull VoiceChannelDeleteEvent event) {}
    public void onVoiceChannelUpdateName(@Nonnull VoiceChannelUpdateNameEvent event) {}
    public void onVoiceChannelUpdatePosition(@Nonnull VoiceChannelUpdatePositionEvent event) {}
    public void onVoiceChannelUpdateUserLimit(@Nonnull VoiceChannelUpdateUserLimitEvent event) {}
    public void onVoiceChannelUpdateBitrate(@Nonnull VoiceChannelUpdateBitrateEvent event) {}
    public void onVoiceChannelUpdateParent(@Nonnull VoiceChannelUpdateParentEvent event) {}
    public void onVoiceChannelCreate(@Nonnull VoiceChannelCreateEvent event) {}

    //Category Events
    public void onCategoryDelete(@Nonnull CategoryDeleteEvent event) {}
    public void onCategoryUpdateName(@Nonnull CategoryUpdateNameEvent event) {}
    public void onCategoryUpdatePosition(@Nonnull CategoryUpdatePositionEvent event) {}
    public void onCategoryCreate(@Nonnull CategoryCreateEvent event) {}

    //PrivateChannel Events

    /**
     * @deprecated This event is no longer supported by discord
     */
    @Deprecated
    @ForRemoval(deadline = "4.3.0")
    public void onPrivateChannelCreate(@Nonnull PrivateChannelCreateEvent event) {}
    public void onPrivateChannelDelete(@Nonnull PrivateChannelDeleteEvent event) {}

    //Guild Events
    public void onGuildReady(@Nonnull GuildReadyEvent event) {}
    public void onGuildTimeout(@Nonnull GuildTimeoutEvent event) {}
    public void onGuildJoin(@Nonnull GuildJoinEvent event) {}
    public void onGuildLeave(@Nonnull GuildLeaveEvent event) {}
    public void onGuildAvailable(@Nonnull GuildAvailableEvent event) {}
    public void onGuildUnavailable(@Nonnull GuildUnavailableEvent event) {}
    public void onUnavailableGuildJoined(@Nonnull UnavailableGuildJoinedEvent event) {}
    public void onUnavailableGuildLeave(@Nonnull UnavailableGuildLeaveEvent event) {}
    public void onGuildBan(@Nonnull GuildBanEvent event) {}
    public void onGuildUnban(@Nonnull GuildUnbanEvent event) {}
    public void onGuildMemberRemove(@Nonnull GuildMemberRemoveEvent event) {}

    //Guild Update Events
    public void onGuildUpdateAfkChannel(@Nonnull GuildUpdateAfkChannelEvent event) {}
    public void onGuildUpdateSystemChannel(@Nonnull GuildUpdateSystemChannelEvent event) {}
    public void onGuildUpdateRulesChannel(@Nonnull GuildUpdateRulesChannelEvent event) {}
    public void onGuildUpdateCommunityUpdatesChannel(@Nonnull GuildUpdateCommunityUpdatesChannelEvent event) {}
    public void onGuildUpdateAfkTimeout(@Nonnull GuildUpdateAfkTimeoutEvent event) {}
    public void onGuildUpdateExplicitContentLevel(@Nonnull GuildUpdateExplicitContentLevelEvent event) {}
    public void onGuildUpdateIcon(@Nonnull GuildUpdateIconEvent event) {}
    public void onGuildUpdateMFALevel(@Nonnull GuildUpdateMFALevelEvent event) {}
    public void onGuildUpdateName(@Nonnull GuildUpdateNameEvent event){}
    public void onGuildUpdateNotificationLevel(@Nonnull GuildUpdateNotificationLevelEvent event) {}
    public void onGuildUpdateOwner(@Nonnull GuildUpdateOwnerEvent event) {}
    public void onGuildUpdateRegion(@Nonnull GuildUpdateRegionEvent event) {}
    public void onGuildUpdateSplash(@Nonnull GuildUpdateSplashEvent event) {}
    public void onGuildUpdateVerificationLevel(@Nonnull GuildUpdateVerificationLevelEvent event) {}
    public void onGuildUpdateLocale(@Nonnull GuildUpdateLocaleEvent event) {}
    public void onGuildUpdateFeatures(@Nonnull GuildUpdateFeaturesEvent event) {}
    public void onGuildUpdateVanityCode(@Nonnull GuildUpdateVanityCodeEvent event) {}
    public void onGuildUpdateBanner(@Nonnull GuildUpdateBannerEvent event) {}
    public void onGuildUpdateDescription(@Nonnull GuildUpdateDescriptionEvent event) {}
    public void onGuildUpdateBoostTier(@Nonnull GuildUpdateBoostTierEvent event) {}
    public void onGuildUpdateBoostCount(@Nonnull GuildUpdateBoostCountEvent event) {}
    public void onGuildUpdateMaxMembers(@Nonnull GuildUpdateMaxMembersEvent event) {}
    public void onGuildUpdateMaxPresences(@Nonnull GuildUpdateMaxPresencesEvent event) {}

    //Guild Invite Events
    public void onGuildInviteCreate(@Nonnull GuildInviteCreateEvent event) {}
    public void onGuildInviteDelete(@Nonnull GuildInviteDeleteEvent event) {}

    //Guild Member Events
    public void onGuildMemberJoin(@Nonnull GuildMemberJoinEvent event) {}
    public void onGuildMemberRoleAdd(@Nonnull GuildMemberRoleAddEvent event) {}
    public void onGuildMemberRoleRemove(@Nonnull GuildMemberRoleRemoveEvent event) {}

    //Guild Member Update Events
    public void onGuildMemberUpdate(@Nonnull GuildMemberUpdateEvent event) {}
    public void onGuildMemberUpdateNickname(@Nonnull GuildMemberUpdateNicknameEvent event) {}
    public void onGuildMemberUpdateBoostTime(@Nonnull GuildMemberUpdateBoostTimeEvent event) {}
    public void onGuildMemberUpdatePending(@Nonnull GuildMemberUpdatePendingEvent event) {}

    //Guild Voice Events
    public void onGuildVoiceUpdate(@Nonnull GuildVoiceUpdateEvent event) {}
    public void onGuildVoiceJoin(@Nonnull GuildVoiceJoinEvent event) {}
    public void onGuildVoiceMove(@Nonnull GuildVoiceMoveEvent event) {}
    public void onGuildVoiceLeave(@Nonnull GuildVoiceLeaveEvent event) {}
    public void onGuildVoiceMute(@Nonnull GuildVoiceMuteEvent event) {}
    public void onGuildVoiceDeafen(@Nonnull GuildVoiceDeafenEvent event) {}
    public void onGuildVoiceGuildMute(@Nonnull GuildVoiceGuildMuteEvent event) {}
    public void onGuildVoiceGuildDeafen(@Nonnull GuildVoiceGuildDeafenEvent event) {}
    public void onGuildVoiceSelfMute(@Nonnull GuildVoiceSelfMuteEvent event) {}
    public void onGuildVoiceSelfDeafen(@Nonnull GuildVoiceSelfDeafenEvent event) {}
    public void onGuildVoiceSuppress(@Nonnull GuildVoiceSuppressEvent event) {}
    public void onGuildVoiceStream(@Nonnull GuildVoiceStreamEvent event) {}

    //Role events
    public void onRoleCreate(@Nonnull RoleCreateEvent event) {}
    public void onRoleDelete(@Nonnull RoleDeleteEvent event) {}

    //Role Update Events
    public void onRoleUpdateColor(@Nonnull RoleUpdateColorEvent event) {}
    public void onRoleUpdateHoisted(@Nonnull RoleUpdateHoistedEvent event) {}
    public void onRoleUpdateMentionable(@Nonnull RoleUpdateMentionableEvent event) {}
    public void onRoleUpdateName(@Nonnull RoleUpdateNameEvent event) {}
    public void onRoleUpdatePermissions(@Nonnull RoleUpdatePermissionsEvent event) {}
    public void onRoleUpdatePosition(@Nonnull RoleUpdatePositionEvent event) {}

    //Emote Events
    public void onEmoteAdded(@Nonnull EmoteAddedEvent event) {}
    public void onEmoteRemoved(@Nonnull EmoteRemovedEvent event) {}

    //Emote Update Events
    public void onEmoteUpdateName(@Nonnull EmoteUpdateNameEvent event) {}
    public void onEmoteUpdateRoles(@Nonnull EmoteUpdateRolesEvent event) {}

    // Debug Events
    public void onHttpRequest(@Nonnull HttpRequestEvent event) {}

    //Generic Events
    public void onGenericMessage(@Nonnull GenericMessageEvent event) {}
    public void onGenericMessageReaction(@Nonnull GenericMessageReactionEvent event) {}
    public void onGenericGuildMessage(@Nonnull GenericGuildMessageEvent event) {}
    public void onGenericGuildMessageReaction(@Nonnull GenericGuildMessageReactionEvent event) {}
    public void onGenericPrivateMessage(@Nonnull GenericPrivateMessageEvent event) {}
    public void onGenericPrivateMessageReaction(@Nonnull GenericPrivateMessageReactionEvent event) {}
    public void onGenericUser(@Nonnull GenericUserEvent event) {}
    public void onGenericUserPresence(@Nonnull GenericUserPresenceEvent event) {}
    public void onGenericSelfUpdate(@Nonnull GenericSelfUpdateEvent event) {}
    public void onGenericStoreChannel(@Nonnull GenericStoreChannelEvent event) {}
    public void onGenericStoreChannelUpdate(@Nonnull GenericStoreChannelUpdateEvent event) {}
    public void onGenericTextChannel(@Nonnull GenericTextChannelEvent event) {}
    public void onGenericTextChannelUpdate(@Nonnull GenericTextChannelUpdateEvent event) {}
    public void onGenericVoiceChannel(@Nonnull GenericVoiceChannelEvent event) {}
    public void onGenericVoiceChannelUpdate(@Nonnull GenericVoiceChannelUpdateEvent event) {}
    public void onGenericCategory(@Nonnull GenericCategoryEvent event) {}
    public void onGenericCategoryUpdate(@Nonnull GenericCategoryUpdateEvent event) {}
    public void onGenericGuild(@Nonnull GenericGuildEvent event) {}
    public void onGenericGuildUpdate(@Nonnull GenericGuildUpdateEvent event) {}
    public void onGenericGuildInvite(@Nonnull GenericGuildInviteEvent event) {}
    public void onGenericGuildMember(@Nonnull GenericGuildMemberEvent event) {}
    public void onGenericGuildMemberUpdate(@Nonnull GenericGuildMemberUpdateEvent event) {}
    public void onGenericGuildVoice(@Nonnull GenericGuildVoiceEvent event) {}
    public void onGenericRole(@Nonnull GenericRoleEvent event) {}
    public void onGenericRoleUpdate(@Nonnull GenericRoleUpdateEvent event) {}
    public void onGenericEmote(@Nonnull GenericEmoteEvent event) {}
    public void onGenericEmoteUpdate(@Nonnull GenericEmoteUpdateEvent event) {}
    public void onGenericPermissionOverride(@Nonnull GenericPermissionOverrideEvent event) {}

    private static final MethodHandles.Lookup lookup = MethodHandles.lookup();
    private static final ConcurrentMap<Class<?>, MethodHandle> methods = new ConcurrentHashMap<>();
    private static final Set<Class<?>> unresolved;
    static
    {
        unresolved = ConcurrentHashMap.newKeySet();
        Collections.addAll(unresolved,
            Object.class, // Objects aren't events
            Event.class, // onEvent is final and would never be found
            UpdateEvent.class, // onGenericUpdate has already been called
            GenericEvent.class // onGenericEvent has already been called
        );
    }

    @Override
    public final void onEvent(@Nonnull GenericEvent event)
    {
        onGenericEvent(event);
        if (event instanceof UpdateEvent)
            onGenericUpdate((UpdateEvent<?, ?>) event);

        //TODO: Remove once deprecated methods are removed
        if (event instanceof ResumedEvent)
            onResume((ResumedEvent) event);
        else if (event instanceof ReconnectedEvent)
            onReconnect((ReconnectedEvent) event);
<<<<<<< HEAD
        else if (event instanceof DisconnectEvent)
            onDisconnect((DisconnectEvent) event);
        else if (event instanceof ShutdownEvent)
            onShutdown((ShutdownEvent) event);
        else if (event instanceof StatusChangeEvent)
            onStatusChange((StatusChangeEvent) event);
        else if (event instanceof ExceptionEvent)
            onException((ExceptionEvent) event);
        else if (event instanceof GatewayPingEvent)
            onGatewayPing((GatewayPingEvent) event);

        //Message Events
        //Guild (TextChannel) Message Events
        else if (event instanceof GuildMessageReceivedEvent)
            onGuildMessageReceived((GuildMessageReceivedEvent) event);
        else if (event instanceof GuildMessageUpdateEvent)
            onGuildMessageUpdate((GuildMessageUpdateEvent) event);
        else if (event instanceof GuildMessageDeleteEvent)
            onGuildMessageDelete((GuildMessageDeleteEvent) event);
        else if (event instanceof GuildMessageEmbedEvent)
            onGuildMessageEmbed((GuildMessageEmbedEvent) event);
        else if (event instanceof GuildMessageReactionAddEvent)
            onGuildMessageReactionAdd((GuildMessageReactionAddEvent) event);
        else if (event instanceof GuildMessageReactionRemoveEvent)
            onGuildMessageReactionRemove((GuildMessageReactionRemoveEvent) event);
        else if (event instanceof GuildMessageReactionRemoveAllEvent)
            onGuildMessageReactionRemoveAll((GuildMessageReactionRemoveAllEvent) event);
        else if (event instanceof GuildMessageReactionRemoveEmoteEvent)
            onGuildMessageReactionRemoveEmote((GuildMessageReactionRemoveEmoteEvent) event);

        //Private Message Events
        else if (event instanceof PrivateMessageReceivedEvent)
            onPrivateMessageReceived((PrivateMessageReceivedEvent) event);
        else if (event instanceof PrivateMessageUpdateEvent)
            onPrivateMessageUpdate((PrivateMessageUpdateEvent) event);
        else if (event instanceof PrivateMessageDeleteEvent)
            onPrivateMessageDelete((PrivateMessageDeleteEvent) event);
        else if (event instanceof PrivateMessageEmbedEvent)
            onPrivateMessageEmbed((PrivateMessageEmbedEvent) event);
        else if (event instanceof PrivateMessageReactionAddEvent)
            onPrivateMessageReactionAdd((PrivateMessageReactionAddEvent) event);
        else if (event instanceof PrivateMessageReactionRemoveEvent)
            onPrivateMessageReactionRemove((PrivateMessageReactionRemoveEvent) event);

        //Combined Message Events (Combines Guild and Private message into 1 event)
        else if (event instanceof MessageReceivedEvent)
            onMessageReceived((MessageReceivedEvent) event);
        else if (event instanceof MessageUpdateEvent)
            onMessageUpdate((MessageUpdateEvent) event);
        else if (event instanceof MessageDeleteEvent)
            onMessageDelete((MessageDeleteEvent) event);
        else if (event instanceof MessageBulkDeleteEvent)
            onMessageBulkDelete((MessageBulkDeleteEvent) event);
        else if (event instanceof MessageEmbedEvent)
            onMessageEmbed((MessageEmbedEvent) event);
        else if (event instanceof MessageReactionAddEvent)
            onMessageReactionAdd((MessageReactionAddEvent) event);
        else if (event instanceof MessageReactionRemoveEvent)
            onMessageReactionRemove((MessageReactionRemoveEvent) event);
        else if (event instanceof MessageReactionRemoveAllEvent)
            onMessageReactionRemoveAll((MessageReactionRemoveAllEvent) event);
        else if (event instanceof MessageReactionRemoveEmoteEvent)
            onMessageReactionRemoveEmote((MessageReactionRemoveEmoteEvent) event);

        //User Events
        else if (event instanceof UserUpdateNameEvent)
            onUserUpdateName((UserUpdateNameEvent) event);
        else if (event instanceof UserUpdateDiscriminatorEvent)
            onUserUpdateDiscriminator((UserUpdateDiscriminatorEvent) event);
        else if (event instanceof UserUpdateAvatarEvent)
            onUserUpdateAvatar((UserUpdateAvatarEvent) event);
        else if (event instanceof UserUpdateActivityOrderEvent)
            onUserUpdateActivityOrder((UserUpdateActivityOrderEvent) event);
        else if (event instanceof UserUpdateOnlineStatusEvent)
            onUserUpdateOnlineStatus((UserUpdateOnlineStatusEvent) event);
        else if (event instanceof UserTypingEvent)
            onUserTyping((UserTypingEvent) event);
        else if (event instanceof UserActivityStartEvent)
            onUserActivityStart((UserActivityStartEvent) event);
        else if (event instanceof UserActivityEndEvent)
            onUserActivityEnd((UserActivityEndEvent) event);
        else if (event instanceof UserUpdateFlagsEvent)
            onUserUpdateFlags((UserUpdateFlagsEvent) event);

        //Self Events
        else if (event instanceof SelfUpdateAvatarEvent)
            onSelfUpdateAvatar((SelfUpdateAvatarEvent) event);
        else if (event instanceof SelfUpdateMFAEvent)
            onSelfUpdateMFA((SelfUpdateMFAEvent) event);
        else if (event instanceof SelfUpdateNameEvent)
            onSelfUpdateName((SelfUpdateNameEvent) event);
        else if (event instanceof SelfUpdateVerifiedEvent)
            onSelfUpdateVerified((SelfUpdateVerifiedEvent) event);

        //PermissionOverride Events
        else if (event instanceof PermissionOverrideDeleteEvent)
            onPermissionOverrideDelete((PermissionOverrideDeleteEvent) event);
        else if (event instanceof PermissionOverrideUpdateEvent)
            onPermissionOverrideUpdate((PermissionOverrideUpdateEvent) event);
        else if (event instanceof PermissionOverrideCreateEvent)
            onPermissionOverrideCreate((PermissionOverrideCreateEvent) event);

        //StoreChannel Events
        else if (event instanceof StoreChannelCreateEvent)
            onStoreChannelCreate((StoreChannelCreateEvent) event);
        else if (event instanceof StoreChannelDeleteEvent)
            onStoreChannelDelete((StoreChannelDeleteEvent) event);
        else if (event instanceof StoreChannelUpdateNameEvent)
            onStoreChannelUpdateName((StoreChannelUpdateNameEvent) event);
        else if (event instanceof StoreChannelUpdatePositionEvent)
            onStoreChannelUpdatePosition((StoreChannelUpdatePositionEvent) event);
        else if (event instanceof StoreChannelUpdatePermissionsEvent)
            onStoreChannelUpdatePermissions((StoreChannelUpdatePermissionsEvent) event);

        //TextChannel Events
        else if (event instanceof TextChannelCreateEvent)
            onTextChannelCreate((TextChannelCreateEvent) event);
        else if (event instanceof TextChannelUpdateNameEvent)
            onTextChannelUpdateName((TextChannelUpdateNameEvent) event);
        else if (event instanceof TextChannelUpdateTopicEvent)
            onTextChannelUpdateTopic((TextChannelUpdateTopicEvent) event);
        else if (event instanceof TextChannelUpdatePositionEvent)
            onTextChannelUpdatePosition((TextChannelUpdatePositionEvent) event);
        else if (event instanceof TextChannelUpdateNSFWEvent)
            onTextChannelUpdateNSFW((TextChannelUpdateNSFWEvent) event);
        else if (event instanceof TextChannelUpdateParentEvent)
            onTextChannelUpdateParent((TextChannelUpdateParentEvent) event);
        else if (event instanceof TextChannelUpdateSlowmodeEvent)
            onTextChannelUpdateSlowmode((TextChannelUpdateSlowmodeEvent) event);
        else if (event instanceof TextChannelDeleteEvent)
            onTextChannelDelete((TextChannelDeleteEvent) event);
        else if (event instanceof TextChannelUpdatePermissionsEvent)
            onTextChannelUpdatePermissions((TextChannelUpdatePermissionsEvent) event);
        else if (event instanceof TextChannelUpdateNewsEvent)
            onTextChannelUpdateNews((TextChannelUpdateNewsEvent) event);

        //VoiceChannel Events
        else if (event instanceof VoiceChannelCreateEvent)
            onVoiceChannelCreate((VoiceChannelCreateEvent) event);
        else if (event instanceof VoiceChannelUpdateNameEvent)
            onVoiceChannelUpdateName((VoiceChannelUpdateNameEvent) event);
        else if (event instanceof VoiceChannelUpdatePositionEvent)
            onVoiceChannelUpdatePosition((VoiceChannelUpdatePositionEvent) event);
        else if (event instanceof VoiceChannelUpdateUserLimitEvent)
            onVoiceChannelUpdateUserLimit((VoiceChannelUpdateUserLimitEvent) event);
        else if (event instanceof VoiceChannelUpdateBitrateEvent)
            onVoiceChannelUpdateBitrate((VoiceChannelUpdateBitrateEvent) event);
        else if (event instanceof VoiceChannelUpdateParentEvent)
            onVoiceChannelUpdateParent((VoiceChannelUpdateParentEvent) event);
        else if (event instanceof VoiceChannelDeleteEvent)
            onVoiceChannelDelete((VoiceChannelDeleteEvent) event);
        else if (event instanceof VoiceChannelUpdatePermissionsEvent)
            onVoiceChannelUpdatePermissions((VoiceChannelUpdatePermissionsEvent) event);

        //Category Events
        else if (event instanceof CategoryCreateEvent)
            onCategoryCreate((CategoryCreateEvent) event);
        else if (event instanceof CategoryUpdateNameEvent)
            onCategoryUpdateName((CategoryUpdateNameEvent) event);
        else if (event instanceof CategoryUpdatePositionEvent)
            onCategoryUpdatePosition((CategoryUpdatePositionEvent) event);
        else if (event instanceof CategoryDeleteEvent)
            onCategoryDelete((CategoryDeleteEvent) event);
        else if (event instanceof CategoryUpdatePermissionsEvent)
            onCategoryUpdatePermissions((CategoryUpdatePermissionsEvent) event);

        //PrivateChannel Events
        else if (event instanceof PrivateChannelDeleteEvent)
            onPrivateChannelDelete((PrivateChannelDeleteEvent) event);

        //Guild Events
        else if (event instanceof GuildReadyEvent)
            onGuildReady((GuildReadyEvent) event);
        else if (event instanceof GuildJoinEvent)
            onGuildJoin((GuildJoinEvent) event);
        else if (event instanceof GuildLeaveEvent)
            onGuildLeave((GuildLeaveEvent) event);
        else if (event instanceof GuildAvailableEvent)
            onGuildAvailable((GuildAvailableEvent) event);
        else if (event instanceof GuildUnavailableEvent)
            onGuildUnavailable((GuildUnavailableEvent) event);
        else if (event instanceof UnavailableGuildJoinedEvent)
            onUnavailableGuildJoined((UnavailableGuildJoinedEvent) event);
        else if (event instanceof UnavailableGuildLeaveEvent)
            onUnavailableGuildLeave((UnavailableGuildLeaveEvent) event);
        else if (event instanceof GuildBanEvent)
            onGuildBan((GuildBanEvent) event);
        else if (event instanceof GuildUnbanEvent)
            onGuildUnban((GuildUnbanEvent) event);
        else if (event instanceof GuildMemberRemoveEvent)
            onGuildMemberRemove((GuildMemberRemoveEvent) event);

        //Guild Update Events
        else if (event instanceof GuildUpdateAfkChannelEvent)
            onGuildUpdateAfkChannel((GuildUpdateAfkChannelEvent) event);
        else if (event instanceof GuildUpdateSystemChannelEvent)
            onGuildUpdateSystemChannel((GuildUpdateSystemChannelEvent) event);
        else if (event instanceof GuildUpdateAfkTimeoutEvent)
            onGuildUpdateAfkTimeout((GuildUpdateAfkTimeoutEvent) event);
        else if (event instanceof GuildUpdateExplicitContentLevelEvent)
            onGuildUpdateExplicitContentLevel((GuildUpdateExplicitContentLevelEvent) event);
        else if (event instanceof GuildUpdateIconEvent)
            onGuildUpdateIcon((GuildUpdateIconEvent) event);
        else if (event instanceof GuildUpdateMFALevelEvent)
            onGuildUpdateMFALevel((GuildUpdateMFALevelEvent) event);
        else if (event instanceof GuildUpdateNameEvent)
            onGuildUpdateName((GuildUpdateNameEvent) event);
        else if (event instanceof GuildUpdateNotificationLevelEvent)
            onGuildUpdateNotificationLevel((GuildUpdateNotificationLevelEvent) event);
        else if (event instanceof GuildUpdateOwnerEvent)
            onGuildUpdateOwner((GuildUpdateOwnerEvent) event);
        else if (event instanceof GuildUpdateRegionEvent)
            onGuildUpdateRegion((GuildUpdateRegionEvent) event);
        else if (event instanceof GuildUpdateSplashEvent)
            onGuildUpdateSplash((GuildUpdateSplashEvent) event);
        else if (event instanceof GuildUpdateVerificationLevelEvent)
            onGuildUpdateVerificationLevel((GuildUpdateVerificationLevelEvent) event);
        else if (event instanceof GuildUpdateLocaleEvent)
            onGuildUpdateLocale((GuildUpdateLocaleEvent) event);
        else if (event instanceof GuildUpdateFeaturesEvent)
            onGuildUpdateFeatures((GuildUpdateFeaturesEvent) event);
        else if (event instanceof GuildUpdateVanityCodeEvent)
            onGuildUpdateVanityCode((GuildUpdateVanityCodeEvent) event);
        else if (event instanceof GuildUpdateBannerEvent)
            onGuildUpdateBanner((GuildUpdateBannerEvent) event);
        else if (event instanceof GuildUpdateDescriptionEvent)
            onGuildUpdateDescription((GuildUpdateDescriptionEvent) event);
        else if (event instanceof GuildUpdateBoostTierEvent)
            onGuildUpdateBoostTier((GuildUpdateBoostTierEvent) event);
        else if (event instanceof GuildUpdateBoostCountEvent)
            onGuildUpdateBoostCount((GuildUpdateBoostCountEvent) event);
        else if (event instanceof GuildUpdateMaxMembersEvent)
            onGuildUpdateMaxMembers((GuildUpdateMaxMembersEvent) event);
        else if (event instanceof GuildUpdateMaxPresencesEvent)
            onGuildUpdateMaxPresences((GuildUpdateMaxPresencesEvent) event);

        //Guild Invite Events
        else if (event instanceof GuildInviteCreateEvent)
            onGuildInviteCreate((GuildInviteCreateEvent) event);
        else if (event instanceof GuildInviteDeleteEvent)
            onGuildInviteDelete((GuildInviteDeleteEvent) event);

        //Guild Member Events
        else if (event instanceof GuildMemberJoinEvent)
            onGuildMemberJoin((GuildMemberJoinEvent) event);
        else if (event instanceof GuildMemberLeaveEvent)
            onGuildMemberLeave((GuildMemberLeaveEvent) event);
        else if (event instanceof GuildMemberRoleAddEvent)
            onGuildMemberRoleAdd((GuildMemberRoleAddEvent) event);
        else if (event instanceof GuildMemberRoleRemoveEvent)
            onGuildMemberRoleRemove((GuildMemberRoleRemoveEvent) event);

        //Guild Member Update Events
        else if (event instanceof GuildMemberUpdateNicknameEvent)
            onGuildMemberUpdateNickname((GuildMemberUpdateNicknameEvent) event);
        else if (event instanceof GuildMemberUpdateBoostTimeEvent)
            onGuildMemberUpdateBoostTime((GuildMemberUpdateBoostTimeEvent) event);

        //Guild Voice Events
        else if (event instanceof GuildVoiceJoinEvent)
            onGuildVoiceJoin((GuildVoiceJoinEvent) event);
        else if (event instanceof GuildVoiceMoveEvent)
            onGuildVoiceMove((GuildVoiceMoveEvent) event);
        else if (event instanceof GuildVoiceLeaveEvent)
            onGuildVoiceLeave((GuildVoiceLeaveEvent) event);
        else if (event instanceof GuildVoiceMuteEvent)
            onGuildVoiceMute((GuildVoiceMuteEvent) event);
        else if (event instanceof GuildVoiceDeafenEvent)
            onGuildVoiceDeafen((GuildVoiceDeafenEvent) event);
        else if (event instanceof GuildVoiceGuildMuteEvent)
            onGuildVoiceGuildMute((GuildVoiceGuildMuteEvent) event);
        else if (event instanceof GuildVoiceGuildDeafenEvent)
            onGuildVoiceGuildDeafen((GuildVoiceGuildDeafenEvent) event);
        else if (event instanceof GuildVoiceSelfMuteEvent)
            onGuildVoiceSelfMute((GuildVoiceSelfMuteEvent) event);
        else if (event instanceof GuildVoiceSelfDeafenEvent)
            onGuildVoiceSelfDeafen((GuildVoiceSelfDeafenEvent) event);
        else if (event instanceof GuildVoiceSuppressEvent)
            onGuildVoiceSuppress((GuildVoiceSuppressEvent) event);
        else if (event instanceof GuildVoiceStreamEvent)
            onGuildVoiceStream((GuildVoiceStreamEvent) event);

        //Role Events
        else if (event instanceof RoleCreateEvent)
            onRoleCreate((RoleCreateEvent) event);
        else if (event instanceof RoleDeleteEvent)
            onRoleDelete((RoleDeleteEvent) event);

        //Role Update Events
        else if (event instanceof RoleUpdateColorEvent)
            onRoleUpdateColor(((RoleUpdateColorEvent) event));
        else if (event instanceof RoleUpdateHoistedEvent)
            onRoleUpdateHoisted(((RoleUpdateHoistedEvent) event));
        else if (event instanceof RoleUpdateMentionableEvent)
            onRoleUpdateMentionable((RoleUpdateMentionableEvent) event);
        else if (event instanceof RoleUpdateNameEvent)
            onRoleUpdateName(((RoleUpdateNameEvent) event));
        else if (event instanceof RoleUpdatePermissionsEvent)
            onRoleUpdatePermissions(((RoleUpdatePermissionsEvent) event));
        else if (event instanceof RoleUpdatePositionEvent)
            onRoleUpdatePosition(((RoleUpdatePositionEvent) event));

        //Emote Events
        else if (event instanceof EmoteAddedEvent)
            onEmoteAdded((EmoteAddedEvent) event);
        else if (event instanceof EmoteRemovedEvent)
            onEmoteRemoved((EmoteRemovedEvent) event);

        //Emote Update Events
        else if (event instanceof EmoteUpdateNameEvent)
            onEmoteUpdateName((EmoteUpdateNameEvent) event);
        else if (event instanceof EmoteUpdateRolesEvent)
            onEmoteUpdateRoles((EmoteUpdateRolesEvent) event);

        // Debug Events
        else if (event instanceof HttpRequestEvent)
            onHttpRequest((HttpRequestEvent) event);

        //Generic subclasses - combining multiple events
        if (event instanceof GuildVoiceUpdateEvent)
            onGuildVoiceUpdate((GuildVoiceUpdateEvent) event);

        //Generic Events
        //Start a new if statement so that these are no overridden by the above events.
        if (event instanceof GenericMessageReactionEvent)
            onGenericMessageReaction((GenericMessageReactionEvent) event);
        else if (event instanceof GenericPrivateMessageReactionEvent)
            onGenericPrivateMessageReaction((GenericPrivateMessageReactionEvent) event);
        else if (event instanceof GenericStoreChannelUpdateEvent)
            onGenericStoreChannelUpdate((GenericStoreChannelUpdateEvent) event);
        else if (event instanceof GenericTextChannelUpdateEvent)
            onGenericTextChannelUpdate((GenericTextChannelUpdateEvent) event);
        else if (event instanceof GenericCategoryUpdateEvent)
            onGenericCategoryUpdate((GenericCategoryUpdateEvent) event);
        else if (event instanceof GenericGuildMessageReactionEvent)
            onGenericGuildMessageReaction((GenericGuildMessageReactionEvent) event);
        else if (event instanceof GenericVoiceChannelUpdateEvent)
            onGenericVoiceChannelUpdate((GenericVoiceChannelUpdateEvent) event);
        else if (event instanceof GenericGuildUpdateEvent)
            onGenericGuildUpdate((GenericGuildUpdateEvent) event);
        else if (event instanceof GenericGuildMemberUpdateEvent)
            onGenericGuildMemberUpdate((GenericGuildMemberUpdateEvent) event);
        else if (event instanceof GenericGuildVoiceEvent)
            onGenericGuildVoice((GenericGuildVoiceEvent) event);
        else if (event instanceof GenericRoleUpdateEvent)
            onGenericRoleUpdate(((GenericRoleUpdateEvent) event));
        else if (event instanceof GenericEmoteUpdateEvent)
            onGenericEmoteUpdate((GenericEmoteUpdateEvent) event);
        else if (event instanceof GenericUserPresenceEvent)
            onGenericUserPresence((GenericUserPresenceEvent) event);
        else if (event instanceof GenericPermissionOverrideEvent)
            onGenericPermissionOverride((GenericPermissionOverrideEvent) event);

        //Generic events that have generic subclasses (the subclasses as above).
        if (event instanceof GenericMessageEvent)
            onGenericMessage((GenericMessageEvent) event);
        else if (event instanceof GenericPrivateMessageEvent)
            onGenericPrivateMessage((GenericPrivateMessageEvent) event);
        else if (event instanceof GenericGuildMessageEvent)
            onGenericGuildMessage((GenericGuildMessageEvent) event);
        else if (event instanceof GenericGuildInviteEvent)
            onGenericGuildInvite((GenericGuildInviteEvent) event);
        else if (event instanceof GenericGuildMemberEvent)
            onGenericGuildMember((GenericGuildMemberEvent) event);
        else if (event instanceof GenericUserEvent)
            onGenericUser((GenericUserEvent) event);
        else if (event instanceof GenericSelfUpdateEvent)
            onGenericSelfUpdate((GenericSelfUpdateEvent) event);
        else if (event instanceof GenericStoreChannelEvent)
            onGenericStoreChannel((GenericStoreChannelEvent) event);
        else if (event instanceof GenericTextChannelEvent)
            onGenericTextChannel((GenericTextChannelEvent) event);
        else if (event instanceof GenericVoiceChannelEvent)
            onGenericVoiceChannel((GenericVoiceChannelEvent) event);
        else if (event instanceof GenericCategoryEvent)
            onGenericCategory((GenericCategoryEvent) event);
        else if (event instanceof GenericRoleEvent)
            onGenericRole((GenericRoleEvent) event);
        else if (event instanceof GenericEmoteEvent)
            onGenericEmote((GenericEmoteEvent) event);

        //Generic events that have 2 levels of generic subclasses
        if (event instanceof GenericGuildEvent)
            onGenericGuild((GenericGuildEvent) event);
=======

        for (Class<?> clazz : ClassWalker.range(event.getClass(), GenericEvent.class))
        {
            if (unresolved.contains(clazz))
                continue;
            MethodHandle mh = methods.computeIfAbsent(clazz, ListenerAdapter::findMethod);
            if (mh == null)
            {
                unresolved.add(clazz);
                continue;
            }

            try
            {
                mh.invoke(this, event);
            }
            catch (Throwable throwable)
            {
                if (throwable instanceof RuntimeException)
                    throw (RuntimeException) throwable;
                if (throwable instanceof Error)
                    throw (Error) throwable;
                throw new IllegalStateException(throwable);
            }
        }
    }

    private static MethodHandle findMethod(Class<?> clazz)
    {
        String name = clazz.getSimpleName();
        MethodType type = MethodType.methodType(Void.TYPE, clazz);
        try
        {
            name = "on" + name.substring(0, name.length() - "Event".length());
            return lookup.findVirtual(ListenerAdapter.class, name, type);
        }
        catch (NoSuchMethodException | IllegalAccessException ignored) {} // this means this is probably a custom event!
        return null;
>>>>>>> fa8a40a3
    }
}<|MERGE_RESOLUTION|>--- conflicted
+++ resolved
@@ -424,392 +424,6 @@
             onResume((ResumedEvent) event);
         else if (event instanceof ReconnectedEvent)
             onReconnect((ReconnectedEvent) event);
-<<<<<<< HEAD
-        else if (event instanceof DisconnectEvent)
-            onDisconnect((DisconnectEvent) event);
-        else if (event instanceof ShutdownEvent)
-            onShutdown((ShutdownEvent) event);
-        else if (event instanceof StatusChangeEvent)
-            onStatusChange((StatusChangeEvent) event);
-        else if (event instanceof ExceptionEvent)
-            onException((ExceptionEvent) event);
-        else if (event instanceof GatewayPingEvent)
-            onGatewayPing((GatewayPingEvent) event);
-
-        //Message Events
-        //Guild (TextChannel) Message Events
-        else if (event instanceof GuildMessageReceivedEvent)
-            onGuildMessageReceived((GuildMessageReceivedEvent) event);
-        else if (event instanceof GuildMessageUpdateEvent)
-            onGuildMessageUpdate((GuildMessageUpdateEvent) event);
-        else if (event instanceof GuildMessageDeleteEvent)
-            onGuildMessageDelete((GuildMessageDeleteEvent) event);
-        else if (event instanceof GuildMessageEmbedEvent)
-            onGuildMessageEmbed((GuildMessageEmbedEvent) event);
-        else if (event instanceof GuildMessageReactionAddEvent)
-            onGuildMessageReactionAdd((GuildMessageReactionAddEvent) event);
-        else if (event instanceof GuildMessageReactionRemoveEvent)
-            onGuildMessageReactionRemove((GuildMessageReactionRemoveEvent) event);
-        else if (event instanceof GuildMessageReactionRemoveAllEvent)
-            onGuildMessageReactionRemoveAll((GuildMessageReactionRemoveAllEvent) event);
-        else if (event instanceof GuildMessageReactionRemoveEmoteEvent)
-            onGuildMessageReactionRemoveEmote((GuildMessageReactionRemoveEmoteEvent) event);
-
-        //Private Message Events
-        else if (event instanceof PrivateMessageReceivedEvent)
-            onPrivateMessageReceived((PrivateMessageReceivedEvent) event);
-        else if (event instanceof PrivateMessageUpdateEvent)
-            onPrivateMessageUpdate((PrivateMessageUpdateEvent) event);
-        else if (event instanceof PrivateMessageDeleteEvent)
-            onPrivateMessageDelete((PrivateMessageDeleteEvent) event);
-        else if (event instanceof PrivateMessageEmbedEvent)
-            onPrivateMessageEmbed((PrivateMessageEmbedEvent) event);
-        else if (event instanceof PrivateMessageReactionAddEvent)
-            onPrivateMessageReactionAdd((PrivateMessageReactionAddEvent) event);
-        else if (event instanceof PrivateMessageReactionRemoveEvent)
-            onPrivateMessageReactionRemove((PrivateMessageReactionRemoveEvent) event);
-
-        //Combined Message Events (Combines Guild and Private message into 1 event)
-        else if (event instanceof MessageReceivedEvent)
-            onMessageReceived((MessageReceivedEvent) event);
-        else if (event instanceof MessageUpdateEvent)
-            onMessageUpdate((MessageUpdateEvent) event);
-        else if (event instanceof MessageDeleteEvent)
-            onMessageDelete((MessageDeleteEvent) event);
-        else if (event instanceof MessageBulkDeleteEvent)
-            onMessageBulkDelete((MessageBulkDeleteEvent) event);
-        else if (event instanceof MessageEmbedEvent)
-            onMessageEmbed((MessageEmbedEvent) event);
-        else if (event instanceof MessageReactionAddEvent)
-            onMessageReactionAdd((MessageReactionAddEvent) event);
-        else if (event instanceof MessageReactionRemoveEvent)
-            onMessageReactionRemove((MessageReactionRemoveEvent) event);
-        else if (event instanceof MessageReactionRemoveAllEvent)
-            onMessageReactionRemoveAll((MessageReactionRemoveAllEvent) event);
-        else if (event instanceof MessageReactionRemoveEmoteEvent)
-            onMessageReactionRemoveEmote((MessageReactionRemoveEmoteEvent) event);
-
-        //User Events
-        else if (event instanceof UserUpdateNameEvent)
-            onUserUpdateName((UserUpdateNameEvent) event);
-        else if (event instanceof UserUpdateDiscriminatorEvent)
-            onUserUpdateDiscriminator((UserUpdateDiscriminatorEvent) event);
-        else if (event instanceof UserUpdateAvatarEvent)
-            onUserUpdateAvatar((UserUpdateAvatarEvent) event);
-        else if (event instanceof UserUpdateActivityOrderEvent)
-            onUserUpdateActivityOrder((UserUpdateActivityOrderEvent) event);
-        else if (event instanceof UserUpdateOnlineStatusEvent)
-            onUserUpdateOnlineStatus((UserUpdateOnlineStatusEvent) event);
-        else if (event instanceof UserTypingEvent)
-            onUserTyping((UserTypingEvent) event);
-        else if (event instanceof UserActivityStartEvent)
-            onUserActivityStart((UserActivityStartEvent) event);
-        else if (event instanceof UserActivityEndEvent)
-            onUserActivityEnd((UserActivityEndEvent) event);
-        else if (event instanceof UserUpdateFlagsEvent)
-            onUserUpdateFlags((UserUpdateFlagsEvent) event);
-
-        //Self Events
-        else if (event instanceof SelfUpdateAvatarEvent)
-            onSelfUpdateAvatar((SelfUpdateAvatarEvent) event);
-        else if (event instanceof SelfUpdateMFAEvent)
-            onSelfUpdateMFA((SelfUpdateMFAEvent) event);
-        else if (event instanceof SelfUpdateNameEvent)
-            onSelfUpdateName((SelfUpdateNameEvent) event);
-        else if (event instanceof SelfUpdateVerifiedEvent)
-            onSelfUpdateVerified((SelfUpdateVerifiedEvent) event);
-
-        //PermissionOverride Events
-        else if (event instanceof PermissionOverrideDeleteEvent)
-            onPermissionOverrideDelete((PermissionOverrideDeleteEvent) event);
-        else if (event instanceof PermissionOverrideUpdateEvent)
-            onPermissionOverrideUpdate((PermissionOverrideUpdateEvent) event);
-        else if (event instanceof PermissionOverrideCreateEvent)
-            onPermissionOverrideCreate((PermissionOverrideCreateEvent) event);
-
-        //StoreChannel Events
-        else if (event instanceof StoreChannelCreateEvent)
-            onStoreChannelCreate((StoreChannelCreateEvent) event);
-        else if (event instanceof StoreChannelDeleteEvent)
-            onStoreChannelDelete((StoreChannelDeleteEvent) event);
-        else if (event instanceof StoreChannelUpdateNameEvent)
-            onStoreChannelUpdateName((StoreChannelUpdateNameEvent) event);
-        else if (event instanceof StoreChannelUpdatePositionEvent)
-            onStoreChannelUpdatePosition((StoreChannelUpdatePositionEvent) event);
-        else if (event instanceof StoreChannelUpdatePermissionsEvent)
-            onStoreChannelUpdatePermissions((StoreChannelUpdatePermissionsEvent) event);
-
-        //TextChannel Events
-        else if (event instanceof TextChannelCreateEvent)
-            onTextChannelCreate((TextChannelCreateEvent) event);
-        else if (event instanceof TextChannelUpdateNameEvent)
-            onTextChannelUpdateName((TextChannelUpdateNameEvent) event);
-        else if (event instanceof TextChannelUpdateTopicEvent)
-            onTextChannelUpdateTopic((TextChannelUpdateTopicEvent) event);
-        else if (event instanceof TextChannelUpdatePositionEvent)
-            onTextChannelUpdatePosition((TextChannelUpdatePositionEvent) event);
-        else if (event instanceof TextChannelUpdateNSFWEvent)
-            onTextChannelUpdateNSFW((TextChannelUpdateNSFWEvent) event);
-        else if (event instanceof TextChannelUpdateParentEvent)
-            onTextChannelUpdateParent((TextChannelUpdateParentEvent) event);
-        else if (event instanceof TextChannelUpdateSlowmodeEvent)
-            onTextChannelUpdateSlowmode((TextChannelUpdateSlowmodeEvent) event);
-        else if (event instanceof TextChannelDeleteEvent)
-            onTextChannelDelete((TextChannelDeleteEvent) event);
-        else if (event instanceof TextChannelUpdatePermissionsEvent)
-            onTextChannelUpdatePermissions((TextChannelUpdatePermissionsEvent) event);
-        else if (event instanceof TextChannelUpdateNewsEvent)
-            onTextChannelUpdateNews((TextChannelUpdateNewsEvent) event);
-
-        //VoiceChannel Events
-        else if (event instanceof VoiceChannelCreateEvent)
-            onVoiceChannelCreate((VoiceChannelCreateEvent) event);
-        else if (event instanceof VoiceChannelUpdateNameEvent)
-            onVoiceChannelUpdateName((VoiceChannelUpdateNameEvent) event);
-        else if (event instanceof VoiceChannelUpdatePositionEvent)
-            onVoiceChannelUpdatePosition((VoiceChannelUpdatePositionEvent) event);
-        else if (event instanceof VoiceChannelUpdateUserLimitEvent)
-            onVoiceChannelUpdateUserLimit((VoiceChannelUpdateUserLimitEvent) event);
-        else if (event instanceof VoiceChannelUpdateBitrateEvent)
-            onVoiceChannelUpdateBitrate((VoiceChannelUpdateBitrateEvent) event);
-        else if (event instanceof VoiceChannelUpdateParentEvent)
-            onVoiceChannelUpdateParent((VoiceChannelUpdateParentEvent) event);
-        else if (event instanceof VoiceChannelDeleteEvent)
-            onVoiceChannelDelete((VoiceChannelDeleteEvent) event);
-        else if (event instanceof VoiceChannelUpdatePermissionsEvent)
-            onVoiceChannelUpdatePermissions((VoiceChannelUpdatePermissionsEvent) event);
-
-        //Category Events
-        else if (event instanceof CategoryCreateEvent)
-            onCategoryCreate((CategoryCreateEvent) event);
-        else if (event instanceof CategoryUpdateNameEvent)
-            onCategoryUpdateName((CategoryUpdateNameEvent) event);
-        else if (event instanceof CategoryUpdatePositionEvent)
-            onCategoryUpdatePosition((CategoryUpdatePositionEvent) event);
-        else if (event instanceof CategoryDeleteEvent)
-            onCategoryDelete((CategoryDeleteEvent) event);
-        else if (event instanceof CategoryUpdatePermissionsEvent)
-            onCategoryUpdatePermissions((CategoryUpdatePermissionsEvent) event);
-
-        //PrivateChannel Events
-        else if (event instanceof PrivateChannelDeleteEvent)
-            onPrivateChannelDelete((PrivateChannelDeleteEvent) event);
-
-        //Guild Events
-        else if (event instanceof GuildReadyEvent)
-            onGuildReady((GuildReadyEvent) event);
-        else if (event instanceof GuildJoinEvent)
-            onGuildJoin((GuildJoinEvent) event);
-        else if (event instanceof GuildLeaveEvent)
-            onGuildLeave((GuildLeaveEvent) event);
-        else if (event instanceof GuildAvailableEvent)
-            onGuildAvailable((GuildAvailableEvent) event);
-        else if (event instanceof GuildUnavailableEvent)
-            onGuildUnavailable((GuildUnavailableEvent) event);
-        else if (event instanceof UnavailableGuildJoinedEvent)
-            onUnavailableGuildJoined((UnavailableGuildJoinedEvent) event);
-        else if (event instanceof UnavailableGuildLeaveEvent)
-            onUnavailableGuildLeave((UnavailableGuildLeaveEvent) event);
-        else if (event instanceof GuildBanEvent)
-            onGuildBan((GuildBanEvent) event);
-        else if (event instanceof GuildUnbanEvent)
-            onGuildUnban((GuildUnbanEvent) event);
-        else if (event instanceof GuildMemberRemoveEvent)
-            onGuildMemberRemove((GuildMemberRemoveEvent) event);
-
-        //Guild Update Events
-        else if (event instanceof GuildUpdateAfkChannelEvent)
-            onGuildUpdateAfkChannel((GuildUpdateAfkChannelEvent) event);
-        else if (event instanceof GuildUpdateSystemChannelEvent)
-            onGuildUpdateSystemChannel((GuildUpdateSystemChannelEvent) event);
-        else if (event instanceof GuildUpdateAfkTimeoutEvent)
-            onGuildUpdateAfkTimeout((GuildUpdateAfkTimeoutEvent) event);
-        else if (event instanceof GuildUpdateExplicitContentLevelEvent)
-            onGuildUpdateExplicitContentLevel((GuildUpdateExplicitContentLevelEvent) event);
-        else if (event instanceof GuildUpdateIconEvent)
-            onGuildUpdateIcon((GuildUpdateIconEvent) event);
-        else if (event instanceof GuildUpdateMFALevelEvent)
-            onGuildUpdateMFALevel((GuildUpdateMFALevelEvent) event);
-        else if (event instanceof GuildUpdateNameEvent)
-            onGuildUpdateName((GuildUpdateNameEvent) event);
-        else if (event instanceof GuildUpdateNotificationLevelEvent)
-            onGuildUpdateNotificationLevel((GuildUpdateNotificationLevelEvent) event);
-        else if (event instanceof GuildUpdateOwnerEvent)
-            onGuildUpdateOwner((GuildUpdateOwnerEvent) event);
-        else if (event instanceof GuildUpdateRegionEvent)
-            onGuildUpdateRegion((GuildUpdateRegionEvent) event);
-        else if (event instanceof GuildUpdateSplashEvent)
-            onGuildUpdateSplash((GuildUpdateSplashEvent) event);
-        else if (event instanceof GuildUpdateVerificationLevelEvent)
-            onGuildUpdateVerificationLevel((GuildUpdateVerificationLevelEvent) event);
-        else if (event instanceof GuildUpdateLocaleEvent)
-            onGuildUpdateLocale((GuildUpdateLocaleEvent) event);
-        else if (event instanceof GuildUpdateFeaturesEvent)
-            onGuildUpdateFeatures((GuildUpdateFeaturesEvent) event);
-        else if (event instanceof GuildUpdateVanityCodeEvent)
-            onGuildUpdateVanityCode((GuildUpdateVanityCodeEvent) event);
-        else if (event instanceof GuildUpdateBannerEvent)
-            onGuildUpdateBanner((GuildUpdateBannerEvent) event);
-        else if (event instanceof GuildUpdateDescriptionEvent)
-            onGuildUpdateDescription((GuildUpdateDescriptionEvent) event);
-        else if (event instanceof GuildUpdateBoostTierEvent)
-            onGuildUpdateBoostTier((GuildUpdateBoostTierEvent) event);
-        else if (event instanceof GuildUpdateBoostCountEvent)
-            onGuildUpdateBoostCount((GuildUpdateBoostCountEvent) event);
-        else if (event instanceof GuildUpdateMaxMembersEvent)
-            onGuildUpdateMaxMembers((GuildUpdateMaxMembersEvent) event);
-        else if (event instanceof GuildUpdateMaxPresencesEvent)
-            onGuildUpdateMaxPresences((GuildUpdateMaxPresencesEvent) event);
-
-        //Guild Invite Events
-        else if (event instanceof GuildInviteCreateEvent)
-            onGuildInviteCreate((GuildInviteCreateEvent) event);
-        else if (event instanceof GuildInviteDeleteEvent)
-            onGuildInviteDelete((GuildInviteDeleteEvent) event);
-
-        //Guild Member Events
-        else if (event instanceof GuildMemberJoinEvent)
-            onGuildMemberJoin((GuildMemberJoinEvent) event);
-        else if (event instanceof GuildMemberLeaveEvent)
-            onGuildMemberLeave((GuildMemberLeaveEvent) event);
-        else if (event instanceof GuildMemberRoleAddEvent)
-            onGuildMemberRoleAdd((GuildMemberRoleAddEvent) event);
-        else if (event instanceof GuildMemberRoleRemoveEvent)
-            onGuildMemberRoleRemove((GuildMemberRoleRemoveEvent) event);
-
-        //Guild Member Update Events
-        else if (event instanceof GuildMemberUpdateNicknameEvent)
-            onGuildMemberUpdateNickname((GuildMemberUpdateNicknameEvent) event);
-        else if (event instanceof GuildMemberUpdateBoostTimeEvent)
-            onGuildMemberUpdateBoostTime((GuildMemberUpdateBoostTimeEvent) event);
-
-        //Guild Voice Events
-        else if (event instanceof GuildVoiceJoinEvent)
-            onGuildVoiceJoin((GuildVoiceJoinEvent) event);
-        else if (event instanceof GuildVoiceMoveEvent)
-            onGuildVoiceMove((GuildVoiceMoveEvent) event);
-        else if (event instanceof GuildVoiceLeaveEvent)
-            onGuildVoiceLeave((GuildVoiceLeaveEvent) event);
-        else if (event instanceof GuildVoiceMuteEvent)
-            onGuildVoiceMute((GuildVoiceMuteEvent) event);
-        else if (event instanceof GuildVoiceDeafenEvent)
-            onGuildVoiceDeafen((GuildVoiceDeafenEvent) event);
-        else if (event instanceof GuildVoiceGuildMuteEvent)
-            onGuildVoiceGuildMute((GuildVoiceGuildMuteEvent) event);
-        else if (event instanceof GuildVoiceGuildDeafenEvent)
-            onGuildVoiceGuildDeafen((GuildVoiceGuildDeafenEvent) event);
-        else if (event instanceof GuildVoiceSelfMuteEvent)
-            onGuildVoiceSelfMute((GuildVoiceSelfMuteEvent) event);
-        else if (event instanceof GuildVoiceSelfDeafenEvent)
-            onGuildVoiceSelfDeafen((GuildVoiceSelfDeafenEvent) event);
-        else if (event instanceof GuildVoiceSuppressEvent)
-            onGuildVoiceSuppress((GuildVoiceSuppressEvent) event);
-        else if (event instanceof GuildVoiceStreamEvent)
-            onGuildVoiceStream((GuildVoiceStreamEvent) event);
-
-        //Role Events
-        else if (event instanceof RoleCreateEvent)
-            onRoleCreate((RoleCreateEvent) event);
-        else if (event instanceof RoleDeleteEvent)
-            onRoleDelete((RoleDeleteEvent) event);
-
-        //Role Update Events
-        else if (event instanceof RoleUpdateColorEvent)
-            onRoleUpdateColor(((RoleUpdateColorEvent) event));
-        else if (event instanceof RoleUpdateHoistedEvent)
-            onRoleUpdateHoisted(((RoleUpdateHoistedEvent) event));
-        else if (event instanceof RoleUpdateMentionableEvent)
-            onRoleUpdateMentionable((RoleUpdateMentionableEvent) event);
-        else if (event instanceof RoleUpdateNameEvent)
-            onRoleUpdateName(((RoleUpdateNameEvent) event));
-        else if (event instanceof RoleUpdatePermissionsEvent)
-            onRoleUpdatePermissions(((RoleUpdatePermissionsEvent) event));
-        else if (event instanceof RoleUpdatePositionEvent)
-            onRoleUpdatePosition(((RoleUpdatePositionEvent) event));
-
-        //Emote Events
-        else if (event instanceof EmoteAddedEvent)
-            onEmoteAdded((EmoteAddedEvent) event);
-        else if (event instanceof EmoteRemovedEvent)
-            onEmoteRemoved((EmoteRemovedEvent) event);
-
-        //Emote Update Events
-        else if (event instanceof EmoteUpdateNameEvent)
-            onEmoteUpdateName((EmoteUpdateNameEvent) event);
-        else if (event instanceof EmoteUpdateRolesEvent)
-            onEmoteUpdateRoles((EmoteUpdateRolesEvent) event);
-
-        // Debug Events
-        else if (event instanceof HttpRequestEvent)
-            onHttpRequest((HttpRequestEvent) event);
-
-        //Generic subclasses - combining multiple events
-        if (event instanceof GuildVoiceUpdateEvent)
-            onGuildVoiceUpdate((GuildVoiceUpdateEvent) event);
-
-        //Generic Events
-        //Start a new if statement so that these are no overridden by the above events.
-        if (event instanceof GenericMessageReactionEvent)
-            onGenericMessageReaction((GenericMessageReactionEvent) event);
-        else if (event instanceof GenericPrivateMessageReactionEvent)
-            onGenericPrivateMessageReaction((GenericPrivateMessageReactionEvent) event);
-        else if (event instanceof GenericStoreChannelUpdateEvent)
-            onGenericStoreChannelUpdate((GenericStoreChannelUpdateEvent) event);
-        else if (event instanceof GenericTextChannelUpdateEvent)
-            onGenericTextChannelUpdate((GenericTextChannelUpdateEvent) event);
-        else if (event instanceof GenericCategoryUpdateEvent)
-            onGenericCategoryUpdate((GenericCategoryUpdateEvent) event);
-        else if (event instanceof GenericGuildMessageReactionEvent)
-            onGenericGuildMessageReaction((GenericGuildMessageReactionEvent) event);
-        else if (event instanceof GenericVoiceChannelUpdateEvent)
-            onGenericVoiceChannelUpdate((GenericVoiceChannelUpdateEvent) event);
-        else if (event instanceof GenericGuildUpdateEvent)
-            onGenericGuildUpdate((GenericGuildUpdateEvent) event);
-        else if (event instanceof GenericGuildMemberUpdateEvent)
-            onGenericGuildMemberUpdate((GenericGuildMemberUpdateEvent) event);
-        else if (event instanceof GenericGuildVoiceEvent)
-            onGenericGuildVoice((GenericGuildVoiceEvent) event);
-        else if (event instanceof GenericRoleUpdateEvent)
-            onGenericRoleUpdate(((GenericRoleUpdateEvent) event));
-        else if (event instanceof GenericEmoteUpdateEvent)
-            onGenericEmoteUpdate((GenericEmoteUpdateEvent) event);
-        else if (event instanceof GenericUserPresenceEvent)
-            onGenericUserPresence((GenericUserPresenceEvent) event);
-        else if (event instanceof GenericPermissionOverrideEvent)
-            onGenericPermissionOverride((GenericPermissionOverrideEvent) event);
-
-        //Generic events that have generic subclasses (the subclasses as above).
-        if (event instanceof GenericMessageEvent)
-            onGenericMessage((GenericMessageEvent) event);
-        else if (event instanceof GenericPrivateMessageEvent)
-            onGenericPrivateMessage((GenericPrivateMessageEvent) event);
-        else if (event instanceof GenericGuildMessageEvent)
-            onGenericGuildMessage((GenericGuildMessageEvent) event);
-        else if (event instanceof GenericGuildInviteEvent)
-            onGenericGuildInvite((GenericGuildInviteEvent) event);
-        else if (event instanceof GenericGuildMemberEvent)
-            onGenericGuildMember((GenericGuildMemberEvent) event);
-        else if (event instanceof GenericUserEvent)
-            onGenericUser((GenericUserEvent) event);
-        else if (event instanceof GenericSelfUpdateEvent)
-            onGenericSelfUpdate((GenericSelfUpdateEvent) event);
-        else if (event instanceof GenericStoreChannelEvent)
-            onGenericStoreChannel((GenericStoreChannelEvent) event);
-        else if (event instanceof GenericTextChannelEvent)
-            onGenericTextChannel((GenericTextChannelEvent) event);
-        else if (event instanceof GenericVoiceChannelEvent)
-            onGenericVoiceChannel((GenericVoiceChannelEvent) event);
-        else if (event instanceof GenericCategoryEvent)
-            onGenericCategory((GenericCategoryEvent) event);
-        else if (event instanceof GenericRoleEvent)
-            onGenericRole((GenericRoleEvent) event);
-        else if (event instanceof GenericEmoteEvent)
-            onGenericEmote((GenericEmoteEvent) event);
-
-        //Generic events that have 2 levels of generic subclasses
-        if (event instanceof GenericGuildEvent)
-            onGenericGuild((GenericGuildEvent) event);
-=======
 
         for (Class<?> clazz : ClassWalker.range(event.getClass(), GenericEvent.class))
         {
@@ -848,6 +462,5 @@
         }
         catch (NoSuchMethodException | IllegalAccessException ignored) {} // this means this is probably a custom event!
         return null;
->>>>>>> fa8a40a3
     }
 }