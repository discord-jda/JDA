--- conflicted
+++ resolved
@@ -213,19 +213,11 @@
     public void onGuildUpdateFeatures(@Nonnull GuildUpdateFeaturesEvent event) {}
 
     //Guild Member Events
-<<<<<<< HEAD
     public void onGuildMemberJoin(@Nonnull GuildMemberJoinEvent event) {}
     public void onGuildMemberLeave(@Nonnull GuildMemberLeaveEvent event) {}
     public void onGuildMemberRoleAdd(@Nonnull GuildMemberRoleAddEvent event) {}
     public void onGuildMemberRoleRemove(@Nonnull GuildMemberRoleRemoveEvent event) {}
-    public void onGuildMemberNickChange(@Nonnull GuildMemberNickChangeEvent event) {}
-=======
-    public void onGuildMemberJoin(GuildMemberJoinEvent event) {}
-    public void onGuildMemberLeave(GuildMemberLeaveEvent event) {}
-    public void onGuildMemberRoleAdd(GuildMemberRoleAddEvent event) {}
-    public void onGuildMemberRoleRemove(GuildMemberRoleRemoveEvent event) {}
-    public void onGuildMemberUpdateNickname(GuildMemberUpdateNicknameEvent event) {}
->>>>>>> fea9f17d
+    public void onGuildMemberUpdateNickname(@Nonnull GuildMemberUpdateNicknameEvent event) {}
 
     //Guild Voice Events
     public void onGuildVoiceUpdate(@Nonnull GuildVoiceUpdateEvent event) {}
