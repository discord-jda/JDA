/*
 * Copyright 2015-2019 Austin Keener, Michael Ritter, Florian Spieß, and the JDA contributors
 *
 * Licensed under the Apache License, Version 2.0 (the "License");
 * you may not use this file except in compliance with the License.
 * You may obtain a copy of the License at
 *
 *    http://www.apache.org/licenses/LICENSE-2.0
 *
 * Unless required by applicable law or agreed to in writing, software
 * distributed under the License is distributed on an "AS IS" BASIS,
 * WITHOUT WARRANTIES OR CONDITIONS OF ANY KIND, either express or implied.
 * See the License for the specific language governing permissions and
 * limitations under the License.
 */
package net.dv8tion.jda.api.sharding;

import com.neovisionaries.ws.client.WebSocketFactory;
import net.dv8tion.jda.annotations.DeprecatedSince;
import net.dv8tion.jda.annotations.ReplaceWith;
import net.dv8tion.jda.api.OnlineStatus;
import net.dv8tion.jda.api.audio.factory.IAudioSendFactory;
import net.dv8tion.jda.api.entities.Activity;
import net.dv8tion.jda.api.hooks.IEventManager;
import net.dv8tion.jda.api.hooks.VoiceDispatchInterceptor;
import net.dv8tion.jda.api.requests.RestAction;
import net.dv8tion.jda.api.utils.SessionController;
import net.dv8tion.jda.api.utils.cache.CacheFlag;
import net.dv8tion.jda.internal.utils.Checks;
import net.dv8tion.jda.internal.utils.config.sharding.*;
import okhttp3.OkHttpClient;

import javax.security.auth.login.LoginException;
import java.util.*;
import java.util.concurrent.*;
import java.util.function.IntFunction;
import java.util.stream.Collectors;

/**
 * Used to create new instances of JDA's default {@link net.dv8tion.jda.api.sharding.ShardManager ShardManager} implementation.
 *
 * <p>A single DefaultShardManagerBuilder can be reused multiple times. Each call to {@link #build()}
 * creates a new {@link net.dv8tion.jda.api.sharding.ShardManager ShardManager} instance using the same information.
 *
 * @since  3.4
 * @author Aljoscha Grebe
 */
public class  DefaultShardManagerBuilder
{
    protected final List<Object> listeners = new ArrayList<>();
    protected final List<IntFunction<Object>> listenerProviders = new ArrayList<>();
    protected SessionController sessionController = null;
    protected VoiceDispatchInterceptor voiceDispatchInterceptor = null;
    protected EnumSet<CacheFlag> cacheFlags = EnumSet.allOf(CacheFlag.class);
    protected boolean enableContext = true;
    protected boolean enableBulkDeleteSplitting = true;
    protected boolean enableShutdownHook = true;
    protected boolean enableVoice = true;
    protected boolean autoReconnect = true;
    protected boolean retryOnTimeout = true;
    protected boolean useShutdownNow = false;
    protected boolean enableCompression = true;
    protected int shardsTotal = -1;
    protected int maxReconnectDelay = 900;
    protected String token = null;
    protected IntFunction<Boolean> idleProvider = null;
    protected IntFunction<OnlineStatus> statusProvider = null;
    protected IntFunction<? extends Activity> activityProvider = null;
    protected IntFunction<? extends ConcurrentMap<String, String>> contextProvider = null;
    protected IntFunction<? extends IEventManager> eventManagerProvider = null;
    protected ThreadPoolProvider<? extends ScheduledExecutorService> rateLimitPoolProvider = null;
    protected ThreadPoolProvider<? extends ScheduledExecutorService> gatewayPoolProvider = null;
    protected ThreadPoolProvider<? extends ExecutorService> callbackPoolProvider = null;
    protected Collection<Integer> shards = null;
    protected OkHttpClient.Builder httpClientBuilder = null;
    protected OkHttpClient httpClient = null;
    protected WebSocketFactory wsFactory = null;
    protected IAudioSendFactory audioSendFactory = null;
    protected ThreadFactory threadFactory = null;

    /**
     * Creates a completely empty DefaultShardManagerBuilder.
     * <br>You need to set the token using
     * {@link net.dv8tion.jda.api.sharding.DefaultShardManagerBuilder#setToken(String) setToken(String)}
     * before calling {@link net.dv8tion.jda.api.sharding.DefaultShardManagerBuilder#build() build()}.
     */
    public DefaultShardManagerBuilder() {}

    /**
     * Creates a DefaultShardManagerBuilder with the given token.
     * <br>This is equivalent to using the constuctor
     * {@link #DefaultShardManagerBuilder() DefaultShardManagerBuilder()}
     * and calling {@link #setToken(String) setToken(String)}
     * directly afterward. You can always change the token later with
     * {@link #setToken(String) setToken(String)}.
     *
     * @param token
     *        The login token
     */
    public DefaultShardManagerBuilder(String token)
    {
        this.setToken(token);
    }

    /**
     * Flags used to enable parts of the JDA cache to reduce the runtime memory footprint.
     * <br><b>It is highly recommended to use {@link #setDisabledCacheFlags(EnumSet)} instead
     * for backwards compatibility</b>. We might add more flags in the future which you then effectively disable
     * when updating and not changing your setting here.
     *
     * @param  flags
     *         EnumSet containing the flags for cache services that should be <b>enabled</b>
     *
     * @return The DefaultShardManagerBuilder instance. Useful for chaining.
     */
    public DefaultShardManagerBuilder setEnabledCacheFlags(EnumSet<CacheFlag> flags)
    {
        this.cacheFlags = flags == null ? EnumSet.noneOf(CacheFlag.class) : EnumSet.copyOf(flags);
        return this;
    }

    /**
     * Flags used to disable parts of the JDA cache to reduce the runtime memory footprint.
     * <br>Shortcut for {@code setEnabledCacheFlags(EnumSet.complementOf(flags))}
     *
     * @param  flags
     *         EnumSet containing the flags for cache services that should be <b>disabled</b>
     *
     * @return The DefaultShardManagerBuilder instance. Useful for chaining.
     */
    public DefaultShardManagerBuilder setDisabledCacheFlags(EnumSet<CacheFlag> flags)
    {
        return setEnabledCacheFlags(EnumSet.complementOf(flags));
    }

    /**
     * Sets the {@link net.dv8tion.jda.api.utils.SessionController SessionController}
     * for the resulting ShardManager instance. This can be used to sync behaviour and state between shards
     * of a bot and should be one and the same instance on all builders for the shards.
     *
     * @param  controller
     *         The {@link net.dv8tion.jda.api.utils.SessionController SessionController} to use
     *
     * @return The DefaultShardManagerBuilder instance. Useful for chaining.
     *
     * @see    net.dv8tion.jda.api.utils.SessionControllerAdapter SessionControllerAdapter
     */
    public DefaultShardManagerBuilder setSessionController(SessionController controller)
    {
        this.sessionController = controller;
        return this;
    }

    /**
     * Configures a custom voice dispatch handler which handles audio connections.
     *
     * @param  interceptor
     *         The new voice dispatch handler, or null to use the default
     *
     * @return The DefaultShardManagerBuilder instance. Useful for chaining.
     *
     * @see    VoiceDispatchInterceptor
     */
    public DefaultShardManagerBuilder setVoiceDispatchInterceptor(VoiceDispatchInterceptor interceptor)
    {
        this.voiceDispatchInterceptor = interceptor;
        return this;
    }

    /**
     * Sets the {@link org.slf4j.MDC MDC} mappings provider to use in JDA.
     * <br>If sharding is enabled JDA will automatically add a {@code jda.shard} context with the format {@code [SHARD_ID / TOTAL]}
     * where {@code SHARD_ID} and {@code TOTAL} are the shard configuration.
     * Additionally it will provide context for the id via {@code jda.shard.id} and the total via {@code jda.shard.total}.
     *
     * <p><b>The manager will call this with a shardId and it is recommended to provide a different context map for each shard!</b>
     * <br>This automatically switches {@link #setContextEnabled(boolean)} to true if the provided function is not null!
     *
     * @param  provider
     *         The provider for <b>modifiable</b> context maps to use in JDA, or {@code null} to reset
     *
     * @return The DefaultShardManagerBuilder instance. Useful for chaining.
     *
     * @see    <a href="https://www.slf4j.org/api/org/slf4j/MDC.html" target="_blank">MDC Javadoc</a>
     */
    public DefaultShardManagerBuilder setContextMap(IntFunction<? extends ConcurrentMap<String, String>> provider)
    {
        this.contextProvider = provider;
        if (provider != null)
            this.enableContext = true;
        return this;
    }

    /**
     * Whether JDA should use a synchronized MDC context for all of its controlled threads.
     * <br>Default: {@code true}
     *
     * @param  enable
     *         True, if JDA should provide an MDC context map
     *
     * @return The DefaultShardManagerBuilder instance. Useful for chaining.
     *
     * @see    <a href="https://www.slf4j.org/api/org/slf4j/MDC.html" target="_blank">MDC Javadoc</a>
     * @see    #setContextMap(java.util.function.IntFunction)
     */
    public DefaultShardManagerBuilder setContextEnabled(boolean enable)
    {
        this.enableContext = enable;
        return this;
    }

    /**
     * Enable stream-compression on the gateway connection,
     * this will decrease the amount of used bandwidth for the running bot instance
     * for the cost of a few extra cycles for decompression.
     * <br><b>Default: true</b>
     *
     * <p><b>We recommend to keep this enabled unless you have issues with the decompression</b>
     * <br>This mode might become obligatory in a future version, do not rely on this switch to stay.
     *
     * @param  enable
     *         True, if the gateway connection should use compression
     *
     * @return The DefaultShardManagerBuilder instance. Useful for chaining.
     *
     * @see    <a href="https://discordapp.com/developers/docs/topics/gateway#transport-compression" target="_blank">Official Discord Documentation - Transport Compression</a>
     */
    public DefaultShardManagerBuilder setCompressionEnabled(boolean enable)
    {
        this.enableCompression = enable;
        return this;
    }

    /**
     * Adds all provided listeners to the list of listeners that will be used to populate the {@link DefaultShardManager DefaultShardManager} object.
     * <br>This uses the {@link net.dv8tion.jda.api.hooks.InterfacedEventManager InterfacedEventListener} by default.
     * <br>To switch to the {@link net.dv8tion.jda.api.hooks.AnnotatedEventManager AnnotatedEventManager},
     * use {@link #setEventManagerProvider(IntFunction) setEventManagerProvider(id -> new AnnotatedEventManager())}.
     *
     * <p><b>Note:</b> When using the {@link net.dv8tion.jda.api.hooks.InterfacedEventManager InterfacedEventListener} (default),
     * given listener(s) <b>must</b> be instance of {@link net.dv8tion.jda.api.hooks.EventListener EventListener}!
     *
     * @param  listeners
     *         The listener(s) to add to the list.
     *
     * @return The DefaultShardManagerBuilder instance. Useful for chaining.
     *
     * @see    DefaultShardManager#addEventListener(Object...) JDA.addEventListeners(Object...)
     */
    public DefaultShardManagerBuilder addEventListeners(final Object... listeners)
    {
        return this.addEventListeners(Arrays.asList(listeners));
    }

    /**
     * Adds all provided listeners to the list of listeners that will be used to populate the {@link DefaultShardManager DefaultShardManager} object.
     * <br>This uses the {@link net.dv8tion.jda.api.hooks.InterfacedEventManager InterfacedEventListener} by default.
     * <br>To switch to the {@link net.dv8tion.jda.api.hooks.AnnotatedEventManager AnnotatedEventManager},
     * use {@link #setEventManagerProvider(IntFunction) setEventManager(id -> new AnnotatedEventManager())}.
     *
     * <p><b>Note:</b> When using the {@link net.dv8tion.jda.api.hooks.InterfacedEventManager InterfacedEventListener} (default),
     * given listener(s) <b>must</b> be instance of {@link net.dv8tion.jda.api.hooks.EventListener EventListener}!
     *
     * @param  listeners
     *         The listener(s) to add to the list.
     *
     * @return The DefaultShardManagerBuilder instance. Useful for chaining.
     *
     * @see    DefaultShardManager#addEventListener(Object...) JDA.addEventListeners(Object...)
     */
    public DefaultShardManagerBuilder addEventListeners(final Collection<Object> listeners)
    {
        Checks.noneNull(listeners, "listeners");

        this.listeners.addAll(listeners);
        return this;
    }

    /**
     * Removes all provided listeners from the list of listeners.
     *
     * @param  listeners
     *         The listener(s) to remove from the list.
     *
     * @return The DefaultShardManagerBuilder instance. Useful for chaining.
     *
     * @see    net.dv8tion.jda.api.JDA#removeEventListener(Object...) JDA.removeEventListeners(Object...)
     */
    public DefaultShardManagerBuilder removeEventListeners(final Object... listeners)
    {
        return this.removeEventListeners(Arrays.asList(listeners));
    }

    /**
     * Removes all provided listeners from the list of listeners.
     *
     * @param  listeners
     *         The listener(s) to remove from the list.
     *
     * @return The DefaultShardManagerBuilder instance. Useful for chaining.
     *
     * @see    net.dv8tion.jda.api.JDA#removeEventListener(Object...) JDA.removeEventListeners(Object...)
     */
    public DefaultShardManagerBuilder removeEventListeners(final Collection<Object> listeners)
    {
        Checks.noneNull(listeners, "listeners");

        this.listeners.removeAll(listeners);
        return this;
    }

    /**
     * Adds the provided listener provider to the list of listener providers that will be used to create listeners.
     * On shard creation (including shard restarts) the provider will have the shard id applied and must return a listener,
     * which will be used, along all other listeners, to populate the listeners of the JDA object of that shard.
     *
     * <br>This uses the {@link net.dv8tion.jda.api.hooks.InterfacedEventManager InterfacedEventListener} by default.
     * <br>To switch to the {@link net.dv8tion.jda.api.hooks.AnnotatedEventManager AnnotatedEventManager},
     * use {@link #setEventManagerProvider(IntFunction) setEventManager(id -> new AnnotatedEventManager())}.
     *
     * <p><b>Note:</b> When using the {@link net.dv8tion.jda.api.hooks.InterfacedEventManager InterfacedEventListener} (default),
     * given listener(s) <b>must</b> be instance of {@link net.dv8tion.jda.api.hooks.EventListener EventListener}!
     *
     * @param  listenerProvider
     *         The listener provider to add to the list of listener providers.
     *
     * @return The DefaultShardManagerBuilder instance. Useful for chaining.
     */
    public DefaultShardManagerBuilder addEventListenerProvider(final IntFunction<Object> listenerProvider)
    {
        return this.addEventListenerProviders(Collections.singleton(listenerProvider));
    }

    /**
     * Adds the provided listener providers to the list of listener providers that will be used to create listeners.
     * On shard creation (including shard restarts) each provider will have the shard id applied and must return a listener,
     * which will be used, along all other listeners, to populate the listeners of the JDA object of that shard.
     *
     * <br>This uses the {@link net.dv8tion.jda.api.hooks.InterfacedEventManager InterfacedEventListener} by default.
     * <br>To switch to the {@link net.dv8tion.jda.api.hooks.AnnotatedEventManager AnnotatedEventManager},
     * use {@link #setEventManagerProvider(IntFunction) setEventManager(id -> new AnnotatedEventManager())}.
     *
     * <p><b>Note:</b> When using the {@link net.dv8tion.jda.api.hooks.InterfacedEventManager InterfacedEventListener} (default),
     * given listener(s) <b>must</b> be instance of {@link net.dv8tion.jda.api.hooks.EventListener EventListener}!
     *
     * @param  listenerProviders
     *         The listener provider to add to the list of listener providers.
     *
     * @return The DefaultShardManagerBuilder instance. Useful for chaining.
     */
    public DefaultShardManagerBuilder addEventListenerProviders(final Collection<IntFunction<Object>> listenerProviders)
    {
        Checks.noneNull(listenerProviders, "listener providers");

        this.listenerProviders.addAll(listenerProviders);
        return this;
    }

    /**
     * Removes the provided listener provider from the list of listener providers.
     *
     * @param  listenerProvider
     *         The listener provider to remove from the list of listener providers.
     *
     * @return The DefaultShardManagerBuilder instance. Useful for chaining.
     */
    public DefaultShardManagerBuilder removeEventListenerProvider(final IntFunction<Object> listenerProvider)
    {
        return this.removeEventListenerProviders(Collections.singleton(listenerProvider));
    }

    /**
     * Removes all provided listener providers from the list of listener providers.
     *
     * @param  listenerProviders
     *         The listener provider(s) to remove from the list of listener providers.
     *
     * @return The DefaultShardManagerBuilder instance. Useful for chaining.
     */
    public DefaultShardManagerBuilder removeEventListenerProviders(final Collection<IntFunction<Object>> listenerProviders)
    {
        Checks.noneNull(listenerProviders, "listener providers");

        this.listenerProviders.removeAll(listenerProviders);
        return this;
    }

    /**
     * Enables/Disables Voice functionality.
     * <br>This is useful, if your current system doesn't support Voice and you do not need it.
     *
     * <p>Default: <b>true (enabled)</b>
     *
     * @param  enabled
     *         True - enables voice support.
     *
     * @return The DefaultShardManagerBuilder instance. Useful for chaining.
     */
    public DefaultShardManagerBuilder setAudioEnabled(final boolean enabled)
    {
        this.enableVoice = enabled;
        return this;
    }

    /**
     * Changes the factory used to create {@link net.dv8tion.jda.api.audio.factory.IAudioSendSystem IAudioSendSystem}
     * objects which handle the sending loop for audio packets.
     * <br>By default, JDA uses {@link net.dv8tion.jda.api.audio.factory.DefaultSendFactory DefaultSendFactory}.
     *
     * @param  factory
     *         The new {@link net.dv8tion.jda.api.audio.factory.IAudioSendFactory IAudioSendFactory} to be used
     *         when creating new {@link net.dv8tion.jda.api.audio.factory.IAudioSendSystem} objects.
     *
     * @return The DefaultShardManagerBuilder instance. Useful for chaining.
     */
    public DefaultShardManagerBuilder setAudioSendFactory(final IAudioSendFactory factory)
    {
        this.audioSendFactory = factory;
        return this;
    }

    /**
     * Sets whether or not JDA should try to reconnect if a connection-error is encountered.
     * <br>This will use an incremental reconnect (timeouts are increased each time an attempt fails).
     *
     * Default: <b>true (enabled)</b>
     *
     * @param  autoReconnect
     *         If true - enables autoReconnect
     *
     * @return The DefaultShardManagerBuilder instance. Useful for chaining.
     */
    public DefaultShardManagerBuilder setAutoReconnect(final boolean autoReconnect)
    {
        this.autoReconnect = autoReconnect;
        return this;
    }

    /**
     * If enabled, JDA will separate the bulk delete event into individual delete events, but this isn't as efficient as
     * handling a single event would be. It is recommended that BulkDelete Splitting be disabled and that the developer
     * should instead handle the {@link net.dv8tion.jda.api.events.message.MessageBulkDeleteEvent MessageBulkDeleteEvent}.
     *
     * <p>Default: <b>true (enabled)</b>
     *
     * @param  enabled
     *         True - The MESSAGE_DELETE_BULK will be split into multiple individual MessageDeleteEvents.
     *
     * @return The DefaultShardManagerBuilder instance. Useful for chaining.
     */
    public DefaultShardManagerBuilder setBulkDeleteSplittingEnabled(final boolean enabled)
    {
        this.enableBulkDeleteSplitting = enabled;
        return this;
    }

    /**
     * Enables/Disables the use of a Shutdown hook to clean up the ShardManager and it's JDA instances.
     * <br>When the Java program closes shutdown hooks are run. This is used as a last-second cleanup
     * attempt by JDA to properly close connections.
     *
     * <p>Default: <b>true (enabled)</b>
     *
     * @param  enable
     *         True (default) - use shutdown hook to clean up the ShardManager and it's JDA instances if the Java program is closed.
     *
     * @return The DefaultShardManagerBuilder instance. Useful for chaining.
     */
    public DefaultShardManagerBuilder setEnableShutdownHook(final boolean enable)
    {
        this.enableShutdownHook = enable;
        return this;
    }

    /**
     * Changes the internally used EventManager.
     * <br>There are 2 provided Implementations:
     * <ul>
     *     <li>{@link net.dv8tion.jda.api.hooks.InterfacedEventManager InterfacedEventManager} which uses the Interface
     *     {@link net.dv8tion.jda.api.hooks.EventListener EventListener} (tip: use the {@link net.dv8tion.jda.api.hooks.ListenerAdapter ListenerAdapter}).
     *     <br>This is the default EventManager.</li>
     *
     *     <li>{@link net.dv8tion.jda.api.hooks.AnnotatedEventManager AnnotatedEventManager} which uses the Annotation
     *         {@link net.dv8tion.jda.api.hooks.SubscribeEvent @SubscribeEvent} to mark the methods that listen for events.</li>
     * </ul>
     * <br>You can also create your own EventManager (See {@link net.dv8tion.jda.api.hooks.IEventManager}).
     *
     * @param  manager
     *         The new {@link net.dv8tion.jda.api.hooks.IEventManager} to use.
     *
     * @return The DefaultShardManagerBuilder instance. Useful for chaining.
     *
     * @deprecated Use {@link #setEventManagerProvider(IntFunction)} instead
     */
    @Deprecated
    @DeprecatedSince("3.8.1")
    @ReplaceWith("setEventManagerProvider((id) -> manager)")
    public DefaultShardManagerBuilder setEventManager(final IEventManager manager)
    {
        Checks.notNull(manager, "manager");

        return setEventManagerProvider((id) -> manager);
    }

    /**
     * Sets a provider to change the internally used EventManager.
     * <br>There are 2 provided Implementations:
     * <ul>
     *     <li>{@link net.dv8tion.jda.api.hooks.InterfacedEventManager InterfacedEventManager} which uses the Interface
     *     {@link net.dv8tion.jda.api.hooks.EventListener EventListener} (tip: use the {@link net.dv8tion.jda.api.hooks.ListenerAdapter ListenerAdapter}).
     *     <br>This is the default EventManager.</li>
     *
     *     <li>{@link net.dv8tion.jda.api.hooks.AnnotatedEventManager AnnotatedEventManager} which uses the Annotation
     *         {@link net.dv8tion.jda.api.hooks.SubscribeEvent @SubscribeEvent} to mark the methods that listen for events.</li>
     * </ul>
     * <br>You can also create your own EventManager (See {@link net.dv8tion.jda.api.hooks.IEventManager}).
     *
     * @param  eventManagerProvider
     *         A supplier for the new {@link net.dv8tion.jda.api.hooks.IEventManager} to use.
     *
     * @return The DefaultShardManagerBuilder instance. Useful for chaining.
     */
    public DefaultShardManagerBuilder setEventManagerProvider(final IntFunction<? extends IEventManager> eventManagerProvider)
    {
        Checks.notNull(eventManagerProvider, "eventManagerProvider");
        this.eventManagerProvider = eventManagerProvider;
        return this;
    }

    /**
     * Sets the {@link net.dv8tion.jda.api.entities.Activity Activity} for our session.
     * <br>This value can be changed at any time in the {@link net.dv8tion.jda.api.managers.Presence Presence} from a JDA instance.
     *
     * <p><b>Hint:</b> You can create a {@link net.dv8tion.jda.api.entities.Activity Activity} object using
     * {@link net.dv8tion.jda.api.entities.Activity#playing(String) Activity.playing(String)} or
     * {@link net.dv8tion.jda.api.entities.Activity#streaming(String, String)} Activity.streaming(String, String)}.
     *
     * @param  game
     *         An instance of {@link net.dv8tion.jda.api.entities.Activity Activity} (null allowed)
     *
     * @return The DefaultShardManagerBuilder instance. Useful for chaining.
     *
     * @see    net.dv8tion.jda.api.managers.Presence#setActivity(net.dv8tion.jda.api.entities.Activity)
     */
    public DefaultShardManagerBuilder setActivity(final Activity game)
    {
        return this.setActivityProvider(id -> game);
    }

    /**
     * Sets the {@link net.dv8tion.jda.api.entities.Activity Activity} for our session.
     * <br>This value can be changed at any time in the {@link net.dv8tion.jda.api.managers.Presence Presence} from a JDA instance.
     *
     * <p><b>Hint:</b> You can create a {@link net.dv8tion.jda.api.entities.Activity Activity} object using
     * {@link net.dv8tion.jda.api.entities.Activity#playing(String) Activity.playing(String)} or
     * {@link net.dv8tion.jda.api.entities.Activity#streaming(String, String) Activity.streaming(String, String)}.
     *
     * @param  gameProvider
     *         An instance of {@link net.dv8tion.jda.api.entities.Activity Activity} (null allowed)
     *
     * @return The DefaultShardManagerBuilder instance. Useful for chaining.
     *
     * @see    net.dv8tion.jda.api.managers.Presence#setActivity(net.dv8tion.jda.api.entities.Activity)
     */
    public DefaultShardManagerBuilder setActivityProvider(final IntFunction<? extends Activity> gameProvider)
    {
        this.activityProvider = gameProvider;
        return this;
    }

    /**
     * Sets whether or not we should mark our sessions as afk
     * <br>This value can be changed at any time using
     * {@link DefaultShardManager#setIdle(boolean) DefaultShardManager#setIdleProvider(boolean)}.
     *
     * @param  idle
     *         boolean value that will be provided with our IDENTIFY packages to mark our sessions as afk or not. <b>(default false)</b>
     *
     * @return The DefaultShardManagerBuilder instance. Useful for chaining.
     *
     * @see    net.dv8tion.jda.api.managers.Presence#setIdle(boolean)
     */
    public DefaultShardManagerBuilder setIdle(final boolean idle)
    {
        return this.setIdleProvider(id -> idle);
    }

    /**
     * Sets whether or not we should mark our sessions as afk
     * <br>This value can be changed at any time using
     * {@link DefaultShardManager#setIdle(boolean) DefaultShardManager#setIdleProvider(boolean)}.
     *
     * @param  idleProvider
     *         boolean value that will be provided with our IDENTIFY packages to mark our sessions as afk or not. <b>(default false)</b>
     *
     * @return The DefaultShardManagerBuilder instance. Useful for chaining.
     *
     * @see    net.dv8tion.jda.api.managers.Presence#setIdle(boolean)
     */
    public DefaultShardManagerBuilder setIdleProvider(final IntFunction<Boolean> idleProvider)
    {
        this.idleProvider = idleProvider;
        return this;
    }

    /**
     * Sets the {@link net.dv8tion.jda.api.OnlineStatus OnlineStatus} our connection will display.
     * <br>This value can be changed at any time in the {@link net.dv8tion.jda.api.managers.Presence Presence} from a JDA instance.
     *
     * <p><b>Note:</b>This will not take affect for {@link net.dv8tion.jda.api.AccountType#CLIENT AccountType.CLIENT}
     * if the statusProvider specified in the user_settings is not "online" as it is overriding our identify statusProvider.
     *
     * @param  status
     *         Not-null OnlineStatus (default online)
     *
     * @throws IllegalArgumentException
     *         if the provided OnlineStatus is null or {@link net.dv8tion.jda.api.OnlineStatus#UNKNOWN UNKNOWN}
     *
     * @return The DefaultShardManagerBuilder instance. Useful for chaining.
     *
     * @see    net.dv8tion.jda.api.managers.Presence#setStatus(OnlineStatus) Presence.setStatusProvider(OnlineStatus)
     */
    public DefaultShardManagerBuilder setStatus(final OnlineStatus status)
    {
        Checks.notNull(status, "status");
        Checks.check(status != OnlineStatus.UNKNOWN, "OnlineStatus cannot be unknown!");

        return this.setStatusProvider(id -> status);
    }

    /**
     * Sets the {@link net.dv8tion.jda.api.OnlineStatus OnlineStatus} our connection will display.
     * <br>This value can be changed at any time in the {@link net.dv8tion.jda.api.managers.Presence Presence} from a JDA instance.
     *
     * <p><b>Note:</b>This will not take affect for {@link net.dv8tion.jda.api.AccountType#CLIENT AccountType.CLIENT}
     * if the statusProvider specified in the user_settings is not "online" as it is overriding our identify statusProvider.
     *
     * @param  statusProvider
     *         Not-null OnlineStatus (default online)
     *
     * @throws IllegalArgumentException
     *         if the provided OnlineStatus is null or {@link net.dv8tion.jda.api.OnlineStatus#UNKNOWN UNKNOWN}
     *
     * @return The DefaultShardManagerBuilder instance. Useful for chaining.
     *
     * @see    net.dv8tion.jda.api.managers.Presence#setStatus(OnlineStatus) Presence.setStatusProvider(OnlineStatus)
     */
    public DefaultShardManagerBuilder setStatusProvider(final IntFunction<OnlineStatus> statusProvider)
    {
        this.statusProvider = statusProvider;
        return this;
    }

    /**
     * Sets the {@link java.util.concurrent.ThreadFactory ThreadFactory} that will be used by the internal executor
     * of the ShardManager.
     * <p>Note: This will not affect Threads created by any JDA instance.
     *
     * @param  threadFactory
     *         The ThreadFactory or {@code null} to reset to the default value.
     *
     * @return The DefaultShardManagerBuilder instance. Useful for chaining.
     */
    public DefaultShardManagerBuilder setThreadFactory(final ThreadFactory threadFactory)
    {
        this.threadFactory = threadFactory;
        return this;
    }

    /**
     * Sets the {@link okhttp3.OkHttpClient.Builder Builder} that will be used by JDA's requester.
     * This can be used to set things such as connection timeout and proxy.
     *
     * @param  builder
     *         The new {@link okhttp3.OkHttpClient.Builder OkHttpClient.Builder} to use.
     *
     * @return The DefaultShardManagerBuilder instance. Useful for chaining.
     */
    public DefaultShardManagerBuilder setHttpClientBuilder(OkHttpClient.Builder builder)
    {
        this.httpClientBuilder = builder;
        return this;
    }

    /**
     * Sets the {@link okhttp3.OkHttpClient OkHttpClient} that will be used by JDAs requester.
     * <br>This can be used to set things such as connection timeout and proxy.
     *
     * @param  client
     *         The new {@link okhttp3.OkHttpClient OkHttpClient} to use
     *
     * @return The DefaultShardManagerBuilder instance. Useful for chaining.
     */
    public DefaultShardManagerBuilder setHttpClient(OkHttpClient client)
    {
        this.httpClient = client;
        return this;
    }

    /**
     * Sets the {@link ScheduledExecutorService ScheduledExecutorService} that should be used in
     * the JDA rate-limit handler. Changing this can drastically change the JDA behavior for RestAction execution
     * and should be handled carefully. <b>Only change this pool if you know what you're doing.</b>
     * <br>This will override the rate-limit pool provider set from {@link #setRateLimitPoolProvider(ThreadPoolProvider)}.
     * <br><b>This automatically disables the automatic shutdown of the rate-limit pool, you can enable
     * it using {@link #setRateLimitPool(ScheduledExecutorService, boolean) setRateLimiPool(executor, true)}</b>
     *
     * <p>This is used mostly by the Rate-Limiter to handle backoff delays by using scheduled executions.
     * Besides that it is also used by planned execution for {@link net.dv8tion.jda.api.requests.RestAction#queueAfter(long, TimeUnit)}
     * and similar methods.
     *
     * <p>Default: {@link ScheduledThreadPoolExecutor} with 5 threads (per shard).
     *
     * @param  pool
     *         The thread-pool to use for rate-limit handling
     *
     * @return The DefaultShardManagerBuilder instance. Useful for chaining.
     */
    public DefaultShardManagerBuilder setRateLimitPool(ScheduledExecutorService pool)
    {
        return setRateLimitPool(pool, pool == null);
    }

    /**
     * Sets the {@link ScheduledExecutorService ScheduledExecutorService} that should be used in
     * the JDA rate-limit handler. Changing this can drastically change the JDA behavior for RestAction execution
     * and should be handled carefully. <b>Only change this pool if you know what you're doing.</b>
     * <br>This will override the rate-limit pool provider set from {@link #setRateLimitPoolProvider(ThreadPoolProvider)}.
     *
     * <p>This is used mostly by the Rate-Limiter to handle backoff delays by using scheduled executions.
     * Besides that it is also used by planned execution for {@link net.dv8tion.jda.api.requests.RestAction#queueAfter(long, TimeUnit)}
     * and similar methods.
     *
     * <p>Default: {@link ScheduledThreadPoolExecutor} with 5 threads (per shard).
     *
     * @param  pool
     *         The thread-pool to use for rate-limit handling
     * @param  automaticShutdown
     *         Whether {@link net.dv8tion.jda.api.JDA#shutdown()} should automatically shutdown this pool
     *
     * @return The DefaultShardManagerBuilder instance. Useful for chaining.
     */
    public DefaultShardManagerBuilder setRateLimitPool(ScheduledExecutorService pool, boolean automaticShutdown)
    {
        return setRateLimitPoolProvider(pool == null ? null : new ThreadPoolProviderImpl<>(pool, automaticShutdown));
    }

    /**
     * Sets the {@link ScheduledExecutorService ScheduledExecutorService} provider that should be used in
     * the JDA rate-limit handler. Changing this can drastically change the JDA behavior for RestAction execution
     * and should be handled carefully. <b>Only change this pool if you know what you're doing.</b>
     *
     * <p>This is used mostly by the Rate-Limiter to handle backoff delays by using scheduled executions.
     * Besides that it is also used by planned execution for {@link net.dv8tion.jda.api.requests.RestAction#queueAfter(long, TimeUnit)}
     * and similar methods.
     *
     * <p>Default: {@link ScheduledThreadPoolExecutor} with 5 threads (per shard).
     *
     * @param  provider
     *         The thread-pool provider to use for rate-limit handling
     *
     * @return The DefaultShardManagerBuilder instance. Useful for chaining.
     */
    public DefaultShardManagerBuilder setRateLimitPoolProvider(ThreadPoolProvider<? extends ScheduledExecutorService> provider)
    {
        this.rateLimitPoolProvider = provider;
        return this;
    }

    /**
     * Sets the {@link ScheduledExecutorService ScheduledExecutorService} that should be used for
     * the JDA main WebSocket workers.
     * <br><b>Only change this pool if you know what you're doing.</b>
     * <br>This will override the worker pool provider set from {@link #setGatewayPoolProvider(ThreadPoolProvider)}.
     * <br><b>This automatically disables the automatic shutdown of the main-ws pools, you can enable
     * it using {@link #setGatewayPool(ScheduledExecutorService, boolean) setGatewayPoolProvider(pool, true)}</b>
     *
     * <p>This is used to send various forms of session updates such as:
     * <ul>
     *     <li>Voice States - (Dis-)Connecting from channels</li>
     *     <li>Presence - Changing current activity or online status</li>
     *     <li>Guild Setup - Requesting Members of newly joined guilds</li>
     *     <li>Heartbeats - Regular updates to keep the connection alive (usually once a minute)</li>
     * </ul>
     * When nothing has to be sent the pool will only be used every 500 milliseconds to check the queue for new payloads.
     * Once a new payload is sent we switch to "rapid mode" which means more tasks will be submitted until no more payloads
     * have to be sent.
     *
     * <p>Default: {@link ScheduledThreadPoolExecutor} with 1 thread (per shard)
     *
     * @param  pool
     *         The thread-pool to use for main WebSocket workers
     *
     * @return The DefaultShardManagerBuilder instance. Useful for chaining.
     */
    public DefaultShardManagerBuilder setGatewayPool(ScheduledExecutorService pool)
    {
        return setGatewayPool(pool, pool == null);
    }

    /**
     * Sets the {@link ScheduledExecutorService ScheduledExecutorService} that should be used for
     * the JDA main WebSocket workers.
     * <br><b>Only change this pool if you know what you're doing.</b>
     * <br>This will override the worker pool provider set from {@link #setGatewayPoolProvider(ThreadPoolProvider)}.
     *
     * <p>This is used to send various forms of session updates such as:
     * <ul>
     *     <li>Voice States - (Dis-)Connecting from channels</li>
     *     <li>Presence - Changing current activity or online status</li>
     *     <li>Guild Setup - Requesting Members of newly joined guilds</li>
     *     <li>Heartbeats - Regular updates to keep the connection alive (usually once a minute)</li>
     * </ul>
     * When nothing has to be sent the pool will only be used every 500 milliseconds to check the queue for new payloads.
     * Once a new payload is sent we switch to "rapid mode" which means more tasks will be submitted until no more payloads
     * have to be sent.
     *
     * <p>Default: {@link ScheduledThreadPoolExecutor} with 1 thread (per shard)
     *
     * @param  pool
     *         The thread-pool to use for main WebSocket workers
     * @param  automaticShutdown
     *         Whether {@link net.dv8tion.jda.api.JDA#shutdown()} should automatically shutdown this pool
     *
     * @return The DefaultShardManagerBuilder instance. Useful for chaining.
     */
    public DefaultShardManagerBuilder setGatewayPool(ScheduledExecutorService pool, boolean automaticShutdown)
    {
        return setGatewayPoolProvider(pool == null ? null : new ThreadPoolProviderImpl<>(pool, automaticShutdown));
    }

    /**
     * Sets the {@link ScheduledExecutorService ScheduledExecutorService} that should be used for
     * the JDA main WebSocket workers.
     * <br><b>Only change this pool if you know what you're doing.</b>
     *
     * <p>This is used to send various forms of session updates such as:
     * <ul>
     *     <li>Voice States - (Dis-)Connecting from channels</li>
     *     <li>Presence - Changing current activity or online status</li>
     *     <li>Guild Setup - Requesting Members of newly joined guilds</li>
     *     <li>Heartbeats - Regular updates to keep the connection alive (usually once a minute)</li>
     * </ul>
     * When nothing has to be sent the pool will only be used every 500 milliseconds to check the queue for new payloads.
     * Once a new payload is sent we switch to "rapid mode" which means more tasks will be submitted until no more payloads
     * have to be sent.
     *
     * <p>Default: {@link ScheduledThreadPoolExecutor} with 1 thread (per shard)
     *
     * @param  provider
     *         The thread-pool provider to use for main WebSocket workers
     *
     * @return The DefaultShardManagerBuilder instance. Useful for chaining.
     */
    public DefaultShardManagerBuilder setGatewayPoolProvider(ThreadPoolProvider<? extends ScheduledExecutorService> provider)
    {
        this.gatewayPoolProvider = provider;
        return this;
    }

    /**
     * Sets the {@link ExecutorService ExecutorService} that should be used in
     * the JDA callback handler which mostly consists of {@link net.dv8tion.jda.api.requests.RestAction RestAction} callbacks.
     * By default JDA will use {@link ForkJoinPool#commonPool()}
     * <br><b>Only change this pool if you know what you're doing.
     * <br>This automatically disables the automatic shutdown of the callback pools, you can enable
     * it using {@link #setCallbackPool(ExecutorService, boolean) setCallbackPool(executor, true)}</b>
     *
     * <p>This is used to handle callbacks of {@link RestAction#queue()}, similarly it is used to
     * finish {@link RestAction#submit()} and {@link RestAction#complete()} tasks which build on queue.
     *
     * <p>Default: {@link ForkJoinPool#commonPool()}
     *
     * @param  executor
     *         The thread-pool to use for callback handling
     *
     * @return The DefaultShardManagerBuilder instance. Useful for chaining.
     */
    public DefaultShardManagerBuilder setCallbackPool(ExecutorService executor)
    {
        return setCallbackPool(executor, executor == null);
    }

    /**
     * Sets the {@link ExecutorService ExecutorService} that should be used in
     * the JDA callback handler which mostly consists of {@link net.dv8tion.jda.api.requests.RestAction RestAction} callbacks.
     * By default JDA will use {@link ForkJoinPool#commonPool()}
     * <br><b>Only change this pool if you know what you're doing.</b>
     *
     * <p>This is used to handle callbacks of {@link RestAction#queue()}, similarly it is used to
     * finish {@link RestAction#submit()} and {@link RestAction#complete()} tasks which build on queue.
     *
     * <p>Default: {@link ForkJoinPool#commonPool()}
     *
     * @param  executor
     *         The thread-pool to use for callback handling
     * @param  automaticShutdown
     *         Whether {@link net.dv8tion.jda.api.JDA#shutdown()} should automatically shutdown this pool
     *
     * @return The DefaultShardManagerBuilder instance. Useful for chaining.
     */
    public DefaultShardManagerBuilder setCallbackPool(ExecutorService executor, boolean automaticShutdown)
    {
        return setCallbackPoolProvider(executor == null ? null : new ThreadPoolProviderImpl<>(executor, automaticShutdown));
    }

    /**
     * Sets the {@link ExecutorService ExecutorService} that should be used in
     * the JDA callback handler which mostly consists of {@link net.dv8tion.jda.api.requests.RestAction RestAction} callbacks.
     * By default JDA will use {@link ForkJoinPool#commonPool()}
     * <br><b>Only change this pool if you know what you're doing.</b>
     *
     * <p>This is used to handle callbacks of {@link RestAction#queue()}, similarly it is used to
     * finish {@link RestAction#submit()} and {@link RestAction#complete()} tasks which build on queue.
     *
     * <p>Default: {@link ForkJoinPool#commonPool()}
     *
     * @param  provider
     *         The thread-pool provider to use for callback handling
     *
     * @return The DefaultShardManagerBuilder instance. Useful for chaining.
     */
    public DefaultShardManagerBuilder setCallbackPoolProvider(ThreadPoolProvider<? extends ExecutorService> provider)
    {
        this.callbackPoolProvider = provider;
        return this;
    }

    /**
     * Sets the maximum amount of time that JDA will back off to wait when attempting to reconnect the MainWebsocket.
     * <br>Provided value must be 32 or greater.
     *
     * @param  maxReconnectDelay
     *         The maximum amount of time that JDA will wait between reconnect attempts in seconds.
     *
     * @throws java.lang.IllegalArgumentException
     *         Thrown if the provided {@code maxReconnectDelay} is less than 32.
     *
     * @return The DefaultShardManagerBuilder instance. Useful for chaining.
     */
    public DefaultShardManagerBuilder setMaxReconnectDelay(final int maxReconnectDelay)
    {
        Checks.check(maxReconnectDelay >= 32, "Max reconnect delay must be 32 seconds or greater. You provided %d.", maxReconnectDelay);

        this.maxReconnectDelay = maxReconnectDelay;
        return this;
    }

    /**
     * Whether the Requester should retry when
     * a {@link java.net.SocketTimeoutException SocketTimeoutException} occurs.
     * <br><b>Default</b>: {@code true}
     *
     * <p>This value can be changed at any time with {@link net.dv8tion.jda.api.JDA#setRequestTimeoutRetry(boolean) JDA.setRequestTimeoutRetry(boolean)}!
     *
     * @param  retryOnTimeout
     *         True, if the Request should retry once on a socket timeout
     *
     * @return The DefaultShardManagerBuilder instance. Useful for chaining.
     */
    public DefaultShardManagerBuilder setRequestTimeoutRetry(boolean retryOnTimeout)
    {
        this.retryOnTimeout = retryOnTimeout;
        return this;
    }

    /**
     * Sets the list of shards the {@link DefaultShardManager DefaultShardManager} should contain.
     *
     * <p><b>This does not have any effect if the total shard count is set to {@code -1} (get recommended shards from discord).</b>
     *
     * @param  shardIds
     *         The list of shard ids
     *
     * @return The DefaultShardManagerBuilder instance. Useful for chaining.
     */
    public DefaultShardManagerBuilder setShards(final int... shardIds)
    {
        Checks.notNull(shardIds, "shardIds");
        for (int id : shardIds)
        {
            Checks.notNegative(id, "minShardId");
            Checks.check(id < this.shardsTotal, "maxShardId must be lower than shardsTotal");
        }

        this.shards = Arrays.stream(shardIds).boxed().collect(Collectors.toSet());

        return this;
    }

    /**
     * Sets the range of shards the {@link DefaultShardManager DefaultShardManager} should contain.
     * This is useful if you want to split your shards between multiple JVMs or servers.
     *
     * <p><b>This does not have any effect if the total shard count is set to {@code -1} (get recommended shards from discord).</b>
     *
     * @param  minShardId
     *         The lowest shard id the DefaultShardManager should contain
     *
     * @param  maxShardId
     *         The highest shard id the DefaultShardManager should contain
     *
     * @throws IllegalArgumentException
     *         If either minShardId is negative, maxShardId is lower than shardsTotal or
     *         minShardId is lower than or equal to maxShardId
     *
     * @return The DefaultShardManagerBuilder instance. Useful for chaining.
     */
    public DefaultShardManagerBuilder setShards(final int minShardId, final int maxShardId)
    {
        Checks.notNegative(minShardId, "minShardId");
        Checks.check(maxShardId < this.shardsTotal, "maxShardId must be lower than shardsTotal");
        Checks.check(minShardId <= maxShardId, "minShardId must be lower than or equal to maxShardId");

        List<Integer> shards = new ArrayList<>(maxShardId - minShardId + 1);
        for (int i = minShardId; i <= maxShardId; i++)
            shards.add(i);

        this.shards = shards;

        return this;
    }

    /**
     * Sets the range of shards the {@link DefaultShardManager DefaultShardManager} should contain.
     * This is useful if you want to split your shards between multiple JVMs or servers.
     *
     * <p><b>This does not have any effect if the total shard count is set to {@code -1} (get recommended shards from discord).</b>
     *
     * @param  shardIds
     *         The list of shard ids
     *
     * @throws IllegalArgumentException
     *         If either minShardId is negative, maxShardId is lower than shardsTotal or
     *         minShardId is lower than or equal to maxShardId
     *
     * @return The DefaultShardManagerBuilder instance. Useful for chaining.
     */
    public DefaultShardManagerBuilder setShards(Collection<Integer> shardIds)
    {
        Checks.notNull(shardIds, "shardIds");
        for (Integer id : shardIds)
        {
            Checks.notNegative(id, "minShardId");
            Checks.check(id < this.shardsTotal, "maxShardId must be lower than shardsTotal");
        }

        this.shards = new ArrayList<>(shardIds);

        return this;
    }

    /**
     * This will set the total amount of shards the {@link DefaultShardManager DefaultShardManager} should use.
     * <p> If this is set to {@code -1} JDA will automatically retrieve the recommended amount of shards from discord (default behavior).
     *
     * @param  shardsTotal
     *         The number of overall shards or {@code -1} if JDA should use the recommended amount from discord.
     *
     * @return The DefaultShardManagerBuilder instance. Useful for chaining.
     *
     * @see    #setShards(int, int)
     */
    public DefaultShardManagerBuilder setShardsTotal(final int shardsTotal)
    {
        Checks.check(shardsTotal == -1 || shardsTotal > 0, "shardsTotal must either be -1 or greater than 0");
        this.shardsTotal = shardsTotal;

        return this;
    }

    /**
     * Sets the token that will be used by the {@link net.dv8tion.jda.api.sharding.ShardManager ShardManager} instance to log in when
     * {@link net.dv8tion.jda.api.sharding.DefaultShardManagerBuilder#build() build()} is called.
     *
     * <p>To get a bot token:
     * <ol>
     *     <li>Go to your <a href="https://discordapp.com/developers/applications/me">Discord Applications</a></li>
     *     <li>Create or select an already existing application</li>
     *     <li>Verify that it has already been turned into a Bot. If you see the "Create a Bot User" button, click it.</li>
     *     <li>Click the <i>click to reveal</i> link beside the <b>Token</b> label to show your Bot's {@code token}</li>
     * </ol>
     *
     * @param  token
     *         The token of the account that you would like to login with.
     *
     * @throws java.lang.IllegalArgumentException
     *         If the token is either null or empty
     *
     * @return The DefaultShardManagerBuilder instance. Useful for chaining.
     */
    public DefaultShardManagerBuilder setToken(final String token)
    {
        Checks.notBlank(token, "token");

        this.token = token;
        return this;
    }

    /**
     * Whether the {@link net.dv8tion.jda.api.sharding.ShardManager ShardManager} should use
     * {@link net.dv8tion.jda.api.JDA#shutdownNow() JDA#shutdownNow()} instead of
     * {@link net.dv8tion.jda.api.JDA#shutdown() JDA#shutdown()} to shutdown it's shards.
     * <br><b>Default</b>: {@code false}
     *
     * @param  useShutdownNow
     *         Whether the ShardManager should use JDA#shutdown() or not
     *
     * @return The DefaultShardManagerBuilder instance. Useful for chaining.
     *
     * @see net.dv8tion.jda.api.JDA#shutdown()
     * @see net.dv8tion.jda.api.JDA#shutdownNow()
     */
    public DefaultShardManagerBuilder setUseShutdownNow(final boolean useShutdownNow)
    {
        this.useShutdownNow = useShutdownNow;
        return this;
    }

    /**
     * Sets the {@link com.neovisionaries.ws.client.WebSocketFactory WebSocketFactory} that will be used by JDA's websocket client.
     * This can be used to set things such as connection timeout and proxy.
     *
     * @param  factory
     *         The new {@link com.neovisionaries.ws.client.WebSocketFactory WebSocketFactory} to use.
     *
     * @return The DefaultShardManagerBuilder instance. Useful for chaining.
     */
    public DefaultShardManagerBuilder setWebsocketFactory(WebSocketFactory factory)
    {
        this.wsFactory = factory;
        return this;
    }

    /**
     * Builds a new {@link net.dv8tion.jda.api.sharding.ShardManager ShardManager} instance and uses the provided token to start the login process.
     * <br>The login process runs in a different thread, so while this will return immediately, {@link net.dv8tion.jda.api.sharding.ShardManager ShardManager} has not
     * finished loading, thus many {@link net.dv8tion.jda.api.sharding.ShardManager ShardManager} methods have the chance to return incorrect information.
     * <br>The main use of this method is to start the JDA connect process and do other things in parallel while startup is
     * being performed like database connection or local resource loading.
     *
     * <p>Note that this method is async and as such will <b>not</b> block until all shards are started.
     *
     * @throws  LoginException
     *          If the provided token is invalid.
     * @throws  IllegalArgumentException
     *          If the provided token is empty or null.
     *
     * @return A {@link net.dv8tion.jda.api.sharding.ShardManager ShardManager} instance that has started the login process. It is unknown as
     *         to whether or not loading has finished when this returns.
     */
    public ShardManager build() throws LoginException, IllegalArgumentException
    {
<<<<<<< HEAD
        final DefaultShardManager manager = new DefaultShardManager(
                this.shardsTotal, this.shards, this.sessionController, this.voiceDispatchInterceptor,
                this.listeners, this.listenerProviders, this.token, this.eventManagerProvider,
                this.audioSendFactory, this.gameProvider, this.statusProvider,
                this.httpClientBuilder, this.httpClient, this.rateLimitPoolProvider, this.gatewayPoolProvider,
                this.callbackPoolProvider, this.wsFactory, this.threadFactory,
                this.maxReconnectDelay, this.corePoolSize, this.enableVoice, this.enableShutdownHook, this.enableBulkDeleteSplitting,
                this.autoReconnect, this.idleProvider, this.retryOnTimeout, this.useShutdownNow, this.enableContext,
                this.contextProvider, this.cacheFlags, this.enableCompression);
=======
        final ShardingConfig shardingConfig = new ShardingConfig(shardsTotal, sessionController, useShutdownNow);
        final EventConfig eventConfig = new EventConfig(eventManagerProvider);
        listeners.forEach(eventConfig::addEventListener);
        listenerProviders.forEach(eventConfig::addEventListenerProvider);
        final PresenceProviderConfig presenceConfig = new PresenceProviderConfig();
        presenceConfig.setActivityProvider(activityProvider);
        presenceConfig.setStatusProvider(statusProvider);
        presenceConfig.setIdleProvider(idleProvider);
        final ThreadingProviderConfig threadingConfig = new ThreadingProviderConfig(rateLimitPoolProvider, gatewayPoolProvider, callbackPoolProvider, threadFactory);
        final ShardingSessionConfig sessionConfig = new ShardingSessionConfig(sessionController, httpClient, httpClientBuilder, wsFactory, audioSendFactory, enableVoice, retryOnTimeout, autoReconnect, enableBulkDeleteSplitting, maxReconnectDelay);
        final ShardingMetaConfig metaConfig = new ShardingMetaConfig(contextProvider, cacheFlags, enableContext, useShutdownNow, enableCompression);
        final DefaultShardManager manager = new DefaultShardManager(this.token, this.shards, shardingConfig, eventConfig, presenceConfig, threadingConfig, sessionConfig, metaConfig);
>>>>>>> a8c2fd69

        manager.login();

        return manager;
    }

    //Avoid having multiple anonymous classes
    private static class ThreadPoolProviderImpl<T extends ExecutorService> implements ThreadPoolProvider<T>
    {
        private final boolean autoShutdown;
        private final T pool;

        public ThreadPoolProviderImpl(T pool, boolean autoShutdown)
        {
            this.autoShutdown = autoShutdown;
            this.pool = pool;
        }

        @Override
        public T provide(int shardId)
        {
            return pool;
        }

        @Override
        public boolean shouldShutdownAutomatically(int shardId)
        {
            return autoShutdown;
        }
    }
}<|MERGE_RESOLUTION|>--- conflicted
+++ resolved
@@ -1151,17 +1151,6 @@
      */
     public ShardManager build() throws LoginException, IllegalArgumentException
     {
-<<<<<<< HEAD
-        final DefaultShardManager manager = new DefaultShardManager(
-                this.shardsTotal, this.shards, this.sessionController, this.voiceDispatchInterceptor,
-                this.listeners, this.listenerProviders, this.token, this.eventManagerProvider,
-                this.audioSendFactory, this.gameProvider, this.statusProvider,
-                this.httpClientBuilder, this.httpClient, this.rateLimitPoolProvider, this.gatewayPoolProvider,
-                this.callbackPoolProvider, this.wsFactory, this.threadFactory,
-                this.maxReconnectDelay, this.corePoolSize, this.enableVoice, this.enableShutdownHook, this.enableBulkDeleteSplitting,
-                this.autoReconnect, this.idleProvider, this.retryOnTimeout, this.useShutdownNow, this.enableContext,
-                this.contextProvider, this.cacheFlags, this.enableCompression);
-=======
         final ShardingConfig shardingConfig = new ShardingConfig(shardsTotal, sessionController, useShutdownNow);
         final EventConfig eventConfig = new EventConfig(eventManagerProvider);
         listeners.forEach(eventConfig::addEventListener);
@@ -1174,7 +1163,6 @@
         final ShardingSessionConfig sessionConfig = new ShardingSessionConfig(sessionController, httpClient, httpClientBuilder, wsFactory, audioSendFactory, enableVoice, retryOnTimeout, autoReconnect, enableBulkDeleteSplitting, maxReconnectDelay);
         final ShardingMetaConfig metaConfig = new ShardingMetaConfig(contextProvider, cacheFlags, enableContext, useShutdownNow, enableCompression);
         final DefaultShardManager manager = new DefaultShardManager(this.token, this.shards, shardingConfig, eventConfig, presenceConfig, threadingConfig, sessionConfig, metaConfig);
->>>>>>> a8c2fd69
 
         manager.login();
 
