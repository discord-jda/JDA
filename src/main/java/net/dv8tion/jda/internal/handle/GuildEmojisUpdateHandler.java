/*
 * Copyright 2015 Austin Keener, Michael Ritter, Florian Spieß, and the JDA contributors
 *
 * Licensed under the Apache License, Version 2.0 (the "License");
 * you may not use this file except in compliance with the License.
 * You may obtain a copy of the License at
 *
 *    http://www.apache.org/licenses/LICENSE-2.0
 *
 * Unless required by applicable law or agreed to in writing, software
 * distributed under the License is distributed on an "AS IS" BASIS,
 * WITHOUT WARRANTIES OR CONDITIONS OF ANY KIND, either express or implied.
 * See the License for the specific language governing permissions and
 * limitations under the License.
 */

package net.dv8tion.jda.internal.handle;

import gnu.trove.map.TLongObjectMap;
import net.dv8tion.jda.api.entities.Role;
import net.dv8tion.jda.api.entities.emoji.RichCustomEmoji;
import net.dv8tion.jda.api.events.emoji.EmojiAddedEvent;
import net.dv8tion.jda.api.events.emoji.EmojiRemovedEvent;
import net.dv8tion.jda.api.events.emoji.update.EmojiUpdateNameEvent;
import net.dv8tion.jda.api.events.emoji.update.EmojiUpdateRolesEvent;
import net.dv8tion.jda.api.utils.cache.CacheFlag;
import net.dv8tion.jda.api.utils.data.DataArray;
import net.dv8tion.jda.api.utils.data.DataObject;
import net.dv8tion.jda.internal.JDAImpl;
import net.dv8tion.jda.internal.entities.GuildImpl;
import net.dv8tion.jda.internal.entities.emoji.RichCustomEmojiImpl;
import net.dv8tion.jda.internal.utils.UnlockHook;
import net.dv8tion.jda.internal.utils.cache.SnowflakeCacheViewImpl;
import org.apache.commons.collections4.CollectionUtils;

import java.util.*;

public class GuildEmojisUpdateHandler extends SocketHandler
{
    public GuildEmojisUpdateHandler(JDAImpl api)
    {
        super(api);
    }

    @Override
    protected Long handleInternally(DataObject content)
    {
        if (!getJDA().isCacheFlagSet(CacheFlag.EMOJI))
            return null;
        final long guildId = content.getLong("guild_id");
        if (getJDA().getGuildSetupController().isLocked(guildId))
            return guildId;

        GuildImpl guild = (GuildImpl) getJDA().getGuildById(guildId);
        if (guild == null)
        {
            getJDA().getEventCache().cache(EventCache.Type.GUILD, guildId, responseNumber, allContent, this::handle);
            return null;
        }

        DataArray array = content.getArray("emojis");
        List<RichCustomEmoji> oldEmojis, newEmojis;
        SnowflakeCacheViewImpl<RichCustomEmoji> emojiView = guild.getEmojisView();
        try (UnlockHook hook = emojiView.writeLock())
        {
            TLongObjectMap<RichCustomEmoji> emojiMap = emojiView.getMap();
            oldEmojis = new ArrayList<>(emojiMap.valueCollection()); //snapshot of emoji cache
            newEmojis = new ArrayList<>();
            for (int i = 0; i < array.length(); i++)
            {
                DataObject current = array.getObject(i);
                final long emojiId = current.getLong("id");
                RichCustomEmojiImpl emoji = (RichCustomEmojiImpl) emojiMap.get(emojiId);
                RichCustomEmojiImpl oldEmoji = null;

                if (emoji == null)
                {
                    emoji = new RichCustomEmojiImpl(emojiId, guild);
                    newEmojis.add(emoji);
                }
                else
                {
                    // emoji is in our cache which is why we don't want to remove it in cleanup later
                    oldEmojis.remove(emoji);
                    oldEmoji = emoji.copy();
                }

                emoji.setName(current.getString("name"))
                     .setAnimated(current.getBoolean("animated"))
                     .setManaged(current.getBoolean("managed"));
                //update roles
                DataArray roles = current.getArray("roles");
                Set<Role> newRoles = emoji.getRoleSet();
                Set<Role> oldRoles = new HashSet<>(newRoles); //snapshot of cached roles
                for (int j = 0; j < roles.length(); j++)
                {
                    Role role = guild.getRoleById(roles.getString(j));
                    if (role != null)
                    {
                        newRoles.add(role);
                        oldRoles.remove(role);
                    }
                }

                //cleanup old cached roles that were not found in the JSONArray
                for (Role r : oldRoles)
                {
                    // newRoles directly writes to the set contained in the emoji
                    newRoles.remove(r);
                }

                // finally, update the emoji
                emojiMap.put(emoji.getIdLong(), emoji);
                // check for updated fields and fire events
                handleReplace(oldEmoji, emoji);
            }
            for (RichCustomEmoji e : oldEmojis)
                emojiMap.remove(e.getIdLong());
        }
        //cleanup old emojis that don't exist anymore
        for (RichCustomEmoji e : oldEmojis)
        {
            getJDA().handleEvent(
                new EmojiRemovedEvent(
                    getJDA(), responseNumber,
                        e));
        }

        for (RichCustomEmoji e : newEmojis)
        {
            getJDA().handleEvent(
                new EmojiAddedEvent(
                    getJDA(), responseNumber,
                        e));
        }

        return null;
    }

    private void handleReplace(RichCustomEmoji oldEmoji, RichCustomEmoji newEmoji)
    {
        if (oldEmoji == null || newEmoji == null) return;

        if (!Objects.equals(oldEmoji.getName(), newEmoji.getName()))
        {
            getJDA().handleEvent(
                new EmojiUpdateNameEvent(
                    getJDA(), responseNumber,
<<<<<<< HEAD
                        newEmote, oldEmote.getName()));
=======
                    newEmoji, oldEmoji.getName()));
>>>>>>> 244199d6
        }

        if (!CollectionUtils.isEqualCollection(oldEmoji.getRoles(), newEmoji.getRoles()))
        {
            getJDA().handleEvent(
                new EmojiUpdateRolesEvent(
                    getJDA(), responseNumber,
<<<<<<< HEAD
                        newEmote, oldEmote.getRoles()));
=======
                    newEmoji, oldEmoji.getRoles()));
>>>>>>> 244199d6
        }

    }
}<|MERGE_RESOLUTION|>--- conflicted
+++ resolved
@@ -146,11 +146,7 @@
             getJDA().handleEvent(
                 new EmojiUpdateNameEvent(
                     getJDA(), responseNumber,
-<<<<<<< HEAD
-                        newEmote, oldEmote.getName()));
-=======
                     newEmoji, oldEmoji.getName()));
->>>>>>> 244199d6
         }
 
         if (!CollectionUtils.isEqualCollection(oldEmoji.getRoles(), newEmoji.getRoles()))
@@ -158,11 +154,7 @@
             getJDA().handleEvent(
                 new EmojiUpdateRolesEvent(
                     getJDA(), responseNumber,
-<<<<<<< HEAD
-                        newEmote, oldEmote.getRoles()));
-=======
                     newEmoji, oldEmoji.getRoles()));
->>>>>>> 244199d6
         }
 
     }
