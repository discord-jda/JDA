--- conflicted
+++ resolved
@@ -70,10 +70,6 @@
         else
         {
             GuildMessageChannel channel = getJDA().getChannelById(GuildMessageChannel.class, channelId);
-<<<<<<< HEAD
-=======
-
->>>>>>> 89a6cdd1
             if (channel == null)
             {
                 if (guild != null)
