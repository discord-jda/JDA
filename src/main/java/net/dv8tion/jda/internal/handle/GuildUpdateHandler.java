--- conflicted
+++ resolved
@@ -308,7 +308,15 @@
                             getJDA(), responseNumber,
                             guild, oldCommunityUpdatesChannel));
         }
-<<<<<<< HEAD
+        if (!Objects.equals(safetyAlertsChannel, guild.getSafetyAlertsChannel()))
+        {
+            TextChannel oldSafetyAlertsChannel = guild.getSafetyAlertsChannel();
+            guild.setSafetyAlertsChannel(safetyAlertsChannel);
+            getJDA().handleEvent(
+                    new GuildUpdateSafetyAlertsChannelEvent(
+                            getJDA(), responseNumber,
+                            guild, oldSafetyAlertsChannel));
+        }
         if (!Objects.equals(securityIncidents, guild.getSecurityIncidents()))
         {
             SecurityIncidents oldIncidents = guild.getSecurityIncidents();
@@ -317,16 +325,6 @@
                 new GuildUpdateSecurityIncidentsEvent(
                     getJDA(), responseNumber,
                     guild, oldIncidents));
-=======
-        if (!Objects.equals(safetyAlertsChannel, guild.getSafetyAlertsChannel()))
-        {
-            TextChannel oldSafetyAlertsChannel = guild.getSafetyAlertsChannel();
-            guild.setSafetyAlertsChannel(safetyAlertsChannel);
-            getJDA().handleEvent(
-                    new GuildUpdateSafetyAlertsChannelEvent(
-                            getJDA(), responseNumber,
-                            guild, oldSafetyAlertsChannel));
->>>>>>> 12ec6366
         }
         if (content.hasKey("nsfw_level") && nsfwLevel != guild.getNSFWLevel())
         {
