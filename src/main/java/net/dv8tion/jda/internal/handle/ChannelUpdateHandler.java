--- conflicted
+++ resolved
@@ -291,13 +291,8 @@
         return null;
     }
 
-<<<<<<< HEAD
-    private void applyPermissions(AbstractChannelImpl<?,?> channel, JSONObject content,
-                                  JSONArray permOverwrites, List<IPermissionHolder> contained, List<IPermissionHolder> changed)
-=======
     private void applyPermissions(AbstractChannelImpl<?,?> channel, DataObject content,
                                   DataArray permOverwrites, List<IPermissionHolder> contained, List<IPermissionHolder> changed)
->>>>>>> 2957781f
     {
 
         //Determines if a new PermissionOverride was created or updated.
