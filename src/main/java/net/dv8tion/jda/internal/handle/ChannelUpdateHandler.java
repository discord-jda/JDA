/*
 * Copyright 2015 Austin Keener, Michael Ritter, Florian Spieß, and the JDA contributors
 *
 * Licensed under the Apache License, Version 2.0 (the "License");
 * you may not use this file except in compliance with the License.
 * You may obtain a copy of the License at
 *
 *    http://www.apache.org/licenses/LICENSE-2.0
 *
 * Unless required by applicable law or agreed to in writing, software
 * distributed under the License is distributed on an "AS IS" BASIS,
 * WITHOUT WARRANTIES OR CONDITIONS OF ANY KIND, either express or implied.
 * See the License for the specific language governing permissions and
 * limitations under the License.
 */

package net.dv8tion.jda.internal.handle;

import gnu.trove.map.TLongObjectMap;
import gnu.trove.map.hash.TLongObjectHashMap;
import gnu.trove.set.TLongSet;
import gnu.trove.set.hash.TLongHashSet;
import net.dv8tion.jda.api.Permission;
import net.dv8tion.jda.api.Region;
import net.dv8tion.jda.api.entities.Guild;
import net.dv8tion.jda.api.entities.IPermissionHolder;
import net.dv8tion.jda.api.entities.PermissionOverride;
import net.dv8tion.jda.api.entities.channel.ChannelFlag;
import net.dv8tion.jda.api.entities.channel.ChannelType;
import net.dv8tion.jda.api.entities.channel.attribute.IThreadContainer;
import net.dv8tion.jda.api.entities.channel.concrete.Category;
import net.dv8tion.jda.api.entities.channel.concrete.NewsChannel;
import net.dv8tion.jda.api.entities.channel.concrete.TextChannel;
import net.dv8tion.jda.api.entities.channel.concrete.ThreadChannel;
import net.dv8tion.jda.api.entities.channel.forums.ForumTag;
import net.dv8tion.jda.api.entities.emoji.EmojiUnion;
import net.dv8tion.jda.api.events.channel.forum.ForumTagAddEvent;
import net.dv8tion.jda.api.events.channel.forum.ForumTagRemoveEvent;
import net.dv8tion.jda.api.events.channel.forum.update.ForumTagUpdateEmojiEvent;
import net.dv8tion.jda.api.events.channel.forum.update.ForumTagUpdateModeratedEvent;
import net.dv8tion.jda.api.events.channel.forum.update.ForumTagUpdateNameEvent;
import net.dv8tion.jda.api.events.channel.update.*;
import net.dv8tion.jda.api.events.guild.override.PermissionOverrideCreateEvent;
import net.dv8tion.jda.api.events.guild.override.PermissionOverrideDeleteEvent;
import net.dv8tion.jda.api.events.guild.override.PermissionOverrideUpdateEvent;
import net.dv8tion.jda.api.events.thread.ThreadHiddenEvent;
import net.dv8tion.jda.api.utils.cache.CacheFlag;
import net.dv8tion.jda.api.utils.data.DataArray;
import net.dv8tion.jda.api.utils.data.DataObject;
import net.dv8tion.jda.internal.JDAImpl;
import net.dv8tion.jda.internal.entities.*;
import net.dv8tion.jda.internal.entities.channel.concrete.NewsChannelImpl;
import net.dv8tion.jda.internal.entities.channel.concrete.TextChannelImpl;
import net.dv8tion.jda.internal.entities.channel.concrete.VoiceChannelImpl;
import net.dv8tion.jda.internal.entities.channel.middleman.AbstractGuildChannelImpl;
import net.dv8tion.jda.internal.entities.channel.mixin.attribute.*;
import net.dv8tion.jda.internal.entities.channel.mixin.middleman.AudioChannelMixin;
import net.dv8tion.jda.internal.requests.WebSocketClient;
import net.dv8tion.jda.internal.utils.UnlockHook;
import net.dv8tion.jda.internal.utils.cache.SnowflakeCacheViewImpl;
import net.dv8tion.jda.internal.utils.cache.SortedSnowflakeCacheViewImpl;

import java.util.ArrayList;
import java.util.List;
import java.util.Objects;

@SuppressWarnings("ConstantConditions")
public class ChannelUpdateHandler extends SocketHandler
{
    public ChannelUpdateHandler(JDAImpl api)
    {
        super(api);
    }

    @Override
    protected Long handleInternally(DataObject content)
    {
        ChannelType type = ChannelType.fromId(content.getInt("type"));
        if (type == ChannelType.GROUP)
        {
            WebSocketClient.LOG.warn("Ignoring CHANNEL_UPDATE for a group which we don't support");
            return null;
        }
        if (!content.isNull("guild_id"))
        {
            long guildId = content.getUnsignedLong("guild_id");
            if (getJDA().getGuildSetupController().isLocked(guildId))
                return guildId;
        }

        long channelId = content.getUnsignedLong("id");

        //We assume the CHANNEL_UPDATE was for a GuildChannel because PrivateChannels don't emit CHANNEL_UPDATE for 1:1 DMs, only Groups.
        AbstractGuildChannelImpl<?> channel = (AbstractGuildChannelImpl<?>) getJDA().getGuildChannelById(channelId);
        if (channel == null)
        {
            getJDA().getEventCache().cache(EventCache.Type.CHANNEL, channelId, responseNumber, allContent, this::handle);
            EventCache.LOG.debug("CHANNEL_UPDATE attempted to update a channel that does not exist. JSON: {}", content);
            return null;
        }

        //Detect if we changed the channel type at all and reconstruct the channel entity if needed
        channel = handleChannelTypeChange(channel, content, type);

        //Handle shared properties

        String oldName = channel.getName();
        String name = content.getString("name", oldName);
        if (!Objects.equals(oldName, name))
        {
            channel.setName(name);
            getJDA().handleEvent(
                new ChannelUpdateNameEvent(
                    getJDA(), responseNumber,
                    channel, oldName, name));
        }

        if (channel instanceof ITopicChannelMixin<?>)
            handleTopic((ITopicChannelMixin<?>) channel, content.getString("topic", null));

        if (channel instanceof ISlowmodeChannelMixin<?>)
            handleSlowmode((ISlowmodeChannelMixin<?>) channel, content.getInt("rate_limit_per_user", 0));

        if (channel instanceof IAgeRestrictedChannelMixin<?>)
            handleNsfw((IAgeRestrictedChannelMixin<?>) channel, content.getBoolean("nsfw"));

        if (channel instanceof ICategorizableChannelMixin<?>)
            handleParentCategory((ICategorizableChannelMixin<?>) channel, content.getUnsignedLong("parent_id", 0));

        if (channel instanceof IPositionableChannelMixin<?>)
            handlePosition((IPositionableChannelMixin<?>) channel, content.getInt("position", 0));

        if (channel instanceof IThreadContainerMixin<?>)
            handleThreadContainer((IThreadContainerMixin<?>) channel, content);

        if (channel instanceof AudioChannelMixin<?>)
            handleAudioChannel((AudioChannelMixin<?>) channel, content);

        //Handle concrete type specific properties

        switch (type)
        {
            case FORUM:
<<<<<<< HEAD
                ForumChannelImpl forumChannel = (ForumChannelImpl) channel;

                int flags = content.getInt("flags", 0);
                int sortOrder = content.getInt("default_sort_order", ((ForumChannelImpl) channel).getRawSortOrder());
                EmojiUnion defaultReaction = content.optObject("default_reaction_emoji")
                        .map(json -> {
                            json.opt("emoji_id").ifPresent(id -> json.put("id", id));
                            json.opt("emoji_name").ifPresent(n -> json.put("name", n));
                            return EntityBuilder.createEmoji(json);
                        })
                        .orElse(null);

                int oldFlags = forumChannel.getRawFlags();
                int oldSortOrder = forumChannel.getRawSortOrder();
                EmojiUnion oldDefaultReaction = forumChannel.getDefaultReaction();

                content.optArray("available_tags").ifPresent(
                    array -> handleTagsUpdate(forumChannel, array)
                );

=======
            {
                final String topic = content.getString("topic", null);
                final EmojiUnion defaultReaction = content.optObject("default_reaction_emoji")
                        .map(json -> EntityBuilder.createEmoji(json, "emoji_name", "emoji_id"))
                        .orElse(null);

                ForumChannelImpl forumChannel = (ForumChannelImpl) channel;
                content.optArray("available_tags").ifPresent(array -> handleTagsUpdate(forumChannel, array));
//                int sortOrder = content.getInt("default_sort_order", ((ForumChannelImpl) channel).getRawSortOrder());

                //If any properties changed, update the values and fire the proper events.
                final long oldParentId = forumChannel.getParentCategoryIdLong();
                final String oldName = forumChannel.getName();
                final String oldTopic = forumChannel.getTopic();
                final int oldPosition = forumChannel.getPositionRaw();
                final boolean oldNsfw = forumChannel.isNSFW();
                final int oldSlowmode = forumChannel.getSlowmode();
                final int oldDefaultThreadSlowmode = forumChannel.getDefaultThreadSlowmode();
                final int oldFlags = forumChannel.getRawFlags();
//                final int oldSortOrder = forumChannel.getRawSortOrder();
                final EmojiUnion oldDefaultReaction = forumChannel.getDefaultReaction();

                if (!Objects.equals(oldName, name))
                {
                    forumChannel.setName(name);
                    getJDA().handleEvent(
                            new ChannelUpdateNameEvent(
                                    getJDA(), responseNumber,
                                    forumChannel, oldName, name));
                }
                if (oldParentId != parentId)
                {
                    final Category oldParent = forumChannel.getParentCategory();
                    forumChannel.setParentCategory(parentId);
                    getJDA().handleEvent(
                            new ChannelUpdateParentEvent(
                                    getJDA(), responseNumber,
                                    forumChannel, oldParent, forumChannel.getParentCategory()));
                }
                if (!Objects.equals(oldTopic, topic))
                {
                    forumChannel.setTopic(topic);
                    getJDA().handleEvent(
                            new ChannelUpdateTopicEvent(
                                    getJDA(), responseNumber,
                                    forumChannel, oldTopic, topic));
                }
                if (oldPosition != position)
                {
                    forumChannel.setPosition(position);
                    getJDA().handleEvent(
                            new ChannelUpdatePositionEvent(
                                    getJDA(), responseNumber,
                                    forumChannel, oldPosition, position));
                }
                if (oldNsfw != nsfw)
                {
                    forumChannel.setNSFW(nsfw);
                    getJDA().handleEvent(
                            new ChannelUpdateNSFWEvent(
                                    getJDA(), responseNumber,
                                    forumChannel, oldNsfw, nsfw));
                }
                if (oldSlowmode != slowmode)
                {
                    forumChannel.setSlowmode(slowmode);
                    getJDA().handleEvent(
                            new ChannelUpdateSlowmodeEvent(
                                    getJDA(), responseNumber,
                                    forumChannel, oldSlowmode, slowmode));
                }
                if (oldDefaultThreadSlowmode != defaultThreadSlowmode)
                {
                    forumChannel.setDefaultThreadSlowmode(defaultThreadSlowmode);
                    getJDA().handleEvent(
                            new ChannelUpdateDefaultThreadSlowmodeEvent(
                                    getJDA(), responseNumber,
                                    forumChannel, oldDefaultThreadSlowmode, defaultThreadSlowmode));
                }
>>>>>>> daf17d1f
                if (oldFlags != flags)
                {
                    forumChannel.setFlags(flags);
                    getJDA().handleEvent(
                            new ChannelUpdateFlagsEvent(
                                    getJDA(), responseNumber,
                                    forumChannel, ChannelFlag.fromRaw(oldFlags), ChannelFlag.fromRaw(flags)));
                }
<<<<<<< HEAD
                if (oldSortOrder != sortOrder)
                {
                    forumChannel.setDefaultSortOrder(sortOrder);
                    getJDA().handleEvent(
                            new ChannelUpdateDefaultSortOrderEvent(
                                    getJDA(), responseNumber,
                                    forumChannel, ForumChannel.SortOrder.fromKey(oldSortOrder), ForumChannel.SortOrder.fromKey(sortOrder)));
                }
                if (!Objects.equals(oldDefaultReaction, defaultReaction))
=======
                if (!Objects.equals(oldDefaultReaction, defaultReaction))
                {
                    forumChannel.setDefaultReaction(content.optObject("default_reaction_emoji").orElse(null));
                    getJDA().handleEvent(
                            new ChannelUpdateDefaultReactionEvent(
                                    getJDA(), responseNumber,
                                    forumChannel, oldDefaultReaction, defaultReaction));
                }
//                if (oldSortOrder != sortOrder)
//                {
//                    forumChannel.setDefaultSortOrder(sortOrder);
//                    getJDA().handleEvent(
//                            new ChannelUpdateDefaultSortOrderEvent(
//                                    getJDA(), responseNumber,
//                                    forumChannel, ForumChannel.SortOrder.fromKey(oldSortOrder), ForumChannel.SortOrder.fromKey(sortOrder)));
//                }
                break;
            }
            case NEWS:
            {
                final String topic = content.getString("topic", null);

                NewsChannelImpl newsChannel = (NewsChannelImpl) channel;

                //If any properties changed, update the values and fire the proper events.
                final long oldParentId = newsChannel.getParentCategoryIdLong();
                final String oldName = newsChannel.getName();
                final String oldTopic = newsChannel.getTopic();
                final int oldPosition = newsChannel.getPositionRaw();
                final boolean oldNsfw = newsChannel.isNSFW();
                if (!Objects.equals(oldName, name))
                {
                    newsChannel.setName(name);
                    getJDA().handleEvent(
                            new ChannelUpdateNameEvent(
                                    getJDA(), responseNumber,
                                    newsChannel, oldName, name));
                }
                if (oldParentId != parentId)
                {
                    final Category oldParent = newsChannel.getParentCategory();
                    newsChannel.setParentCategory(parentId);
                    getJDA().handleEvent(
                            new ChannelUpdateParentEvent(
                                    getJDA(), responseNumber,
                                    newsChannel, oldParent, newsChannel.getParentCategory()));
                }
                if (!Objects.equals(oldTopic, topic))
                {
                    newsChannel.setTopic(topic);
                    getJDA().handleEvent(
                            new ChannelUpdateTopicEvent(
                                    getJDA(), responseNumber,
                                    newsChannel, oldTopic, topic));
                }
                if (oldPosition != position)
                {
                    newsChannel.setPosition(position);
                    getJDA().handleEvent(
                            new ChannelUpdatePositionEvent(
                                    getJDA(), responseNumber,
                                    newsChannel, oldPosition, position));
                }

                if (oldNsfw != nsfw)
>>>>>>> daf17d1f
                {
                    forumChannel.setDefaultReaction(content.optObject("default_reaction_emoji").orElse(null));
                    getJDA().handleEvent(
                            new ChannelUpdateDefaultReactionEvent(
                                    getJDA(), responseNumber,
                                    forumChannel, oldDefaultReaction, defaultReaction));
                }
                break;
            case VOICE:
                VoiceChannelImpl voiceChannel = (VoiceChannelImpl) channel;

                int userLimit = content.getInt("user_limit");
                int oldLimit = voiceChannel.getUserLimit();
                if (oldLimit != userLimit)
                {
                    voiceChannel.setUserLimit(userLimit);
                    getJDA().handleEvent(
                            new ChannelUpdateUserLimitEvent(
                                    getJDA(), responseNumber,
                                    voiceChannel, oldLimit, userLimit));
                }
                break;
            case TEXT:
            case NEWS:
            case STAGE:
            case CATEGORY:
                break;
            default:
                WebSocketClient.LOG.debug("CHANNEL_UPDATE provided an unrecognized channel type JSON: {}", content);
        }

        DataArray permOverwrites = content.getArray("permission_overwrites");
        applyPermissions((IPermissionContainerMixin<?>) channel, permOverwrites);

        boolean hasAccessToChannel = channel.getGuild().getSelfMember().hasPermission(channel, Permission.VIEW_CHANNEL);
        if (channel instanceof IThreadContainer && !hasAccessToChannel)
            handleHideChildThreads((IThreadContainer) channel);

        return null;
    }

    private AbstractGuildChannelImpl<?> handleChannelTypeChange(AbstractGuildChannelImpl<?> channel, DataObject content, ChannelType newChannelType)
    {
        if (channel.getType() == newChannelType)
            return channel;

        EntityBuilder builder = getJDA().getEntityBuilder();
        GuildImpl guild = channel.getGuild();

        if (newChannelType == ChannelType.TEXT)
        {
            //This assumes that if we're moving to a TextChannel that we're transitioning from a NewsChannel
            NewsChannel newsChannel = (NewsChannel) channel;
            getJDA().getNewsChannelView().remove(newsChannel.getIdLong());
            guild.getNewsChannelView().remove(newsChannel.getIdLong());

            TextChannelImpl textChannel = (TextChannelImpl) builder.createTextChannel(guild, content, guild.getIdLong());

            //CHANNEL_UPDATE doesn't track last_message_id, so make sure to copy it over.
            textChannel.setLatestMessageIdLong(newsChannel.getLatestMessageIdLong());

            getJDA().handleEvent(
                new ChannelUpdateTypeEvent(
                    getJDA(), responseNumber,
                    textChannel, ChannelType.NEWS, ChannelType.TEXT));

            return textChannel;
        }

        if (newChannelType == ChannelType.NEWS)
        {
            //This assumes that if we're moving to a NewsChannel that we're transitioning from a TextChannel
            TextChannel textChannel = (TextChannel) channel;
            getJDA().getTextChannelsView().remove(textChannel.getIdLong());
            guild.getTextChannelsView().remove(textChannel.getIdLong());

            NewsChannelImpl newsChannel = (NewsChannelImpl) builder.createNewsChannel(guild, content, guild.getIdLong());

            //CHANNEL_UPDATE doesn't track last_message_id, so make sure to copy it over.
            newsChannel.setLatestMessageIdLong(textChannel.getLatestMessageIdLong());

            getJDA().handleEvent(
                new ChannelUpdateTypeEvent(
                    getJDA(), responseNumber,
                    newsChannel, ChannelType.TEXT, ChannelType.NEWS));

            return newsChannel;
        }

        return channel;
    }

    private void applyPermissions(IPermissionContainerMixin<?> channel, DataArray permOverwrites)
    {
        TLongObjectMap<PermissionOverride> currentOverrides = new TLongObjectHashMap<>(channel.getPermissionOverrideMap());
        List<IPermissionHolder> changed = new ArrayList<>(currentOverrides.size());
        Guild guild = channel.getGuild();
        for (int i = 0; i < permOverwrites.length(); i++)
        {
            DataObject overrideJson = permOverwrites.getObject(i);
            long id = overrideJson.getUnsignedLong("id", 0);
            if (handlePermissionOverride(currentOverrides.remove(id), overrideJson, id, channel))
                addPermissionHolder(changed, guild, id);
        }

        currentOverrides.forEachValue(override -> {
            channel.getPermissionOverrideMap().remove(override.getIdLong());
            addPermissionHolder(changed, guild, override.getIdLong());
            api.handleEvent(
                new PermissionOverrideDeleteEvent(
                    api, responseNumber,
                    channel, override));
            return true;
        });
    }

    private void addPermissionHolder(List<IPermissionHolder> changed, Guild guild, long id)
    {
        IPermissionHolder holder = guild.getRoleById(id);
        if (holder == null)
            holder = guild.getMemberById(id);
        if (holder != null) // Members might not be cached
            changed.add(holder);
    }

    // True => override status changed (created/deleted/updated)
    // False => nothing changed, ignore
    private boolean handlePermissionOverride(PermissionOverride currentOverride, DataObject override, long overrideId, IPermissionContainerMixin<?> channel)
    {
        final long allow = override.getLong("allow");
        final long deny = override.getLong("deny");
        final int type = override.getInt("type");
        final boolean isRole = type == 0;
        if (!isRole)
        {
            if (type != 1)
            {
                EntityBuilder.LOG.debug("Ignoring unknown invite of type '{}'. JSON: {}", type, override);
                return false;
            }
            else if (!api.isCacheFlagSet(CacheFlag.MEMBER_OVERRIDES) && overrideId != api.getSelfUser().getIdLong())
            {
                return false;
            }
        }

        if (currentOverride != null) // Permissions were updated?
        {
            long oldAllow = currentOverride.getAllowedRaw();
            long oldDeny = currentOverride.getDeniedRaw();
            PermissionOverrideImpl impl = (PermissionOverrideImpl) currentOverride;
            if (oldAllow == allow && oldDeny == deny)
                return false;

            if (overrideId == channel.getGuild().getIdLong() && (allow | deny) == 0L)
            {
                // We delete empty overrides for the @everyone role because that's what the client also does, otherwise our sync checks don't work!
                channel.getPermissionOverrideMap().remove(overrideId);
                api.handleEvent(
                    new PermissionOverrideDeleteEvent(
                        api, responseNumber,
                        channel, currentOverride));
                return true;
            }

            impl.setAllow(allow);
            impl.setDeny(deny);
            api.handleEvent(
                new PermissionOverrideUpdateEvent(
                    api, responseNumber,
                    channel, currentOverride, oldAllow, oldDeny));
        }
        else // New override?
        {
            // Empty @everyone overrides should be treated as not existing at all
            if (overrideId == channel.getGuild().getIdLong() && (allow | deny) == 0L)
                return false;
            PermissionOverrideImpl impl;
            currentOverride = impl = new PermissionOverrideImpl(channel, overrideId, isRole);
            impl.setAllow(allow);
            impl.setDeny(deny);
            channel.getPermissionOverrideMap().put(overrideId, currentOverride);
            api.handleEvent(
                new PermissionOverrideCreateEvent(
                    api, responseNumber,
                    channel, currentOverride));
        }

        return true;
    }

    private void handleHideChildThreads(IThreadContainer channel)
    {
        List<ThreadChannel> threads = channel.getThreadChannels();
        if (threads.isEmpty())
            return;

        for (ThreadChannel thread : threads)
        {
            GuildImpl guild = (GuildImpl) channel.getGuild();
            SnowflakeCacheViewImpl<ThreadChannel>
                    guildThreadView = guild.getThreadChannelsView(),
                    threadView = getJDA().getThreadChannelsView();
            try (
                    UnlockHook vlock = guildThreadView.writeLock();
                    UnlockHook jlock = threadView.writeLock())
            {
                //TODO-threads: When we figure out how member chunking is going to work for thread related members
                // we may need to revisit this to ensure they kicked out of the cache if needed.
                threadView.getMap().remove(thread.getIdLong());
                guildThreadView.getMap().remove(thread.getIdLong());
            }
        }

        //Fire these events outside the write locks
        for (ThreadChannel thread : threads)
        {
            api.handleEvent(new ThreadHiddenEvent(api, responseNumber, thread));
        }
    }

    private void handleTagsUpdate(ForumChannelImpl channel, DataArray tags)
    {
        if (!api.isCacheFlagSet(CacheFlag.FORUM_TAGS))
            return;
        EntityBuilder builder = api.getEntityBuilder();

        SortedSnowflakeCacheViewImpl<ForumTag> view = channel.getAvailableTagCache();

        try (UnlockHook hook = view.writeLock())
        {
            TLongObjectMap<ForumTag> cache = view.getMap();
            TLongSet removedTags = new TLongHashSet(cache.keySet());

            for (int i = 0; i < tags.length(); i++)
            {
                DataObject tagJson = tags.getObject(i);
                long id = tagJson.getUnsignedLong("id");
                if (removedTags.remove(id))
                {
                    ForumTagImpl impl = (ForumTagImpl) cache.get(id);
                    if (impl == null)
                        continue;

                    String name = tagJson.getString("name");
                    boolean moderated = tagJson.getBoolean("moderated");

                    String oldName = impl.getName();
                    EmojiUnion oldEmoji = impl.getEmoji();

                    impl.setEmoji(tagJson);

                    impl.setPosition(i);
                    if (!Objects.equals(oldEmoji, impl.getEmoji()))
                    {
                        api.handleEvent(new ForumTagUpdateEmojiEvent(api, responseNumber, channel, impl, oldEmoji));
                    }
                    if (!name.equals(oldName))
                    {
                        impl.setName(name);
                        api.handleEvent(new ForumTagUpdateNameEvent(api, responseNumber, channel, impl, oldName));
                    }
                    if (moderated != impl.isModerated())
                    {
                        impl.setModerated(moderated);
                        api.handleEvent(new ForumTagUpdateModeratedEvent(api, responseNumber, channel, impl, moderated));
                    }
                }
                else
                {
                    ForumTag tag = builder.createForumTag(channel, tagJson, i);
                    cache.put(id, tag);
                    api.handleEvent(new ForumTagAddEvent(api, responseNumber, channel, tag));
                }
            }

            removedTags.forEach(id -> {
                ForumTag tag = cache.remove(id);
                if (tag != null)
                    api.handleEvent(new ForumTagRemoveEvent(api, responseNumber, channel, tag));
                return true;
            });
        }
    }

    private void handleTopic(ITopicChannelMixin<?> channel, String topic)
    {
        String oldTopic = channel.getTopic();
        if (Objects.equals(oldTopic, topic))
            return;

        channel.setTopic(topic);
        api.handleEvent(
            new ChannelUpdateTopicEvent(
                api, responseNumber,
                channel, oldTopic, topic));
    }

    private void handleSlowmode(ISlowmodeChannelMixin<?> channel, int slowmode)
    {
        int oldSlowmode = channel.getSlowmode();
        if (oldSlowmode == slowmode)
            return;

        channel.setSlowmode(slowmode);
        api.handleEvent(
            new ChannelUpdateSlowmodeEvent(
                api, responseNumber,
                channel, oldSlowmode, slowmode));
    }

    private void handleNsfw(IAgeRestrictedChannelMixin<?> channel, boolean nsfw)
    {
        boolean oldNsfw = channel.isNSFW();
        if (oldNsfw == nsfw)
            return;

        channel.setNSFW(nsfw);
        api.handleEvent(
                new ChannelUpdateNSFWEvent(
                        api, responseNumber,
                        channel, oldNsfw, nsfw));
    }

    private void handleParentCategory(ICategorizableChannelMixin<?> channel, long parentId)
    {
        long oldParentId = channel.getParentCategoryIdLong();
        if (oldParentId == parentId)
            return;

        Category oldParent = channel.getParentCategory();
        channel.setParentCategory(parentId);
        Category newParent = channel.getParentCategory();

        api.handleEvent(
            new ChannelUpdateParentEvent(
                api, responseNumber,
                channel, oldParent, newParent));
    }

    private void handlePosition(IPositionableChannelMixin<?> channel, int position)
    {
        int oldPosition = channel.getPositionRaw();
        if (oldPosition == position)
            return;

        channel.setPosition(position);
        api.handleEvent(
            new ChannelUpdatePositionEvent(
                api, responseNumber,
                channel, oldPosition, position));
    }

    private void handleThreadContainer(IThreadContainerMixin<?> channel, DataObject content)
    {
        int oldDefaultThreadSlowmode = channel.getDefaultThreadSlowmode();
        int defaultThreadSlowmode = content.getInt("default_thread_rate_limit_per_user", 0);
        if (oldDefaultThreadSlowmode != defaultThreadSlowmode)
        {
            channel.setDefaultThreadSlowmode(defaultThreadSlowmode);
            api.handleEvent(
                new ChannelUpdateDefaultThreadSlowmodeEvent(
                    api, responseNumber,
                    channel, oldDefaultThreadSlowmode, defaultThreadSlowmode));
        }
    }

    private void handleAudioChannel(AudioChannelMixin<?> channel, DataObject content)
    {
        int oldBitrate = channel.getBitrate();
        int bitrate = content.getInt("bitrate");

        if (oldBitrate != bitrate)
        {
            channel.setBitrate(bitrate);
            api.handleEvent(
                new ChannelUpdateBitrateEvent(
                    api, responseNumber,
                    channel, oldBitrate, bitrate));
        }

        String oldRegion = channel.getRegionRaw();
        String regionRaw = content.getString("rtc_region", null);

        if (!Objects.equals(oldRegion, regionRaw))
        {
            channel.setRegion(regionRaw);
            api.handleEvent(
                new ChannelUpdateRegionEvent(
                    api, responseNumber,
                    channel, Region.fromKey(oldRegion), Region.fromKey(regionRaw)));
        }
    }
}<|MERGE_RESOLUTION|>--- conflicted
+++ resolved
@@ -141,11 +141,10 @@
         switch (type)
         {
             case FORUM:
-<<<<<<< HEAD
                 ForumChannelImpl forumChannel = (ForumChannelImpl) channel;
 
                 int flags = content.getInt("flags", 0);
-                int sortOrder = content.getInt("default_sort_order", ((ForumChannelImpl) channel).getRawSortOrder());
+//                int sortOrder = content.getInt("default_sort_order", ((ForumChannelImpl) channel).getRawSortOrder());
                 EmojiUnion defaultReaction = content.optObject("default_reaction_emoji")
                         .map(json -> {
                             json.opt("emoji_id").ifPresent(id -> json.put("id", id));
@@ -155,94 +154,13 @@
                         .orElse(null);
 
                 int oldFlags = forumChannel.getRawFlags();
-                int oldSortOrder = forumChannel.getRawSortOrder();
+//                int oldSortOrder = forumChannel.getRawSortOrder();
                 EmojiUnion oldDefaultReaction = forumChannel.getDefaultReaction();
 
                 content.optArray("available_tags").ifPresent(
                     array -> handleTagsUpdate(forumChannel, array)
                 );
 
-=======
-            {
-                final String topic = content.getString("topic", null);
-                final EmojiUnion defaultReaction = content.optObject("default_reaction_emoji")
-                        .map(json -> EntityBuilder.createEmoji(json, "emoji_name", "emoji_id"))
-                        .orElse(null);
-
-                ForumChannelImpl forumChannel = (ForumChannelImpl) channel;
-                content.optArray("available_tags").ifPresent(array -> handleTagsUpdate(forumChannel, array));
-//                int sortOrder = content.getInt("default_sort_order", ((ForumChannelImpl) channel).getRawSortOrder());
-
-                //If any properties changed, update the values and fire the proper events.
-                final long oldParentId = forumChannel.getParentCategoryIdLong();
-                final String oldName = forumChannel.getName();
-                final String oldTopic = forumChannel.getTopic();
-                final int oldPosition = forumChannel.getPositionRaw();
-                final boolean oldNsfw = forumChannel.isNSFW();
-                final int oldSlowmode = forumChannel.getSlowmode();
-                final int oldDefaultThreadSlowmode = forumChannel.getDefaultThreadSlowmode();
-                final int oldFlags = forumChannel.getRawFlags();
-//                final int oldSortOrder = forumChannel.getRawSortOrder();
-                final EmojiUnion oldDefaultReaction = forumChannel.getDefaultReaction();
-
-                if (!Objects.equals(oldName, name))
-                {
-                    forumChannel.setName(name);
-                    getJDA().handleEvent(
-                            new ChannelUpdateNameEvent(
-                                    getJDA(), responseNumber,
-                                    forumChannel, oldName, name));
-                }
-                if (oldParentId != parentId)
-                {
-                    final Category oldParent = forumChannel.getParentCategory();
-                    forumChannel.setParentCategory(parentId);
-                    getJDA().handleEvent(
-                            new ChannelUpdateParentEvent(
-                                    getJDA(), responseNumber,
-                                    forumChannel, oldParent, forumChannel.getParentCategory()));
-                }
-                if (!Objects.equals(oldTopic, topic))
-                {
-                    forumChannel.setTopic(topic);
-                    getJDA().handleEvent(
-                            new ChannelUpdateTopicEvent(
-                                    getJDA(), responseNumber,
-                                    forumChannel, oldTopic, topic));
-                }
-                if (oldPosition != position)
-                {
-                    forumChannel.setPosition(position);
-                    getJDA().handleEvent(
-                            new ChannelUpdatePositionEvent(
-                                    getJDA(), responseNumber,
-                                    forumChannel, oldPosition, position));
-                }
-                if (oldNsfw != nsfw)
-                {
-                    forumChannel.setNSFW(nsfw);
-                    getJDA().handleEvent(
-                            new ChannelUpdateNSFWEvent(
-                                    getJDA(), responseNumber,
-                                    forumChannel, oldNsfw, nsfw));
-                }
-                if (oldSlowmode != slowmode)
-                {
-                    forumChannel.setSlowmode(slowmode);
-                    getJDA().handleEvent(
-                            new ChannelUpdateSlowmodeEvent(
-                                    getJDA(), responseNumber,
-                                    forumChannel, oldSlowmode, slowmode));
-                }
-                if (oldDefaultThreadSlowmode != defaultThreadSlowmode)
-                {
-                    forumChannel.setDefaultThreadSlowmode(defaultThreadSlowmode);
-                    getJDA().handleEvent(
-                            new ChannelUpdateDefaultThreadSlowmodeEvent(
-                                    getJDA(), responseNumber,
-                                    forumChannel, oldDefaultThreadSlowmode, defaultThreadSlowmode));
-                }
->>>>>>> daf17d1f
                 if (oldFlags != flags)
                 {
                     forumChannel.setFlags(flags);
@@ -250,25 +168,6 @@
                             new ChannelUpdateFlagsEvent(
                                     getJDA(), responseNumber,
                                     forumChannel, ChannelFlag.fromRaw(oldFlags), ChannelFlag.fromRaw(flags)));
-                }
-<<<<<<< HEAD
-                if (oldSortOrder != sortOrder)
-                {
-                    forumChannel.setDefaultSortOrder(sortOrder);
-                    getJDA().handleEvent(
-                            new ChannelUpdateDefaultSortOrderEvent(
-                                    getJDA(), responseNumber,
-                                    forumChannel, ForumChannel.SortOrder.fromKey(oldSortOrder), ForumChannel.SortOrder.fromKey(sortOrder)));
-                }
-                if (!Objects.equals(oldDefaultReaction, defaultReaction))
-=======
-                if (!Objects.equals(oldDefaultReaction, defaultReaction))
-                {
-                    forumChannel.setDefaultReaction(content.optObject("default_reaction_emoji").orElse(null));
-                    getJDA().handleEvent(
-                            new ChannelUpdateDefaultReactionEvent(
-                                    getJDA(), responseNumber,
-                                    forumChannel, oldDefaultReaction, defaultReaction));
                 }
 //                if (oldSortOrder != sortOrder)
 //                {
@@ -278,56 +177,7 @@
 //                                    getJDA(), responseNumber,
 //                                    forumChannel, ForumChannel.SortOrder.fromKey(oldSortOrder), ForumChannel.SortOrder.fromKey(sortOrder)));
 //                }
-                break;
-            }
-            case NEWS:
-            {
-                final String topic = content.getString("topic", null);
-
-                NewsChannelImpl newsChannel = (NewsChannelImpl) channel;
-
-                //If any properties changed, update the values and fire the proper events.
-                final long oldParentId = newsChannel.getParentCategoryIdLong();
-                final String oldName = newsChannel.getName();
-                final String oldTopic = newsChannel.getTopic();
-                final int oldPosition = newsChannel.getPositionRaw();
-                final boolean oldNsfw = newsChannel.isNSFW();
-                if (!Objects.equals(oldName, name))
-                {
-                    newsChannel.setName(name);
-                    getJDA().handleEvent(
-                            new ChannelUpdateNameEvent(
-                                    getJDA(), responseNumber,
-                                    newsChannel, oldName, name));
-                }
-                if (oldParentId != parentId)
-                {
-                    final Category oldParent = newsChannel.getParentCategory();
-                    newsChannel.setParentCategory(parentId);
-                    getJDA().handleEvent(
-                            new ChannelUpdateParentEvent(
-                                    getJDA(), responseNumber,
-                                    newsChannel, oldParent, newsChannel.getParentCategory()));
-                }
-                if (!Objects.equals(oldTopic, topic))
-                {
-                    newsChannel.setTopic(topic);
-                    getJDA().handleEvent(
-                            new ChannelUpdateTopicEvent(
-                                    getJDA(), responseNumber,
-                                    newsChannel, oldTopic, topic));
-                }
-                if (oldPosition != position)
-                {
-                    newsChannel.setPosition(position);
-                    getJDA().handleEvent(
-                            new ChannelUpdatePositionEvent(
-                                    getJDA(), responseNumber,
-                                    newsChannel, oldPosition, position));
-                }
-
-                if (oldNsfw != nsfw)
->>>>>>> daf17d1f
+                if (!Objects.equals(oldDefaultReaction, defaultReaction))
                 {
                     forumChannel.setDefaultReaction(content.optObject("default_reaction_emoji").orElse(null));
                     getJDA().handleEvent(
