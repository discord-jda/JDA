/*
 * Copyright 2015 Austin Keener, Michael Ritter, Florian Spieß, and the JDA contributors
 *
 * Licensed under the Apache License, Version 2.0 (the "License");
 * you may not use this file except in compliance with the License.
 * You may obtain a copy of the License at
 *
 *    http://www.apache.org/licenses/LICENSE-2.0
 *
 * Unless required by applicable law or agreed to in writing, software
 * distributed under the License is distributed on an "AS IS" BASIS,
 * WITHOUT WARRANTIES OR CONDITIONS OF ANY KIND, either express or implied.
 * See the License for the specific language governing permissions and
 * limitations under the License.
 */

package net.dv8tion.jda.internal.handle;

import net.dv8tion.jda.api.entities.Guild;
import net.dv8tion.jda.api.entities.MessageReaction;
import net.dv8tion.jda.api.entities.channel.middleman.GuildChannel;
import net.dv8tion.jda.api.entities.channel.middleman.GuildMessageChannel;
import net.dv8tion.jda.api.entities.emoji.EmojiUnion;
import net.dv8tion.jda.api.events.message.react.MessageReactionRemoveEmojiEvent;
import net.dv8tion.jda.api.utils.data.DataObject;
import net.dv8tion.jda.internal.JDAImpl;
import net.dv8tion.jda.internal.entities.EntityBuilder;
import net.dv8tion.jda.internal.requests.WebSocketClient;

public class MessageReactionClearEmojiHandler extends SocketHandler
{
    public MessageReactionClearEmojiHandler(JDAImpl api)
    {
        super(api);
    }

    @Override
    protected Long handleInternally(DataObject content)
    {
        long guildId = content.getUnsignedLong("guild_id");
        if (getJDA().getGuildSetupController().isLocked(guildId))
            return guildId;
        Guild guild = getJDA().getGuildById(guildId);
        if (guild == null)
        {
            EventCache.LOG.debug("Caching MESSAGE_REACTION_REMOVE_EMOJI event for unknown guild {}", guildId);
            getJDA().getEventCache().cache(EventCache.Type.GUILD, guildId, responseNumber, allContent, this::handle);
            return null;
        }

        long channelId = content.getUnsignedLong("channel_id");
        GuildMessageChannel channel = guild.getChannelById(GuildMessageChannel.class, channelId);
        if (channel == null)
        {
            // If discord adds message support for unexpected types in the future, drop the event instead of caching it
            GuildChannel actual = guild.getGuildChannelById(channelId);
            if (actual != null)
            {
                WebSocketClient.LOG.debug("Dropping MESSAGE_REACTION_REMOVE_EMOJI for unexpected channel of type {}", actual.getType());
                return null;
            }

            EventCache.LOG.debug("Caching MESSAGE_REACTION_REMOVE_EMOJI event for unknown channel {}", channelId);
            getJDA().getEventCache().cache(EventCache.Type.CHANNEL, channelId, responseNumber, allContent, this::handle);
            return null;
        }

        long messageId = content.getUnsignedLong("message_id");
        DataObject emoji = content.getObject("emoji");
        EmojiUnion reactionEmoji = EntityBuilder.createEmoji(emoji);

<<<<<<< HEAD
        // We don't know if it is a normal or super reaction
        boolean[] self = new boolean[] {
                false,
                false
        };

        MessageReaction reaction = new MessageReaction(channel, reactionEmoji, messageId, self, null);
=======
        MessageReaction reaction = new MessageReaction(api, channel, reactionEmoji, channelId, messageId, false, 0);
>>>>>>> 2d97b27b

        getJDA().handleEvent(new MessageReactionRemoveEmojiEvent(getJDA(), responseNumber, messageId, channel, reaction));
        return null;
    }
}<|MERGE_RESOLUTION|>--- conflicted
+++ resolved
@@ -69,17 +69,13 @@
         DataObject emoji = content.getObject("emoji");
         EmojiUnion reactionEmoji = EntityBuilder.createEmoji(emoji);
 
-<<<<<<< HEAD
         // We don't know if it is a normal or super reaction
         boolean[] self = new boolean[] {
                 false,
                 false
         };
 
-        MessageReaction reaction = new MessageReaction(channel, reactionEmoji, messageId, self, null);
-=======
-        MessageReaction reaction = new MessageReaction(api, channel, reactionEmoji, channelId, messageId, false, 0);
->>>>>>> 2d97b27b
+        MessageReaction reaction = new MessageReaction(api, channel, reactionEmoji, channelId, messageId, self, null);
 
         getJDA().handleEvent(new MessageReactionRemoveEmojiEvent(getJDA(), responseNumber, messageId, channel, reaction));
         return null;
