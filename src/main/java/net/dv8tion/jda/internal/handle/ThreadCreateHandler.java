--- conflicted
+++ resolved
@@ -37,20 +37,16 @@
         if (api.getGuildSetupController().isLocked(guildId))
             return guildId;
 
-<<<<<<< HEAD
-        if (api.getThreadChannelById(content.getUnsignedLong("id")) != null)
-            return null;
-        ThreadChannel thread = api.getEntityBuilder().createThreadChannel(content, guildId);
-
-        if (content.getBoolean("newly_created"))
-            api.handleEvent(new ChannelCreateEvent(api, responseNumber, thread));
-        else
-            api.handleEvent(new ThreadRevealedEvent(api, responseNumber, thread));
-=======
         try
         {
+            if (api.getThreadChannelById(content.getUnsignedLong("id")) != null)
+                return null;
             ThreadChannel thread = api.getEntityBuilder().createThreadChannel(content, guildId);
-            api.handleEvent(new ChannelCreateEvent(api, responseNumber, thread));
+
+            if (content.getBoolean("newly_created"))
+                api.handleEvent(new ChannelCreateEvent(api, responseNumber, thread));
+            else
+                api.handleEvent(new ThreadRevealedEvent(api, responseNumber, thread));
         }
         catch (IllegalArgumentException ex)
         {
@@ -61,7 +57,6 @@
             EventCache.LOG.debug("Caching THREAD_CREATE_EVENT for channel with uncached parent. Parent ID: {}", parentId);
             api.getEventCache().cache(EventCache.Type.CHANNEL, parentId, responseNumber, allContent, this::handle);
         }
->>>>>>> f7ac0e72
 
         return null;
     }
