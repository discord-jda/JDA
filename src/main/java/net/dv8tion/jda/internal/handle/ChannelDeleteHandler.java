/*
 * Copyright 2015 Austin Keener, Michael Ritter, Florian Spieß, and the JDA contributors
 *
 * Licensed under the Apache License, Version 2.0 (the "License");
 * you may not use this file except in compliance with the License.
 * You may obtain a copy of the License at
 *
 *    http://www.apache.org/licenses/LICENSE-2.0
 *
 * Unless required by applicable law or agreed to in writing, software
 * distributed under the License is distributed on an "AS IS" BASIS,
 * WITHOUT WARRANTIES OR CONDITIONS OF ANY KIND, either express or implied.
 * See the License for the specific language governing permissions and
 * limitations under the License.
 */

package net.dv8tion.jda.internal.handle;

import net.dv8tion.jda.api.entities.GuildScheduledEvent;
import net.dv8tion.jda.api.entities.channel.ChannelType;
import net.dv8tion.jda.api.entities.channel.concrete.*;
import net.dv8tion.jda.api.events.channel.ChannelDeleteEvent;
import net.dv8tion.jda.api.utils.data.DataObject;
import net.dv8tion.jda.internal.JDAImpl;
import net.dv8tion.jda.internal.entities.GuildImpl;
import net.dv8tion.jda.internal.requests.WebSocketClient;
import net.dv8tion.jda.internal.utils.cache.SnowflakeCacheViewImpl;

public class ChannelDeleteHandler extends SocketHandler
{
    public ChannelDeleteHandler(JDAImpl api)
    {
        super(api);
    }

    @Override
    protected Long handleInternally(DataObject content)
    {
        ChannelType type = ChannelType.fromId(content.getInt("type"));

        long guildId = 0;
        if (type.isGuild())
        {
            guildId = content.getLong("guild_id");
            if (getJDA().getGuildSetupController().isLocked(guildId))
                return guildId;
        }

        GuildImpl guild = (GuildImpl) getJDA().getGuildById(guildId);
        final long channelId = content.getLong("id");

        switch (type)
        {
            case TEXT:
            {
                TextChannel channel = getJDA().getTextChannelsView().remove(channelId);
                if (channel == null || guild == null)
                {
                    WebSocketClient.LOG.debug("CHANNEL_DELETE attempted to delete a text channel that is not yet cached. JSON: {}", content);
                    return null;
                }

                guild.getTextChannelsView().remove(channel.getIdLong());
                getJDA().handleEvent(
                    new ChannelDeleteEvent(
                        getJDA(), responseNumber,
                        channel));
                break;
            }
            case NEWS:
            {
                NewsChannel channel = getJDA().getNewsChannelView().remove(channelId);
                if (channel == null || guild == null)
                {
                    WebSocketClient.LOG.debug("CHANNEL_DELETE attempted to delete a news channel that is not yet cached. JSON: {}", content);
                    return null;
                }

                guild.getNewsChannelView().remove(channel.getIdLong());
                getJDA().handleEvent(
                        new ChannelDeleteEvent(
                                getJDA(), responseNumber,
                                channel));
                break;
            }
            case VOICE:
            {
                VoiceChannel channel = getJDA().getVoiceChannelsView().remove(channelId);
                if (channel == null || guild == null)
                {
                    WebSocketClient.LOG.debug("CHANNEL_DELETE attempted to delete a voice channel that is not yet cached. JSON: {}", content);
                    return null;
                }

                //  This is done in the AudioWebSocket already
                //  We use this instead of getAudioManager(Guild) so we don't create a new instance. Efficiency!
                //  AudioManagerImpl manager = (AudioManagerImpl) getJDA().getAudioManagersView().get(guild.getIdLong());
                //  if (manager != null && manager.isConnected()
                //          && manager.getConnectedChannel().getIdLong() == channel.getIdLong())
                //  {
                //      manager.closeAudioConnection(ConnectionStatus.DISCONNECTED_CHANNEL_DELETED);
                //  }
                guild.getVoiceChannelsView().remove(channel.getIdLong());
                getJDA().handleEvent(
                        new ChannelDeleteEvent(
                                getJDA(), responseNumber,
                                channel));

                // Deleting any guild scheduled events associated to the deleted channel as they are deleted when the channel gets deleted.
                // There is no delete event for the deletion of guild scheduled events in this case, so we do this to keep the cache in sync.
                String channelId1 = Long.toUnsignedString(channelId);
                guild.getScheduledEventsView().stream()
                        .filter(guildScheduledEvent -> guildScheduledEvent.getType().equals(GuildScheduledEvent.Type.VOICE) && guildScheduledEvent.getLocation().equals(String.valueOf(channelId1)))
                        .forEach(guildScheduledEvent -> guild.getScheduledEventsView().remove(guildScheduledEvent.getIdLong()));
                break;
            }
            case STAGE:
            {
                StageChannel channel = getJDA().getStageChannelView().remove(channelId);
                if (channel == null || guild == null)
                {
                    WebSocketClient.LOG.debug("CHANNEL_DELETE attempted to delete a stage channel that is not yet cached. JSON: {}", content);
                    return null;
                }

                guild.getStageChannelsView().remove(channel.getIdLong());
                getJDA().handleEvent(
<<<<<<< HEAD
                        new ChannelDeleteEvent(
                                getJDA(), responseNumber,
                                channel));

                // Deleting any guild scheduled events associated to the deleted channel as they are deleted when the channel gets deleted.
                // There is no delete event for the deletion of guild scheduled events in this case, so we do this to keep the cache in sync.
                String channelId1 = Long.toUnsignedString(channelId);
                guild.getScheduledEventsView().stream()
                        .filter(guildScheduledEvent -> guildScheduledEvent.getType().equals(GuildScheduledEvent.Type.STAGE_INSTANCE) && guildScheduledEvent.getLocation().equals(channelId1))
                        .forEach(guildScheduledEvent -> guild.getScheduledEventsView().remove(guildScheduledEvent.getIdLong()));
=======
                    new ChannelDeleteEvent(
                        getJDA(), responseNumber,
                        channel));
>>>>>>> 1f6fca20
                break;
            }

            case CATEGORY:
            {
                Category category = getJDA().getCategoriesView().remove(channelId);
                if (category == null || guild == null)
                {
                    WebSocketClient.LOG.debug("CHANNEL_DELETE attempted to delete a category channel that is not yet cached. JSON: {}", content);
                    return null;
                }

                guild.getCategoriesView().remove(channelId);
                getJDA().handleEvent(
                    new ChannelDeleteEvent(
                        getJDA(), responseNumber,
                        category));
                break;
            }
            case FORUM:
            {
                ForumChannel channel = getJDA().getForumChannelsView().remove(channelId);
                if (channel == null || guild == null)
                {
                    WebSocketClient.LOG.debug("CHANNEL_DELETE attempted to delete a forum channel that is not yet cached. JSON: {}", content);
                    return null;
                }

                guild.getForumChannelsView().remove(channel.getIdLong());
                getJDA().handleEvent(
                    new ChannelDeleteEvent(
                        getJDA(), responseNumber,
                        channel));
                break;
            }
            case PRIVATE:
            {
                SnowflakeCacheViewImpl<PrivateChannel> privateView = getJDA().getPrivateChannelsView();
                PrivateChannel channel = privateView.remove(channelId);

                if (channel == null)
                {
//                    getJDA().getEventCache().cache(EventCache.Type.CHANNEL, channelId, () -> handle(responseNumber, allContent));
                    WebSocketClient.LOG.debug("CHANNEL_DELETE attempted to delete a private channel that is not yet cached. JSON: {}", content);
                    return null;
                }

                break;
            }
            case GROUP:
                WebSocketClient.LOG.warn("Received a CHANNEL_DELETE for a channel of type GROUP which is not supported!");
                return null;
            default:
                WebSocketClient.LOG.debug("CHANNEL_DELETE provided an unknown channel type. JSON: {}", content);
        }
        getJDA().getEventCache().clear(EventCache.Type.CHANNEL, channelId);
        return null;
    }
}<|MERGE_RESOLUTION|>--- conflicted
+++ resolved
@@ -125,7 +125,6 @@
 
                 guild.getStageChannelsView().remove(channel.getIdLong());
                 getJDA().handleEvent(
-<<<<<<< HEAD
                         new ChannelDeleteEvent(
                                 getJDA(), responseNumber,
                                 channel));
@@ -136,11 +135,6 @@
                 guild.getScheduledEventsView().stream()
                         .filter(guildScheduledEvent -> guildScheduledEvent.getType().equals(GuildScheduledEvent.Type.STAGE_INSTANCE) && guildScheduledEvent.getLocation().equals(channelId1))
                         .forEach(guildScheduledEvent -> guild.getScheduledEventsView().remove(guildScheduledEvent.getIdLong()));
-=======
-                    new ChannelDeleteEvent(
-                        getJDA(), responseNumber,
-                        channel));
->>>>>>> 1f6fca20
                 break;
             }
 
