/*
 * Copyright 2015 Austin Keener, Michael Ritter, Florian Spieß, and the JDA contributors
 *
 * Licensed under the Apache License, Version 2.0 (the "License");
 * you may not use this file except in compliance with the License.
 * You may obtain a copy of the License at
 *
 *    http://www.apache.org/licenses/LICENSE-2.0
 *
 * Unless required by applicable law or agreed to in writing, software
 * distributed under the License is distributed on an "AS IS" BASIS,
 * WITHOUT WARRANTIES OR CONDITIONS OF ANY KIND, either express or implied.
 * See the License for the specific language governing permissions and
 * limitations under the License.
 */

package net.dv8tion.jda.internal.handle;

import net.dv8tion.jda.api.entities.*;
import net.dv8tion.jda.api.events.channel.ChannelDeleteEvent;
import net.dv8tion.jda.api.utils.data.DataObject;
import net.dv8tion.jda.internal.JDAImpl;
import net.dv8tion.jda.internal.entities.GuildImpl;
import net.dv8tion.jda.internal.requests.WebSocketClient;
import net.dv8tion.jda.internal.utils.cache.SnowflakeCacheViewImpl;

public class ChannelDeleteHandler extends SocketHandler
{
    public ChannelDeleteHandler(JDAImpl api)
    {
        super(api);
    }

    @Override
    protected Long handleInternally(DataObject content)
    {
        ChannelType type = ChannelType.fromId(content.getInt("type"));

        long guildId = 0;
        if (type.isGuild())
        {
            guildId = content.getLong("guild_id");
            if (getJDA().getGuildSetupController().isLocked(guildId))
                return guildId;
        }

        GuildImpl guild = (GuildImpl) getJDA().getGuildById(guildId);
        final long channelId = content.getLong("id");

        switch (type)
        {
<<<<<<< HEAD
            case STORE:
            {
                //TODO-v5-unified-channel-cache: We can put all the removals at the top once we have a unified channel cache
                StoreChannel channel = getJDA().getStoreChannelsView().remove(channelId);
                if (channel == null || guild == null)
                {
                    WebSocketClient.LOG.debug("CHANNEL_DELETE attempted to delete a store channel that is not yet cached. JSON: {}", content);
                    return null;
                }

                guild.getStoreChannelView().remove(channelId);
                getJDA().handleEvent(
                    new ChannelDeleteEvent(
                        getJDA(), responseNumber, getPassthrough(),
                        channel));
                break;
            }
=======
>>>>>>> 8cbc2674
            case TEXT:
            {
                TextChannel channel = getJDA().getTextChannelsView().remove(channelId);
                if (channel == null || guild == null)
                {
                    WebSocketClient.LOG.debug("CHANNEL_DELETE attempted to delete a text channel that is not yet cached. JSON: {}", content);
                    return null;
                }

                guild.getTextChannelsView().remove(channel.getIdLong());
                getJDA().handleEvent(
                    new ChannelDeleteEvent(
                        getJDA(), responseNumber, getPassthrough(),
                        channel));
                break;
            }
            case NEWS:
            {
                NewsChannel channel = getJDA().getNewsChannelView().remove(channelId);
                if (channel == null || guild == null)
                {
                    WebSocketClient.LOG.debug("CHANNEL_DELETE attempted to delete a news channel that is not yet cached. JSON: {}", content);
                    return null;
                }

                guild.getNewsChannelView().remove(channel.getIdLong());
                getJDA().handleEvent(
                        new ChannelDeleteEvent(
                                getJDA(), responseNumber, getPassthrough(),
                                channel));
                break;
            }
            case VOICE:
            {
                VoiceChannel channel = getJDA().getVoiceChannelsView().remove(channelId);
                if (channel == null || guild == null)
                {
                    WebSocketClient.LOG.debug("CHANNEL_DELETE attempted to delete a voice channel that is not yet cached. JSON: {}", content);
                    return null;
                }

                // This is done in the AudioWebSocket already
//                //We use this instead of getAudioManager(Guild) so we don't create a new instance. Efficiency!
//                AudioManagerImpl manager = (AudioManagerImpl) getJDA().getAudioManagersView().get(guild.getIdLong());
//                if (manager != null && manager.isConnected()
//                        && manager.getConnectedChannel().getIdLong() == channel.getIdLong())
//                {
//                    manager.closeAudioConnection(ConnectionStatus.DISCONNECTED_CHANNEL_DELETED);
//                }
                guild.getVoiceChannelsView().remove(channel.getIdLong());
                getJDA().handleEvent(
                    new ChannelDeleteEvent(
                        getJDA(), responseNumber, getPassthrough(),
                        channel));
                break;
            }
            case STAGE:
            {
                StageChannel channel = getJDA().getStageChannelView().remove(channelId);
                if (channel == null || guild == null)
                {
                    WebSocketClient.LOG.debug("CHANNEL_DELETE attempted to delete a stage channel that is not yet cached. JSON: {}", content);
                    return null;
                }

                guild.getStageChannelsView().remove(channel.getIdLong());
                getJDA().handleEvent(
                    new ChannelDeleteEvent(
                        getJDA(), responseNumber, getPassthrough(),
                        channel));
            }

            case CATEGORY:
            {
                Category category = getJDA().getCategoriesView().remove(channelId);
                if (category == null || guild == null)
                {
                    WebSocketClient.LOG.debug("CHANNEL_DELETE attempted to delete a category channel that is not yet cached. JSON: {}", content);
                    return null;
                }

                guild.getCategoriesView().remove(channelId);
                getJDA().handleEvent(
                    new ChannelDeleteEvent(
                        getJDA(), responseNumber, getPassthrough(),
                        category));
                break;
            }
            case PRIVATE:
            {
                SnowflakeCacheViewImpl<PrivateChannel> privateView = getJDA().getPrivateChannelsView();
                PrivateChannel channel = privateView.remove(channelId);

                if (channel == null)
                {
//                    getJDA().getEventCache().cache(EventCache.Type.CHANNEL, channelId, () -> handle(responseNumber, allContent));
                    WebSocketClient.LOG.debug("CHANNEL_DELETE attempted to delete a private channel that is not yet cached. JSON: {}", content);
                    return null;
                }

                break;
            }
            case GROUP:
                WebSocketClient.LOG.warn("Received a CHANNEL_DELETE for a channel of type GROUP which is not supported!");
                return null;
            default:
                WebSocketClient.LOG.debug("CHANNEL_DELETE provided an unknown channel type. JSON: {}", content);
        }
        getJDA().getEventCache().clear(EventCache.Type.CHANNEL, channelId);
        return null;
    }
}<|MERGE_RESOLUTION|>--- conflicted
+++ resolved
@@ -49,26 +49,6 @@
 
         switch (type)
         {
-<<<<<<< HEAD
-            case STORE:
-            {
-                //TODO-v5-unified-channel-cache: We can put all the removals at the top once we have a unified channel cache
-                StoreChannel channel = getJDA().getStoreChannelsView().remove(channelId);
-                if (channel == null || guild == null)
-                {
-                    WebSocketClient.LOG.debug("CHANNEL_DELETE attempted to delete a store channel that is not yet cached. JSON: {}", content);
-                    return null;
-                }
-
-                guild.getStoreChannelView().remove(channelId);
-                getJDA().handleEvent(
-                    new ChannelDeleteEvent(
-                        getJDA(), responseNumber, getPassthrough(),
-                        channel));
-                break;
-            }
-=======
->>>>>>> 8cbc2674
             case TEXT:
             {
                 TextChannel channel = getJDA().getTextChannelsView().remove(channelId);
