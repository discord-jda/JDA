--- conflicted
+++ resolved
@@ -66,10 +66,7 @@
         SnowflakeCacheViewImpl<Guild> guildView = getJDA().getGuildsView();
         SnowflakeCacheViewImpl<StageChannel> stageView = getJDA().getStageChannelView();
         SnowflakeCacheViewImpl<TextChannel> textView = getJDA().getTextChannelsView();
-<<<<<<< HEAD
-=======
         SnowflakeCacheViewImpl<ThreadChannel> threadView = getJDA().getThreadChannelsView();
->>>>>>> 1b1db832
         SnowflakeCacheViewImpl<NewsChannel> newsView = getJDA().getNewsChannelView();
         SnowflakeCacheViewImpl<VoiceChannel> voiceView = getJDA().getVoiceChannelsView();
         SnowflakeCacheViewImpl<Category> categoryView = getJDA().getCategoriesView();
@@ -86,14 +83,13 @@
             guild.getTextChannelCache()
                  .forEachUnordered(chan -> textView.getMap().remove(chan.getIdLong()));
         }
-<<<<<<< HEAD
-=======
+
         try (UnlockHook hook = threadView.writeLock())
         {
             guild.getThreadChannelsView()
                     .forEachUnordered(chan -> threadView.getMap().remove(chan.getIdLong()));
         }
->>>>>>> 1b1db832
+
         try (UnlockHook hook = newsView.writeLock())
         {
             guild.getNewsChannelCache()
