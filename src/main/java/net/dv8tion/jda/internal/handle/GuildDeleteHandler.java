/*
 * Copyright 2015 Austin Keener, Michael Ritter, Florian Spieß, and the JDA contributors
 *
 * Licensed under the Apache License, Version 2.0 (the "License");
 * you may not use this file except in compliance with the License.
 * You may obtain a copy of the License at
 *
 *    http://www.apache.org/licenses/LICENSE-2.0
 *
 * Unless required by applicable law or agreed to in writing, software
 * distributed under the License is distributed on an "AS IS" BASIS,
 * WITHOUT WARRANTIES OR CONDITIONS OF ANY KIND, either express or implied.
 * See the License for the specific language governing permissions and
 * limitations under the License.
 */

package net.dv8tion.jda.internal.handle;

import gnu.trove.set.TLongSet;
import net.dv8tion.jda.api.audio.hooks.ConnectionStatus;
import net.dv8tion.jda.api.entities.*;
import net.dv8tion.jda.api.events.guild.GuildLeaveEvent;
import net.dv8tion.jda.api.events.guild.GuildUnavailableEvent;
import net.dv8tion.jda.api.managers.AudioManager;
import net.dv8tion.jda.api.utils.data.DataObject;
import net.dv8tion.jda.internal.JDAImpl;
import net.dv8tion.jda.internal.entities.GuildImpl;
import net.dv8tion.jda.internal.managers.AudioManagerImpl;
import net.dv8tion.jda.internal.requests.WebSocketClient;
import net.dv8tion.jda.internal.utils.UnlockHook;
import net.dv8tion.jda.internal.utils.cache.AbstractCacheView;
import net.dv8tion.jda.internal.utils.cache.SnowflakeCacheViewImpl;

public class GuildDeleteHandler extends SocketHandler
{
    public GuildDeleteHandler(JDAImpl api)
    {
        super(api);
    }

    @Override
    protected Long handleInternally(DataObject content)
    {
        final long id = content.getLong("id");
        GuildSetupController setupController = getJDA().getGuildSetupController();
        boolean wasInit = setupController.onDelete(id, content);
        if (wasInit || setupController.isUnavailable(id))
            return null;

        GuildImpl guild = (GuildImpl) getJDA().getGuildById(id);
        boolean unavailable = content.getBoolean("unavailable");
        if (guild == null)
        {
            //getJDA().getEventCache().cache(EventCache.Type.GUILD, id, () -> handle(responseNumber, allContent));
            WebSocketClient.LOG.debug("Received GUILD_DELETE for a Guild that is not currently cached. ID: {} unavailable: {}", id, unavailable);
            return null;
        }

        //If the event is attempting to mark the guild as unavailable, but it is already unavailable,
        // ignore the event
        if (setupController.isUnavailable(id) && unavailable)
            return null;

        //Remove everything from global cache
        // this prevents some race-conditions for getting audio managers from guilds
        SnowflakeCacheViewImpl<Guild> guildView = getJDA().getGuildsView();
<<<<<<< HEAD
=======
        SnowflakeCacheViewImpl<StageChannel> stageView = getJDA().getStageChannelView();
        SnowflakeCacheViewImpl<StoreChannel> storeView = getJDA().getStoreChannelsView();
>>>>>>> 09f75ff0
        SnowflakeCacheViewImpl<TextChannel> textView = getJDA().getTextChannelsView();
        SnowflakeCacheViewImpl<ThreadChannel> threadView = getJDA().getThreadChannelsView();
        SnowflakeCacheViewImpl<NewsChannel> newsView = getJDA().getNewsChannelView();
        SnowflakeCacheViewImpl<VoiceChannel> voiceView = getJDA().getVoiceChannelsView();
        SnowflakeCacheViewImpl<Category> categoryView = getJDA().getCategoriesView();

        guildView.remove(id);
<<<<<<< HEAD
=======
        try (UnlockHook hook = stageView.writeLock())
        {
            guild.getStageChannelCache()
                    .forEachUnordered(chan -> stageView.getMap().remove(chan.getIdLong()));
        }
        try (UnlockHook hook = storeView.writeLock())
        {
            guild.getStoreChannelCache()
                 .forEachUnordered(chan -> storeView.getMap().remove(chan.getIdLong()));
        }
>>>>>>> 09f75ff0
        try (UnlockHook hook = textView.writeLock())
        {
            guild.getTextChannelCache()
                 .forEachUnordered(chan -> textView.getMap().remove(chan.getIdLong()));
        }
        try (UnlockHook hook = threadView.writeLock())
        {
            guild.getThreadChannelsView()
                    .forEachUnordered(chan -> threadView.getMap().remove(chan.getIdLong()));
        }
        try (UnlockHook hook = newsView.writeLock())
        {
            guild.getNewsChannelCache()
                    .forEachUnordered(chan -> newsView.getMap().remove(chan.getIdLong()));
        }
        try (UnlockHook hook = voiceView.writeLock())
        {
            guild.getVoiceChannelCache()
                 .forEachUnordered(chan -> voiceView.getMap().remove(chan.getIdLong()));
        }
        try (UnlockHook hook = categoryView.writeLock())
        {
            guild.getCategoryCache()
                 .forEachUnordered(chan -> categoryView.getMap().remove(chan.getIdLong()));
        }

        // Clear audio connection
        getJDA().getClient().removeAudioConnection(id);
        final AbstractCacheView<AudioManager> audioManagerView = getJDA().getAudioManagersView();
        final AudioManagerImpl manager = (AudioManagerImpl) audioManagerView.get(id); //read-lock access/release
        if (manager != null)
            manager.closeAudioConnection(ConnectionStatus.DISCONNECTED_REMOVED_FROM_GUILD); //connection-lock access/release
        audioManagerView.remove(id); //write-lock access/release

        //cleaning up all users that we do not share a guild with anymore
        // Anything left in memberIds will be removed from the main userMap
        //Use a new HashSet so that we don't actually modify the Member map so it doesn't affect Guild#getMembers for the leave event.
        TLongSet memberIds = guild.getMembersView().keySet(); // copies keys
        getJDA().getGuildCache().stream()
                .map(GuildImpl.class::cast)
                .forEach(g -> memberIds.removeAll(g.getMembersView().keySet()));
        // Remember, everything left in memberIds is removed from the userMap
        SnowflakeCacheViewImpl<User> userView = getJDA().getUsersView();
        try (UnlockHook hook = userView.writeLock())
        {
            long selfId = getJDA().getSelfUser().getIdLong();
            memberIds.forEach(memberId -> {
                if (memberId == selfId)
                    return true; // don't remove selfUser from cache
                userView.remove(memberId);
                getJDA().getEventCache().clear(EventCache.Type.USER, memberId);
                return true;
            });
        }

        if (unavailable)
        {
            setupController.onUnavailable(id);
            getJDA().handleEvent(
                new GuildUnavailableEvent(
                    getJDA(), responseNumber,
                    guild));
        }
        else
        {
            getJDA().handleEvent(
                new GuildLeaveEvent(
                    getJDA(), responseNumber,
                    guild));
        }
        getJDA().getEventCache().clear(EventCache.Type.GUILD, id);
        return null;
    }
}<|MERGE_RESOLUTION|>--- conflicted
+++ resolved
@@ -64,11 +64,7 @@
         //Remove everything from global cache
         // this prevents some race-conditions for getting audio managers from guilds
         SnowflakeCacheViewImpl<Guild> guildView = getJDA().getGuildsView();
-<<<<<<< HEAD
-=======
         SnowflakeCacheViewImpl<StageChannel> stageView = getJDA().getStageChannelView();
-        SnowflakeCacheViewImpl<StoreChannel> storeView = getJDA().getStoreChannelsView();
->>>>>>> 09f75ff0
         SnowflakeCacheViewImpl<TextChannel> textView = getJDA().getTextChannelsView();
         SnowflakeCacheViewImpl<ThreadChannel> threadView = getJDA().getThreadChannelsView();
         SnowflakeCacheViewImpl<NewsChannel> newsView = getJDA().getNewsChannelView();
@@ -76,19 +72,12 @@
         SnowflakeCacheViewImpl<Category> categoryView = getJDA().getCategoriesView();
 
         guildView.remove(id);
-<<<<<<< HEAD
-=======
+
         try (UnlockHook hook = stageView.writeLock())
         {
             guild.getStageChannelCache()
                     .forEachUnordered(chan -> stageView.getMap().remove(chan.getIdLong()));
         }
-        try (UnlockHook hook = storeView.writeLock())
-        {
-            guild.getStoreChannelCache()
-                 .forEachUnordered(chan -> storeView.getMap().remove(chan.getIdLong()));
-        }
->>>>>>> 09f75ff0
         try (UnlockHook hook = textView.writeLock())
         {
             guild.getTextChannelCache()
