--- conflicted
+++ resolved
@@ -73,14 +73,9 @@
         DataObject channelJson = content.getObject("channel");
         if (guild != null)
         {
-<<<<<<< HEAD
-            GuildChannel channel = guild.getGuildChannelById(content.getUnsignedLong("channel_id", 0));
-            if (channel != null && !channel.getType().isMessage()) // TODO: This might break when interactions can be used outside of message channels in the future, not the case right now though!
-=======
             long channelId = channelJson.getUnsignedLong("id", 0);
             GuildChannel channel = guild.getGuildChannelById(channelId);
             if (channel == null || !channel.getType().isMessage())
->>>>>>> b877574e
             {
                 WebSocketClient.LOG.debug("Discarding INTERACTION_CREATE event from unexpected channel type. Channel: {}", channel);
                 return null;
