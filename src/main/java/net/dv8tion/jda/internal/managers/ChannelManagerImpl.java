/*
 * Copyright 2015 Austin Keener, Michael Ritter, Florian Spieß, and the JDA contributors
 *
 * Licensed under the Apache License, Version 2.0 (the "License");
 * you may not use this file except in compliance with the License.
 * You may obtain a copy of the License at
 *
 *    http://www.apache.org/licenses/LICENSE-2.0
 *
 * Unless required by applicable law or agreed to in writing, software
 * distributed under the License is distributed on an "AS IS" BASIS,
 * WITHOUT WARRANTIES OR CONDITIONS OF ANY KIND, either express or implied.
 * See the License for the specific language governing permissions and
 * limitations under the License.
 */

package net.dv8tion.jda.internal.managers;

import gnu.trove.map.hash.TLongObjectHashMap;
import gnu.trove.set.TLongSet;
import gnu.trove.set.hash.TLongHashSet;
import net.dv8tion.jda.api.JDA;
import net.dv8tion.jda.api.Permission;
import net.dv8tion.jda.api.Region;
import net.dv8tion.jda.api.entities.*;
import net.dv8tion.jda.api.exceptions.InsufficientPermissionException;
import net.dv8tion.jda.api.exceptions.MissingAccessException;
import net.dv8tion.jda.api.managers.ChannelManager;
import net.dv8tion.jda.api.utils.data.DataObject;
import net.dv8tion.jda.internal.entities.AbstractChannelImpl;
import net.dv8tion.jda.internal.requests.Route;
import net.dv8tion.jda.internal.requests.restaction.PermOverrideData;
import net.dv8tion.jda.internal.utils.Checks;
import net.dv8tion.jda.internal.utils.PermissionUtil;
import okhttp3.RequestBody;

import javax.annotation.CheckReturnValue;
import javax.annotation.Nonnull;
import java.util.Collection;
import java.util.EnumSet;

public class ChannelManagerImpl extends ManagerBase<ChannelManager> implements ChannelManager
{
    protected GuildChannel channel;

    protected String name;
    protected String parent;
    protected String topic;
    protected String region;
    protected int position;
    protected boolean nsfw;
    protected int slowmode;
    protected int userlimit;
    protected int bitrate;
    protected boolean news;

    protected final Object lock = new Object();
    protected final TLongObjectHashMap<PermOverrideData> overridesAdd;
    protected final TLongSet overridesRem;

    /**
     * Creates a new ChannelManager instance
     *
     * @param channel
     *        {@link net.dv8tion.jda.api.entities.GuildChannel GuildChannel} that should be modified
     *        <br>Either {@link net.dv8tion.jda.api.entities.VoiceChannel Voice}- or {@link net.dv8tion.jda.api.entities.TextChannel TextChannel}
     */
    public ChannelManagerImpl(GuildChannel channel)
    {
        super(channel.getJDA(),
              Route.Channels.MODIFY_CHANNEL.compile(channel.getId()));
        JDA jda = channel.getJDA();
        ChannelType type = channel.getType();
        this.channel = channel;
        if (isPermissionChecksEnabled())
            checkPermissions();
        this.overridesAdd = new TLongObjectHashMap<>();
        this.overridesRem = new TLongHashSet();
    }

    @Nonnull
    @Override
    public GuildChannel getChannel()
    {
        GuildChannel realChannel = api.getGuildChannelById(channel.getType(), channel.getIdLong());
        if (realChannel != null)
            channel = realChannel;
        return channel;
    }

    @Nonnull
    @Override
    @CheckReturnValue
    public ChannelManagerImpl reset(long fields)
    {
        super.reset(fields);
        if ((fields & NAME) == NAME)
            this.name = null;
        if ((fields & PARENT) == PARENT)
            this.parent = null;
        if ((fields & TOPIC) == TOPIC)
            this.topic = null;
        if ((fields & NEWS) == NEWS)
            this.news = false;
        if ((fields & REGION) == REGION)
            this.region = null;
        if ((fields & PERMISSION) == PERMISSION)
        {
            withLock(lock, (lock) ->
            {
                this.overridesRem.clear();
                this.overridesAdd.clear();
            });
        }
        return this;
    }

    @Nonnull
    @Override
    @CheckReturnValue
    public ChannelManagerImpl reset(long... fields)
    {
        super.reset(fields);
        return this;
    }

    @Nonnull
    @Override
    @CheckReturnValue
    public ChannelManagerImpl reset()
    {
        super.reset();
        this.name = null;
        this.parent = null;
        this.topic = null;
        this.region = null;
        this.news = false;
        withLock(lock, (lock) ->
        {
            this.overridesRem.clear();
            this.overridesAdd.clear();
        });
        return this;
    }

    @Nonnull
    @Override
    @CheckReturnValue
    public ChannelManagerImpl clearOverridesAdded()
    {
        withLock(lock, (lock) ->
        {
            this.overridesAdd.clear();
            if (this.overridesRem.isEmpty())
                set &= ~PERMISSION;
        });
        return this;
    }

    @Nonnull
    @Override
    @CheckReturnValue
    public ChannelManagerImpl clearOverridesRemoved()
    {
        withLock(lock, (lock) ->
        {
            this.overridesRem.clear();
            if (this.overridesAdd.isEmpty())
                set &= ~PERMISSION;
        });
        return this;
    }

    @Nonnull
    @Override
    @CheckReturnValue
    public ChannelManagerImpl putPermissionOverride(@Nonnull IPermissionHolder permHolder, long allow, long deny)
    {
        Checks.notNull(permHolder, "PermissionHolder");
        Checks.check(permHolder.getGuild().equals(getGuild()), "PermissionHolder is not from the same Guild!");
        Member selfMember = getGuild().getSelfMember();
        if (isPermissionChecksEnabled() && !selfMember.hasPermission(Permission.ADMINISTRATOR))
        {
            if (!selfMember.hasPermission(channel, Permission.MANAGE_ROLES))
                throw new InsufficientPermissionException(channel, Permission.MANAGE_PERMISSIONS); // We can't manage permissions at all!

            // Check on channel level to make sure we are actually able to set all the permissions!
            long channelPermissions = PermissionUtil.getExplicitPermission(channel, selfMember, false);
            if ((channelPermissions & Permission.MANAGE_PERMISSIONS.getRawValue()) == 0) // This implies we can only set permissions the bot also has in the channel!
            {
                //You can only set MANAGE_ROLES if you have ADMINISTRATOR or MANAGE_PERMISSIONS as an override on the channel
                // That is why we explicitly exclude it here!
                // This is by far the most complex and weird permission logic in the entire API...
                long botPerms = PermissionUtil.getEffectivePermission(channel, selfMember) & ~Permission.MANAGE_ROLES.getRawValue();
                EnumSet<Permission> missing = Permission.getPermissions((allow | deny) & ~botPerms);
                if (!missing.isEmpty())
                    throw new InsufficientPermissionException(channel, Permission.MANAGE_PERMISSIONS, "You must have Permission.MANAGE_PERMISSIONS on the channel explicitly in order to set permissions you don't already have!");
            }
        }
        final long id = getId(permHolder);
        final int type = permHolder instanceof Role ? PermOverrideData.ROLE_TYPE : PermOverrideData.MEMBER_TYPE;
        withLock(lock, (lock) ->
        {
            this.overridesRem.remove(id);
            this.overridesAdd.put(id, new PermOverrideData(type, id, allow, deny));
            set |= PERMISSION;
        });
        return this;
    }

    @Nonnull
    @Override
    @CheckReturnValue
    public ChannelManagerImpl removePermissionOverride(@Nonnull IPermissionHolder permHolder)
    {
        Checks.notNull(permHolder, "PermissionHolder");
        Checks.check(permHolder.getGuild().equals(getGuild()), "PermissionHolder is not from the same Guild!");
        if (isPermissionChecksEnabled() && !getGuild().getSelfMember().hasPermission(getChannel(), Permission.MANAGE_PERMISSIONS))
            throw new InsufficientPermissionException(getChannel(), Permission.MANAGE_PERMISSIONS);
        final long id = getId(permHolder);
        withLock(lock, (lock) ->
        {
            this.overridesRem.add(id);
            this.overridesAdd.remove(id);
            set |= PERMISSION;
        });
        return this;
    }

    @Nonnull
    @Override
    @CheckReturnValue
    public ChannelManagerImpl sync(@Nonnull GuildChannel syncSource)
    {
        Checks.notNull(syncSource, "SyncSource");
        Checks.check(getGuild().equals(syncSource.getGuild()), "Sync only works for channels of same guild");

        if (syncSource.equals(getChannel()))
            return this;

        if (isPermissionChecksEnabled())
        {
            Member selfMember = getGuild().getSelfMember();
            if (!selfMember.hasPermission(getChannel(), Permission.MANAGE_PERMISSIONS))
                throw new InsufficientPermissionException(getChannel(), Permission.MANAGE_PERMISSIONS);

            if (!selfMember.canSync(channel, syncSource))
                throw new InsufficientPermissionException(getChannel(), Permission.MANAGE_PERMISSIONS,
                    "Cannot sync channel with parent due to permission escalation issues. " +
                    "One of the overrides would set MANAGE_PERMISSIONS or a permission that the bot does not have. " +
                    "This is not possible without explicitly having MANAGE_PERMISSIONS on this channel or ADMINISTRATOR on a role.");
        }


        withLock(lock, (lock) ->
        {
            this.overridesRem.clear();
            this.overridesAdd.clear();

            //set all current overrides to-be-removed
            getChannel().getPermissionOverrides()
                .stream()
                .mapToLong(PermissionOverride::getIdLong)
                .forEach(overridesRem::add);

            //re-add all perm-overrides of syncSource
            syncSource.getPermissionOverrides().forEach(override -> {
                int type = override.isRoleOverride() ? PermOverrideData.ROLE_TYPE : PermOverrideData.MEMBER_TYPE;
                long id = override.getIdLong();

                this.overridesRem.remove(id);
                this.overridesAdd.put(id, new PermOverrideData(type, id, override.getAllowedRaw(), override.getDeniedRaw()));
            });

            set |= PERMISSION;
        });
        return this;
    }

    @Nonnull
    @Override
    @CheckReturnValue
    public ChannelManagerImpl setName(@Nonnull String name)
    {
        Checks.notBlank(name, "Name");
        name = name.trim();
        Checks.notEmpty(name, "Name");
        Checks.notLonger(name, 100, "Name");
        this.name = name;
        set |= NAME;
        return this;
    }

    @Nonnull
    @Override
    @CheckReturnValue
    public ChannelManagerImpl setRegion(@Nonnull Region region)
    {
        Checks.notNull(region, "Region");
        if (getType() != ChannelType.VOICE)
            throw new IllegalStateException("Can only change region on voice channels!");
        Checks.check(Region.VOICE_CHANNEL_REGIONS.contains(region), "Region is not usable for VoiceChannel region overrides!");
        this.region = region == Region.AUTOMATIC ? null : region.getKey();
        set |= REGION;
        return this;
    }

    @Nonnull
    @Override
    @CheckReturnValue
    public ChannelManagerImpl setParent(Category category)
    {
        if (category != null)
        {
            if (getType() == ChannelType.CATEGORY)
                throw new IllegalStateException("Cannot set the parent of a category");
            Checks.check(category.getGuild().equals(getGuild()), "Category is not from the same guild");
        }
        this.parent = category == null ? null : category.getId();
        set |= PARENT;
        return this;
    }

    @Nonnull
    @Override
    @CheckReturnValue
    public ChannelManagerImpl setPosition(int position)
    {
        this.position = position;
        set |= POSITION;
        return this;
    }

    @Nonnull
    @Override
    @CheckReturnValue
    public ChannelManagerImpl setTopic(String topic)
    {
<<<<<<< HEAD
        if (getType() != ChannelType.TEXT && getType() != ChannelType.STAGE)
            throw new IllegalStateException("Can only set topic on text channels and stage channels");
        Checks.check(topic == null || topic.length() <= 1024, "Topic must be less or equal to 1024 characters in length");
=======
        if (getType() != ChannelType.TEXT)
            throw new IllegalStateException("Can only set topic on text channels");
        if (topic != null)
            Checks.notLonger(topic, 1024, "Topic");
>>>>>>> e0ef5a57
        this.topic = topic;
        set |= TOPIC;
        return this;
    }

    @Nonnull
    @Override
    @CheckReturnValue
    public ChannelManagerImpl setNSFW(boolean nsfw)
    {
        if (getType() != ChannelType.TEXT)
            throw new IllegalStateException("Can only set nsfw on text channels");
        this.nsfw = nsfw;
        set |= NSFW;
        return this;
    }

    @Nonnull
    @Override
    @CheckReturnValue
    public ChannelManagerImpl setSlowmode(int slowmode)
    {
        if (getType() != ChannelType.TEXT)
            throw new IllegalStateException("Can only set slowmode on text channels");
        Checks.check(slowmode <= TextChannel.MAX_SLOWMODE && slowmode >= 0, "Slowmode per user must be between 0 and %d (seconds)!", TextChannel.MAX_SLOWMODE);
        this.slowmode = slowmode;
        set |= SLOWMODE;
        return this;
    }

    @Nonnull
    @Override
    @CheckReturnValue
    public ChannelManagerImpl setUserLimit(int userLimit)
    {
        if (getType() != ChannelType.VOICE)
            throw new IllegalStateException("Can only set userlimit on voice channels");
        Checks.notNegative(userLimit, "Userlimit");
        Checks.check(userLimit <= 99, "Userlimit may not be greater than 99");
        this.userlimit = userLimit;
        set |= USERLIMIT;
        return this;
    }

    @Nonnull
    @Override
    @CheckReturnValue
    public ChannelManagerImpl setBitrate(int bitrate)
    {
        if (getType() != ChannelType.VOICE)
            throw new IllegalStateException("Can only set bitrate on voice channels");
        final int maxBitrate = getGuild().getMaxBitrate();
        Checks.check(bitrate >= 8000, "Bitrate must be greater or equal to 8000");
        Checks.check(bitrate <= maxBitrate, "Bitrate must be less or equal to %s", maxBitrate);
        this.bitrate = bitrate;
        set |= BITRATE;
        return this;
    }

    @Nonnull
    @Override
    @CheckReturnValue
    public ChannelManagerImpl setNews(boolean news)
    {
        if (getType() != ChannelType.TEXT)
            throw new IllegalStateException("Can only set channel as news on text channels");
        if (news && !getGuild().getFeatures().contains("NEWS"))
            throw new IllegalStateException("Can only set channel as news for guilds with NEWS feature");
        this.news = news;
        set |= NEWS;
        return this;
    }

    @Override
    protected RequestBody finalizeData()
    {
        DataObject frame = DataObject.empty().put("name", getChannel().getName());
        if (shouldUpdate(NAME))
            frame.put("name", name);
        if (shouldUpdate(POSITION))
            frame.put("position", position);
        if (shouldUpdate(TOPIC))
            frame.put("topic", topic);
        if (shouldUpdate(NSFW))
            frame.put("nsfw", nsfw);
        if (shouldUpdate(SLOWMODE))
            frame.put("rate_limit_per_user", slowmode);
        if (shouldUpdate(USERLIMIT))
            frame.put("user_limit", userlimit);
        if (shouldUpdate(BITRATE))
            frame.put("bitrate", bitrate);
        if (shouldUpdate(PARENT))
            frame.put("parent_id", parent);
        if (shouldUpdate(NEWS))
            frame.put("type", news ? 5 : 0);
        if (shouldUpdate(REGION))
            frame.put("rtc_region", region);
        withLock(lock, (lock) ->
        {
            if (shouldUpdate(PERMISSION))
                frame.put("permission_overwrites", getOverrides());
        });

        reset();
        return getRequestBody(frame);
    }

    @Override
    protected boolean checkPermissions()
    {
        final Member selfMember = getGuild().getSelfMember();
        GuildChannel channel = getChannel();
        if (!selfMember.hasPermission(channel, Permission.VIEW_CHANNEL))
            throw new MissingAccessException(channel, Permission.VIEW_CHANNEL);
        if (!selfMember.hasAccess(channel))
            throw new MissingAccessException(channel, Permission.VOICE_CONNECT);
        if (!selfMember.hasPermission(channel, Permission.MANAGE_CHANNEL))
            throw new InsufficientPermissionException(channel, Permission.MANAGE_CHANNEL);
        return super.checkPermissions();
    }

    protected Collection<PermOverrideData> getOverrides()
    {
        //note: overridesAdd and overridesRem are mutually disjoint
        TLongObjectHashMap<PermOverrideData> data = new TLongObjectHashMap<>(this.overridesAdd);

        AbstractChannelImpl<?,?> impl = (AbstractChannelImpl<?,?>) getChannel();
        impl.getOverrideMap().forEachEntry((id, override) ->
        {
            //removed by not adding them here, this data set overrides the existing one
            //we can use remove because it will be reset afterwards either way
            if (!overridesRem.remove(id) && !data.containsKey(id))
                data.put(id, new PermOverrideData(override));
            return true;
        });
        return data.valueCollection();
    }

    protected long getId(IPermissionHolder holder)
    {
        if (holder instanceof Role)
            return ((Role) holder).getIdLong();
        else
            return ((Member) holder).getUser().getIdLong();
    }
}<|MERGE_RESOLUTION|>--- conflicted
+++ resolved
@@ -336,16 +336,10 @@
     @CheckReturnValue
     public ChannelManagerImpl setTopic(String topic)
     {
-<<<<<<< HEAD
         if (getType() != ChannelType.TEXT && getType() != ChannelType.STAGE)
             throw new IllegalStateException("Can only set topic on text channels and stage channels");
-        Checks.check(topic == null || topic.length() <= 1024, "Topic must be less or equal to 1024 characters in length");
-=======
-        if (getType() != ChannelType.TEXT)
-            throw new IllegalStateException("Can only set topic on text channels");
         if (topic != null)
             Checks.notLonger(topic, 1024, "Topic");
->>>>>>> e0ef5a57
         this.topic = topic;
         set |= TOPIC;
         return this;
