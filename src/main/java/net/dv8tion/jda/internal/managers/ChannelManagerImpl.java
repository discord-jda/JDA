/*
 * Copyright 2015 Austin Keener, Michael Ritter, Florian Spieß, and the JDA contributors
 *
 * Licensed under the Apache License, Version 2.0 (the "License");
 * you may not use this file except in compliance with the License.
 * You may obtain a copy of the License at
 *
 *    http://www.apache.org/licenses/LICENSE-2.0
 *
 * Unless required by applicable law or agreed to in writing, software
 * distributed under the License is distributed on an "AS IS" BASIS,
 * WITHOUT WARRANTIES OR CONDITIONS OF ANY KIND, either express or implied.
 * See the License for the specific language governing permissions and
 * limitations under the License.
 */

package net.dv8tion.jda.internal.managers;

import gnu.trove.map.hash.TLongObjectHashMap;
import gnu.trove.set.TLongSet;
import gnu.trove.set.hash.TLongHashSet;
import net.dv8tion.jda.api.JDA;
import net.dv8tion.jda.api.Permission;
import net.dv8tion.jda.api.Region;
import net.dv8tion.jda.api.entities.*;
import net.dv8tion.jda.api.exceptions.InsufficientPermissionException;
import net.dv8tion.jda.api.exceptions.MissingAccessException;
import net.dv8tion.jda.api.managers.ChannelManager;
import net.dv8tion.jda.api.utils.data.DataObject;
import net.dv8tion.jda.internal.entities.AbstractChannelImpl;
import net.dv8tion.jda.internal.requests.Route;
import net.dv8tion.jda.internal.requests.restaction.PermOverrideData;
import net.dv8tion.jda.internal.utils.Checks;
import net.dv8tion.jda.internal.utils.PermissionUtil;
import okhttp3.RequestBody;

import javax.annotation.CheckReturnValue;
import javax.annotation.Nonnull;
import java.util.Collection;
import java.util.EnumSet;

public class ChannelManagerImpl<T extends GuildChannel> extends ManagerBase<ChannelManager<T>> implements ChannelManager<T>
{
    protected T channel;

    protected String name;
    protected String parent;
    protected String topic;
    protected String region;
    protected int position;
    protected boolean nsfw;
    protected int slowmode;
    protected int userlimit;
    protected int bitrate;
    protected boolean news;

    protected final Object lock = new Object();
    protected final TLongObjectHashMap<PermOverrideData> overridesAdd;
    protected final TLongSet overridesRem;

    /**
     * Creates a new ChannelManager instance
     *
     * @param channel
     *        {@link GuildChannel GuildChannel} that should be modified
     *        <br>Either {@link net.dv8tion.jda.api.entities.VoiceChannel Voice}- or {@link net.dv8tion.jda.api.entities.TextChannel TextChannel}
     */
    public ChannelManagerImpl(T channel)
    {
        super(channel.getJDA(),
              Route.Channels.MODIFY_CHANNEL.compile(channel.getId()));
        JDA jda = channel.getJDA();
        ChannelType type = channel.getType();
        this.channel = channel;
        if (isPermissionChecksEnabled())
            checkPermissions();
        this.overridesAdd = new TLongObjectHashMap<>();
        this.overridesRem = new TLongHashSet();
    }

    @Nonnull
    @Override
    public T getChannel()
    {
        T realChannel = (T) api.getGuildChannelById(channel.getType(), channel.getIdLong());
        if (realChannel != null)
            channel = realChannel;
        return channel;
    }

    @Nonnull
    @Override
    @CheckReturnValue
    public ChannelManagerImpl<T> reset(long fields)
    {
        super.reset(fields);
        if ((fields & NAME) == NAME)
            this.name = null;
        if ((fields & PARENT) == PARENT)
            this.parent = null;
        if ((fields & TOPIC) == TOPIC)
            this.topic = null;
        if ((fields & NEWS) == NEWS)
            this.news = false;
        if ((fields & REGION) == REGION)
            this.region = null;
        if ((fields & PERMISSION) == PERMISSION)
        {
            withLock(lock, (lock) ->
            {
                this.overridesRem.clear();
                this.overridesAdd.clear();
            });
        }
        return this;
    }

    @Nonnull
    @Override
    @CheckReturnValue
    public ChannelManagerImpl<T> reset(long... fields)
    {
        super.reset(fields);
        return this;
    }

    @Nonnull
    @Override
    @CheckReturnValue
    public ChannelManagerImpl<T> reset()
    {
        super.reset();
        this.name = null;
        this.parent = null;
        this.topic = null;
        this.region = null;
        this.news = false;
        withLock(lock, (lock) ->
        {
            this.overridesRem.clear();
            this.overridesAdd.clear();
        });
        return this;
    }

    @Nonnull
    @Override
    @CheckReturnValue
    public ChannelManagerImpl<T> clearOverridesAdded()
    {
        withLock(lock, (lock) ->
        {
            this.overridesAdd.clear();
            if (this.overridesRem.isEmpty())
                set &= ~PERMISSION;
        });
        return this;
    }

    @Nonnull
    @Override
    @CheckReturnValue
    public ChannelManagerImpl<T> clearOverridesRemoved()
    {
        withLock(lock, (lock) ->
        {
            this.overridesRem.clear();
            if (this.overridesAdd.isEmpty())
                set &= ~PERMISSION;
        });
        return this;
    }

    @Nonnull
    @Override
    @CheckReturnValue
    public ChannelManagerImpl<T> putPermissionOverride(@Nonnull IPermissionHolder permHolder, long allow, long deny)
    {
        if (!(channel instanceof IPermissionContainer))
        {
            throw new IllegalStateException("Can only set permissions on Channels that implement IPermissionContainer");
        }

        Checks.notNull(permHolder, "PermissionHolder");
        Checks.check(permHolder.getGuild().equals(getGuild()), "PermissionHolder is not from the same Guild!");
        final long id = permHolder.getIdLong();
        final int type = permHolder instanceof Role ? PermOverrideData.ROLE_TYPE : PermOverrideData.MEMBER_TYPE;
        putPermissionOverride(new PermOverrideData(type, id, allow, deny));
        return this;
    }

    @Nonnull
    @Override
    @CheckReturnValue
    public ChannelManagerImpl putMemberPermissionOverride(long memberId, long allow, long deny)
    {
        putPermissionOverride(new PermOverrideData(PermOverrideData.MEMBER_TYPE, memberId, allow, deny));
        return this;
    }

    @Nonnull
    @Override
    @CheckReturnValue
    public ChannelManagerImpl putRolePermissionOverride(long roleId, long allow, long deny)
    {
        putPermissionOverride(new PermOverrideData(PermOverrideData.ROLE_TYPE, roleId, allow, deny));
        return this;
    }

    private void checkCanPutPermissions(long allow, long deny)
    {
        Member selfMember = getGuild().getSelfMember();

        if (isPermissionChecksEnabled() && !selfMember.hasPermission(Permission.ADMINISTRATOR))
        {
            IPermissionContainer permChannel = (IPermissionContainer) channel;
            if (!selfMember.hasPermission(permChannel, Permission.MANAGE_ROLES))
                throw new InsufficientPermissionException(permChannel, Permission.MANAGE_PERMISSIONS); // We can't manage permissions at all!

            // Check on channel level to make sure we are actually able to set all the permissions!
            long channelPermissions = PermissionUtil.getExplicitPermission(permChannel, selfMember, false);
            if ((channelPermissions & Permission.MANAGE_PERMISSIONS.getRawValue()) == 0) // This implies we can only set permissions the bot also has in the channel!
            {
                //You can only set MANAGE_ROLES if you have ADMINISTRATOR or MANAGE_PERMISSIONS as an override on the channel
                // That is why we explicitly exclude it here!
                // This is by far the most complex and weird permission logic in the entire API...
                long botPerms = PermissionUtil.getEffectivePermission(permChannel, selfMember) & ~Permission.MANAGE_ROLES.getRawValue();
                EnumSet<Permission> missing = Permission.getPermissions((allow | deny) & ~botPerms);
                if (!missing.isEmpty())
                    throw new InsufficientPermissionException(permChannel, Permission.MANAGE_PERMISSIONS, "You must have Permission.MANAGE_PERMISSIONS on the channel explicitly in order to set permissions you don't already have!");
            }
        }
    }

    private void putPermissionOverride(@Nonnull final PermOverrideData overrideData)
    {
        checkCanPutPermissions(overrideData.allow, overrideData.deny);
        withLock(lock, (lock) ->
        {
            this.overridesRem.remove(overrideData.id);
            this.overridesAdd.put(overrideData.id, overrideData);
            set |= PERMISSION;
        });
    }

    @Nonnull
    @Override
    @CheckReturnValue
    public ChannelManagerImpl<T> removePermissionOverride(@Nonnull IPermissionHolder permHolder)
    {
        if (!(channel instanceof IPermissionContainer))
        {
            throw new IllegalStateException("Can only set permissions on Channels that implement IPermissionContainer");
        }

        Checks.notNull(permHolder, "PermissionHolder");
        Checks.check(permHolder.getGuild().equals(getGuild()), "PermissionHolder is not from the same Guild!");
<<<<<<< HEAD
        if (isPermissionChecksEnabled() && !getGuild().getSelfMember().hasPermission((IPermissionContainer) getChannel(), Permission.MANAGE_PERMISSIONS))
=======
        return removePermissionOverride(permHolder.getIdLong());
    }

    @Nonnull
    @Override
    @CheckReturnValue
    public ChannelManagerImpl removePermissionOverride(final long id)
    {
        if (isPermissionChecksEnabled() && !getGuild().getSelfMember().hasPermission(getChannel(), Permission.MANAGE_PERMISSIONS))
>>>>>>> ad776da2
            throw new InsufficientPermissionException(getChannel(), Permission.MANAGE_PERMISSIONS);
        withLock(lock, (lock) ->
        {
            this.overridesRem.add(id);
            this.overridesAdd.remove(id);
            set |= PERMISSION;
        });
        return this;
    }

    @Nonnull
    @Override
    @CheckReturnValue
    public ChannelManagerImpl<T> sync(@Nonnull IPermissionContainer syncSource)
    {
        if (!(channel instanceof IPermissionContainer))
            throw new IllegalStateException("Can only set permissions on Channels that implement IPermissionContainer");

        Checks.notNull(syncSource, "SyncSource");
        Checks.check(getGuild().equals(syncSource.getGuild()), "Sync only works for channels of same guild");

        IPermissionContainer permChannel = (IPermissionContainer) channel;
        if (syncSource.equals(getChannel()))
            return this;

        if (isPermissionChecksEnabled())
        {
            Member selfMember = getGuild().getSelfMember();
            if (!selfMember.hasPermission(permChannel, Permission.MANAGE_PERMISSIONS))
                throw new InsufficientPermissionException(getChannel(), Permission.MANAGE_PERMISSIONS);

            if (!selfMember.canSync(permChannel, syncSource))
                throw new InsufficientPermissionException(getChannel(), Permission.MANAGE_PERMISSIONS,
                    "Cannot sync channel with parent due to permission escalation issues. " +
                    "One of the overrides would set MANAGE_PERMISSIONS or a permission that the bot does not have. " +
                    "This is not possible without explicitly having MANAGE_PERMISSIONS on this channel or ADMINISTRATOR on a role.");
        }


        withLock(lock, (lock) ->
        {
            this.overridesRem.clear();
            this.overridesAdd.clear();

            //set all current overrides to-be-removed
            permChannel.getPermissionOverrides()
                .stream()
                .mapToLong(PermissionOverride::getIdLong)
                .forEach(overridesRem::add);

            //re-add all perm-overrides of syncSource
            syncSource.getPermissionOverrides().forEach(override -> {
                int type = override.isRoleOverride() ? PermOverrideData.ROLE_TYPE : PermOverrideData.MEMBER_TYPE;
                long id = override.getIdLong();

                this.overridesRem.remove(id);
                this.overridesAdd.put(id, new PermOverrideData(type, id, override.getAllowedRaw(), override.getDeniedRaw()));
            });

            set |= PERMISSION;
        });
        return this;
    }

    @Nonnull
    @Override
    @CheckReturnValue
    public ChannelManagerImpl<T> setName(@Nonnull String name)
    {
        Checks.notBlank(name, "Name");
        name = name.trim();
        Checks.notEmpty(name, "Name");
        Checks.notLonger(name, 100, "Name");
        this.name = name;
        set |= NAME;
        return this;
    }

    @Nonnull
    @Override
    @CheckReturnValue
    public ChannelManagerImpl<T> setRegion(@Nonnull Region region)
    {
        Checks.notNull(region, "Region");
        if (!getType().isAudio())
            throw new IllegalStateException("Can only change region on voice channels!");
        Checks.check(Region.VOICE_CHANNEL_REGIONS.contains(region), "Region is not usable for VoiceChannel region overrides!");
        this.region = region == Region.AUTOMATIC ? null : region.getKey();
        set |= REGION;
        return this;
    }

    @Nonnull
    @Override
    @CheckReturnValue
    public ChannelManagerImpl<T> setParent(Category category)
    {
        if (category != null)
        {
            if (getType() == ChannelType.CATEGORY)
                throw new IllegalStateException("Cannot set the parent of a category");
            Checks.check(category.getGuild().equals(getGuild()), "Category is not from the same guild");
        }
        this.parent = category == null ? null : category.getId();
        set |= PARENT;
        return this;
    }

    @Nonnull
    @Override
    @CheckReturnValue
    public ChannelManagerImpl<T> setPosition(int position)
    {
        this.position = position;
        set |= POSITION;
        return this;
    }

    @Nonnull
    @Override
    @CheckReturnValue
    public ChannelManagerImpl<T> setTopic(String topic)
    {
        if (getType() != ChannelType.TEXT)
            throw new IllegalStateException("Can only set topic on text channels");
        if (topic != null)
            Checks.notLonger(topic, 1024, "Topic");
        this.topic = topic;
        set |= TOPIC;
        return this;
    }

    @Nonnull
    @Override
    @CheckReturnValue
    public ChannelManagerImpl<T> setNSFW(boolean nsfw)
    {
        if (getType() != ChannelType.TEXT)
            throw new IllegalStateException("Can only set nsfw on text channels");
        this.nsfw = nsfw;
        set |= NSFW;
        return this;
    }

    @Nonnull
    @Override
    @CheckReturnValue
    public ChannelManagerImpl<T> setSlowmode(int slowmode)
    {
        if (getType() != ChannelType.TEXT)
            throw new IllegalStateException("Can only set slowmode on text channels");
        Checks.check(slowmode <= TextChannel.MAX_SLOWMODE && slowmode >= 0, "Slowmode per user must be between 0 and %d (seconds)!", TextChannel.MAX_SLOWMODE);
        this.slowmode = slowmode;
        set |= SLOWMODE;
        return this;
    }

    @Nonnull
    @Override
    @CheckReturnValue
    public ChannelManagerImpl<T> setUserLimit(int userLimit)
    {
        if (getType() != ChannelType.VOICE)
            throw new IllegalStateException("Can only set userlimit on voice channels");
        Checks.notNegative(userLimit, "Userlimit");
        Checks.check(userLimit <= 99, "Userlimit may not be greater than 99");
        this.userlimit = userLimit;
        set |= USERLIMIT;
        return this;
    }

    @Nonnull
    @Override
    @CheckReturnValue
    public ChannelManagerImpl<T> setBitrate(int bitrate)
    {
        if (!getType().isAudio())
            throw new IllegalStateException("Can only set bitrate on voice channels");
        final int maxBitrate = getGuild().getMaxBitrate();
        Checks.check(bitrate >= 8000, "Bitrate must be greater or equal to 8000");
        Checks.check(bitrate <= maxBitrate, "Bitrate must be less or equal to %s", maxBitrate);
        this.bitrate = bitrate;
        set |= BITRATE;
        return this;
    }

    //TODO-v5: Determine how we are going to convert from TextChannel -> NextChannel
//    @Nonnull
//    @Override
//    @CheckReturnValue
//    public ChannelManagerImpl<T> setNews(boolean news)
//    {
//        if (getType() != ChannelType.TEXT)
//            throw new IllegalStateException("Can only set channel as news on text channels");
//        if (news && !getGuild().getFeatures().contains("NEWS"))
//            throw new IllegalStateException("Can only set channel as news for guilds with NEWS feature");
//        this.news = news;
//        set |= NEWS;
//        return this;
//    }

    @Override
    protected RequestBody finalizeData()
    {
        DataObject frame = DataObject.empty().put("name", getChannel().getName());
        if (shouldUpdate(NAME))
            frame.put("name", name);
        if (shouldUpdate(POSITION))
            frame.put("position", position);
        if (shouldUpdate(TOPIC))
            frame.put("topic", topic);
        if (shouldUpdate(NSFW))
            frame.put("nsfw", nsfw);
        if (shouldUpdate(SLOWMODE))
            frame.put("rate_limit_per_user", slowmode);
        if (shouldUpdate(USERLIMIT))
            frame.put("user_limit", userlimit);
        if (shouldUpdate(BITRATE))
            frame.put("bitrate", bitrate);
        if (shouldUpdate(PARENT))
            frame.put("parent_id", parent);
        if (shouldUpdate(NEWS))
            frame.put("type", news ? 5 : 0);
        if (shouldUpdate(REGION))
            frame.put("rtc_region", region);
        withLock(lock, (lock) ->
        {
            if (shouldUpdate(PERMISSION))
                frame.put("permission_overwrites", getOverrides());
        });

        reset();
        return getRequestBody(frame);
    }

    @Override
    protected boolean checkPermissions()
    {
        final Member selfMember = getGuild().getSelfMember();

        if (getChannel() instanceof IPermissionContainer) {
            IPermissionContainer permChannel = (IPermissionContainer) getChannel();
            if (!selfMember.hasPermission(permChannel, Permission.VIEW_CHANNEL))
                throw new MissingAccessException(permChannel, Permission.VIEW_CHANNEL);
            if (!selfMember.hasAccess(permChannel))
                throw new MissingAccessException(permChannel, Permission.VOICE_CONNECT);
            if (!selfMember.hasPermission(permChannel, Permission.MANAGE_CHANNEL))
                throw new InsufficientPermissionException(permChannel, Permission.MANAGE_CHANNEL);
        }

        return super.checkPermissions();
    }

    protected Collection<PermOverrideData> getOverrides()
    {
        //note: overridesAdd and overridesRem are mutually disjoint
        TLongObjectHashMap<PermOverrideData> data = new TLongObjectHashMap<>(this.overridesAdd);

        AbstractChannelImpl<?,?> impl = (AbstractChannelImpl<?,?>) getChannel();
        impl.getOverrideMap().forEachEntry((id, override) ->
        {
            //removed by not adding them here, this data set overrides the existing one
            //we can use remove because it will be reset afterwards either way
            if (!overridesRem.remove(id) && !data.containsKey(id))
                data.put(id, new PermOverrideData(override));
            return true;
        });
        return data.valueCollection();
    }
}<|MERGE_RESOLUTION|>--- conflicted
+++ resolved
@@ -255,19 +255,15 @@
 
         Checks.notNull(permHolder, "PermissionHolder");
         Checks.check(permHolder.getGuild().equals(getGuild()), "PermissionHolder is not from the same Guild!");
-<<<<<<< HEAD
+        return removePermissionOverride(permHolder.getIdLong());
+    }
+
+    @Nonnull
+    @Override
+    @CheckReturnValue
+    public ChannelManagerImpl removePermissionOverride(final long id)
+    {
         if (isPermissionChecksEnabled() && !getGuild().getSelfMember().hasPermission((IPermissionContainer) getChannel(), Permission.MANAGE_PERMISSIONS))
-=======
-        return removePermissionOverride(permHolder.getIdLong());
-    }
-
-    @Nonnull
-    @Override
-    @CheckReturnValue
-    public ChannelManagerImpl removePermissionOverride(final long id)
-    {
-        if (isPermissionChecksEnabled() && !getGuild().getSelfMember().hasPermission(getChannel(), Permission.MANAGE_PERMISSIONS))
->>>>>>> ad776da2
             throw new InsufficientPermissionException(getChannel(), Permission.MANAGE_PERMISSIONS);
         withLock(lock, (lock) ->
         {
