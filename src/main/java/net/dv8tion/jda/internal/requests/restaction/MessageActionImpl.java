--- conflicted
+++ resolved
@@ -194,11 +194,7 @@
     @Nonnull
     @Override
     @CheckReturnValue
-<<<<<<< HEAD
     public MessageActionImpl addFile(@Nonnull final InputStream data, @Nonnull String name, @Nonnull AttachmentOption... options)
-=======
-    public MessageActionImpl addFile(@Nonnull final InputStream data, @Nonnull final String name)
->>>>>>> 7a773166
     {
         checkEdit();
         Checks.notNull(data, "Data");
@@ -214,11 +210,7 @@
     @Nonnull
     @Override
     @CheckReturnValue
-<<<<<<< HEAD
     public MessageActionImpl addFile(@Nonnull final File file, @Nonnull String name, @Nonnull AttachmentOption... options)
-=======
-    public MessageActionImpl addFile(@Nonnull final File file, @Nonnull final String name)
->>>>>>> 7a773166
     {
         Checks.notNull(file, "File");
         Checks.noneNull(options, "Options");
