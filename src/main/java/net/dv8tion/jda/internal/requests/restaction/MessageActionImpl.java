/*
 * Copyright 2015 Austin Keener, Michael Ritter, Florian Spieß, and the JDA contributors
 *
 * Licensed under the Apache License, Version 2.0 (the "License");
 * you may not use this file except in compliance with the License.
 * You may obtain a copy of the License at
 *
 *    http://www.apache.org/licenses/LICENSE-2.0
 *
 * Unless required by applicable law or agreed to in writing, software
 * distributed under the License is distributed on an "AS IS" BASIS,
 * WITHOUT WARRANTIES OR CONDITIONS OF ANY KIND, either express or implied.
 * See the License for the specific language governing permissions and
 * limitations under the License.
 */

package net.dv8tion.jda.internal.requests.restaction;

import net.dv8tion.jda.api.JDA;
import net.dv8tion.jda.api.Permission;
import net.dv8tion.jda.api.entities.*;
import net.dv8tion.jda.api.exceptions.InsufficientPermissionException;
import net.dv8tion.jda.api.exceptions.MissingAccessException;
import net.dv8tion.jda.api.interactions.components.ActionRow;
import net.dv8tion.jda.api.requests.Request;
import net.dv8tion.jda.api.requests.Response;
import net.dv8tion.jda.api.requests.restaction.MessageAction;
import net.dv8tion.jda.api.utils.AttachmentOption;
import net.dv8tion.jda.api.utils.data.DataArray;
import net.dv8tion.jda.api.utils.data.DataObject;
import net.dv8tion.jda.internal.requests.Method;
import net.dv8tion.jda.internal.requests.Requester;
import net.dv8tion.jda.internal.requests.RestActionImpl;
import net.dv8tion.jda.internal.requests.Route;
import net.dv8tion.jda.internal.utils.AllowedMentionsImpl;
import net.dv8tion.jda.internal.utils.Checks;
import net.dv8tion.jda.internal.utils.Helpers;
import net.dv8tion.jda.internal.utils.IOUtil;
import okhttp3.MultipartBody;
import okhttp3.RequestBody;

import javax.annotation.CheckReturnValue;
import javax.annotation.Nonnull;
import javax.annotation.Nullable;
import java.io.*;
import java.util.*;
import java.util.concurrent.TimeUnit;
import java.util.function.BiConsumer;
import java.util.function.BooleanSupplier;
import java.util.function.Consumer;
import java.util.stream.Collectors;

public class MessageActionImpl extends RestActionImpl<Message> implements MessageAction
{
    private static final String CONTENT_TOO_BIG = Helpers.format("A message may not exceed %d characters. Please limit your input!", Message.MAX_CONTENT_LENGTH);
    protected static boolean defaultFailOnInvalidReply = false;
    protected final Map<String, InputStream> files = new HashMap<>();
    protected final Set<InputStream> ownedResources = new HashSet<>();
    protected final StringBuilder content;
    protected final MessageChannel channel;
    protected final AllowedMentionsImpl allowedMentions = new AllowedMentionsImpl();
    protected List<ActionRow> components;
    protected List<String> retainedAttachments;
    protected List<MessageEmbed> embeds = null;
    protected String nonce = null;
    protected boolean tts = false, override = false;
    protected boolean failOnInvalidReply = defaultFailOnInvalidReply;
    protected long messageReference;

    public static void setDefaultFailOnInvalidReply(boolean fail)
    {
        defaultFailOnInvalidReply = fail;
    }

    public static boolean isDefaultFailOnInvalidReply()
    {
        return defaultFailOnInvalidReply;
    }

    public MessageActionImpl(JDA api, Route.CompiledRoute route, MessageChannel channel)
    {
        super(api, route);
        this.content = new StringBuilder();
        this.channel = channel;
    }

    public MessageActionImpl(JDA api, Route.CompiledRoute route, MessageChannel channel, StringBuilder contentBuilder)
    {
        super(api, route);
        Checks.check(contentBuilder.length() <= Message.MAX_CONTENT_LENGTH,
            "Cannot build a Message with more than %d characters. Please limit your input.", Message.MAX_CONTENT_LENGTH);
        this.content = contentBuilder;
        this.channel = channel;
    }

    @Nonnull
    @Override
    public MessageAction setCheck(BooleanSupplier checks)
    {
        return (MessageAction) super.setCheck(checks);
    }

    @Nonnull
    @Override
    public MessageAction timeout(long timeout, @Nonnull TimeUnit unit)
    {
        return (MessageAction) super.timeout(timeout, unit);
    }

    @Nonnull
    @Override
    public MessageAction deadline(long timestamp)
    {
        return (MessageAction) super.deadline(timestamp);
    }

    @Nonnull
    @Override
    public MessageChannel getChannel()
    {
        return channel;
    }

    @Override
    public boolean isEmpty()
    {
<<<<<<< HEAD
        return Helpers.isBlank(content)
            && (embeds == null || embeds.isEmpty() || !hasPermission(Permission.MESSAGE_EMBED_LINKS));
=======
        return !isEdit() // PATCH can be technically empty since you can update stuff like components or remove embeds etc
            && Helpers.isBlank(content)
            && (embed == null || embed.isEmpty() || !hasPermission(Permission.MESSAGE_EMBED_LINKS));
>>>>>>> cb82d058
    }

    @Override
    public boolean isEdit()
    {
        return finalizeRoute().getMethod() == Method.PATCH;
    }

    @Nonnull
    @Override
    @CheckReturnValue
    @SuppressWarnings({"ResultOfMethodCallIgnored", "ConstantConditions"})
    public MessageActionImpl apply(final Message message)
    {
        if (message == null || message.getType().isSystem())
            return this;
        final List<MessageEmbed> embeds = message.getEmbeds();
        if (embeds != null && !embeds.isEmpty() && embeds.get(0).getType() == EmbedType.RICH)
            embed(embeds.get(0));
        files.clear();

        components = new ArrayList<>();
        components.addAll(message.getActionRows());
        allowedMentions.applyMessage(message);
        String content = message.getContentRaw();
        return content(content).tts(message.isTTS());
    }

    @Nonnull
    @Override
    public MessageActionImpl referenceById(long messageId)
    {
        messageReference = messageId;
        return this;
    }

    @Nonnull
    @Override
    public MessageAction failOnInvalidReply(boolean fail)
    {
        failOnInvalidReply = fail;
        return this;
    }

    @Nonnull
    @Override
    @CheckReturnValue
    public MessageActionImpl tts(final boolean isTTS)
    {
        this.tts = isTTS;
        return this;
    }

    @Nonnull
    @Override
    @CheckReturnValue
    public MessageActionImpl reset()
    {
        return content(null).nonce(null).embed(null).tts(false).override(false).clearFiles();
    }

    @Nonnull
    @Override
    @CheckReturnValue
    public MessageActionImpl nonce(final String nonce)
    {
        this.nonce = nonce;
        return this;
    }

    @Nonnull
    @Override
    @CheckReturnValue
    public MessageActionImpl content(final String content)
    {
        if (content == null || content.isEmpty())
            this.content.setLength(0);
        else if (content.length() <= Message.MAX_CONTENT_LENGTH)
            this.content.replace(0, this.content.length(), content);
        else
            throw new IllegalArgumentException(CONTENT_TOO_BIG);
        return this;
    }

    @Nonnull
    @Override
    @CheckReturnValue
    public MessageActionImpl embed(final MessageEmbed embed)
    {
        if (embed != null)
        {
            Checks.check(embed.isSendable(),
               "Provided Message contains an empty embed or an embed with a length greater than %d characters, which is the max for bot accounts!",
               MessageEmbed.EMBED_MAX_LENGTH_BOT);
            if (this.embeds == null)
                this.embeds = new ArrayList<>();
            this.embeds.add(embed);
        }
        else
        {
            this.embeds = null;
        }
        return this;
    }

    @Nonnull
    @Override
    public MessageAction setEmbeds(@Nonnull Collection<? extends MessageEmbed> embeds)
    {
        Checks.noneNull(embeds, "MessageEmbeds");
        embeds.forEach(embed ->
            Checks.check(embed.isSendable(),
                "Provided Message contains an empty embed or an embed with a length greater than %d characters, which is the max for bot accounts!",
                MessageEmbed.EMBED_MAX_LENGTH_BOT)
        );
        Checks.check(embeds.size() <= 10, "Cannot have more than 10 embeds in a message!");
        Checks.check(embeds.stream().mapToInt(MessageEmbed::getLength).sum() <= MessageEmbed.EMBED_MAX_LENGTH_BOT, "The sum of all MessageEmbeds may not exceed %d!", MessageEmbed.EMBED_MAX_LENGTH_BOT);
        if (this.embeds == null)
            this.embeds = new ArrayList<>();
        this.embeds.clear();
        this.embeds.addAll(embeds);
        return this;
    }

    @Nonnull
    @Override
    @CheckReturnValue
    public MessageActionImpl append(final CharSequence csq, final int start, final int end)
    {
        if (content.length() + end - start > Message.MAX_CONTENT_LENGTH)
            throw new IllegalArgumentException("A message may not exceed 2000 characters. Please limit your input!");
        content.append(csq, start, end);
        return this;
    }

    @Nonnull
    @Override
    @CheckReturnValue
    public MessageActionImpl append(final char c)
    {
        if (content.length() == Message.MAX_CONTENT_LENGTH)
            throw new IllegalArgumentException("A message may not exceed 2000 characters. Please limit your input!");
        content.append(c);
        return this;
    }

    @Nonnull
    @Override
    @CheckReturnValue
    public MessageActionImpl addFile(@Nonnull final InputStream data, @Nonnull String name, @Nonnull AttachmentOption... options)
    {
        Checks.notNull(data, "Data");
        Checks.notBlank(name, "Name");
        Checks.noneNull(options, "Options");
        checkFileAmount();
        checkPermission(Permission.MESSAGE_ATTACH_FILES);
        name = applyOptions(name, options);
        files.put(name, data);
        return this;
    }

    @Nonnull
    @Override
    @CheckReturnValue
    public MessageActionImpl addFile(@Nonnull final File file, @Nonnull String name, @Nonnull AttachmentOption... options)
    {
        Checks.notNull(file, "File");
        Checks.noneNull(options, "Options");
        Checks.check(file.exists() && file.canRead(), "Provided file either does not exist or cannot be read from!");
        final long maxSize = getMaxFileSize();
        Checks.check(file.length() <= maxSize, "File may not exceed the maximum file length of %d bytes!", maxSize);
        try
        {
            FileInputStream data = new FileInputStream(file);
            ownedResources.add(data);
            name = applyOptions(name, options);
            return addFile(data, name);
        }
        catch (FileNotFoundException e)
        {
            throw new IllegalArgumentException(e);
        }
    }

    @Nonnull
    @Override
    @CheckReturnValue
    public MessageActionImpl clearFiles()
    {
        files.clear();
        clearResources();
        return this;
    }

    @Nonnull
    @Override
    @CheckReturnValue
    public MessageActionImpl clearFiles(@Nonnull BiConsumer<String, InputStream> finalizer)
    {
        Checks.notNull(finalizer, "Finalizer");
        for (Iterator<Map.Entry<String, InputStream>> it = files.entrySet().iterator(); it.hasNext();)
        {
            Map.Entry<String, InputStream> entry = it.next();
            finalizer.accept(entry.getKey(), entry.getValue());
            it.remove();
        }
        clearResources();
        return this;
    }

    @Nonnull
    @Override
    @CheckReturnValue
    public MessageActionImpl clearFiles(@Nonnull Consumer<InputStream> finalizer)
    {
        Checks.notNull(finalizer, "Finalizer");
        for (Iterator<InputStream> it = files.values().iterator(); it.hasNext(); )
        {
            finalizer.accept(it.next());
            it.remove();
        }
        clearResources();
        return this;
    }

    @Nonnull
    @Override
    public MessageAction retainFilesById(@Nonnull Collection<String> ids)
    {
        if (!isEdit()) return this; // You can't retain files for messages that don't exist lol
        if (this.retainedAttachments == null)
            this.retainedAttachments = new ArrayList<>();
        this.retainedAttachments.addAll(ids);
        return this;
    }

    @Nonnull
    @Override
    public MessageActionImpl setActionRows(@Nonnull ActionRow... rows)
    {
        Checks.noneNull(rows, "ActionRows");
        if (components == null)
            components = new ArrayList<>();
        Checks.check(rows.length <= 5, "Can only have 5 action rows per message!");
        this.components.clear();
        Collections.addAll(this.components, rows);
        return this;
    }

    @Nonnull
    @Override
    @CheckReturnValue
    public MessageActionImpl override(final boolean bool)
    {
        this.override = isEdit() && bool;
        return this;
    }

    @Nonnull
    @Override
    @SuppressWarnings("ResultOfMethodCallIgnored")
    public MessageAction mentionRepliedUser(boolean mention)
    {
        allowedMentions.mentionRepliedUser(mention);
        return this;
    }

    @Nonnull
    @Override
    @SuppressWarnings("ResultOfMethodCallIgnored")
    public MessageAction allowedMentions(@Nullable Collection<Message.MentionType> allowedMentions)
    {
        this.allowedMentions.allowedMentions(allowedMentions);
        return this;
    }

    @Nonnull
    @Override
    @SuppressWarnings("ResultOfMethodCallIgnored")
    public MessageAction mention(@Nonnull IMentionable... mentions)
    {
        this.allowedMentions.mention(mentions);
        return this;
    }

    @Nonnull
    @Override
    @SuppressWarnings("ResultOfMethodCallIgnored")
    public MessageAction mentionUsers(@Nonnull String... userIds)
    {
        this.allowedMentions.mentionUsers(userIds);
        return this;
    }

    @Nonnull
    @Override
    @SuppressWarnings("ResultOfMethodCallIgnored")
    public MessageAction mentionRoles(@Nonnull String... roleIds)
    {
        this.allowedMentions.mentionRoles(roleIds);
        return this;
    }

    private String applyOptions(String name, AttachmentOption[] options)
    {
        for (AttachmentOption opt : options)
        {
            if (opt == AttachmentOption.SPOILER)
            {
                name = "SPOILER_" + name;
                break;
            }
        }
        return name;
    }

    private void clearResources()
    {
        for (InputStream ownedResource : ownedResources)
        {
            try
            {
                ownedResource.close();
            }
            catch (IOException ex)
            {
                if (!ex.getMessage().toLowerCase().contains("closed"))
                    LOG.error("Encountered IOException trying to close owned resource", ex);
            }
        }
        ownedResources.clear();
    }

    private long getMaxFileSize()
    {
        if (channel.getType().isGuild())
            return ((GuildChannel) channel).getGuild().getMaxFileSize();
        return getJDA().getSelfUser().getAllowedFileSize();
    }

    protected RequestBody asMultipart()
    {
        final MultipartBody.Builder builder = new MultipartBody.Builder().setType(MultipartBody.FORM);
        int index = 0;
        for (Map.Entry<String, InputStream> entry : files.entrySet())
        {
            final RequestBody body = IOUtil.createRequestBody(Requester.MEDIA_TYPE_OCTET, entry.getValue());
            builder.addFormDataPart("file" + index++, entry.getKey(), body);
        }
        if (messageReference != 0L || components != null || retainedAttachments != null || !isEmpty())
            builder.addFormDataPart("payload_json", getJSON().toString());
        // clear remaining resources, they will be closed after being sent
        files.clear();
        ownedResources.clear();
        return builder.build();
    }

    protected RequestBody asJSON()
    {
        return RequestBody.create(Requester.MEDIA_TYPE_JSON, getJSON().toJson());
    }

    protected DataObject getJSON()
    {
        final DataObject obj = DataObject.empty();
        if (override)
        {
            if (embeds == null)
                obj.putNull("embeds");
            else
                obj.put("embeds", DataArray.fromCollection(embeds));
            if (content.length() == 0)
                obj.putNull("content");
            else
                obj.put("content", content.toString());
            if (nonce == null)
                obj.putNull("nonce");
            else
                obj.put("nonce", nonce);
            if (components == null)
                obj.putNull("components");
            else
                obj.put("components", DataArray.fromCollection(components));
            if (retainedAttachments != null)
                obj.put("attachments", DataArray.fromCollection(retainedAttachments.stream()
                        .map(id -> DataObject.empty()
                            .put("id", id))
                        .collect(Collectors.toList())));
            else
                obj.put("attachments", DataArray.empty());
        }
        else
        {
            if (embeds != null)
                obj.put("embeds", DataArray.fromCollection(embeds));
            if (content.length() > 0)
                obj.put("content", content.toString());
            if (nonce != null)
                obj.put("nonce", nonce);
            if (components != null)
                obj.put("components", DataArray.fromCollection(components));
            if (retainedAttachments != null)
                obj.put("attachments", DataArray.fromCollection(retainedAttachments.stream()
                        .map(id -> DataObject.empty()
                            .put("id", id))
                        .collect(Collectors.toList())));
        }
        if (messageReference != 0)
        {
            obj.put("message_reference", DataObject.empty()
                .put("message_id", messageReference)
                .put("channel_id", channel.getId())
                .put("fail_if_not_exists", failOnInvalidReply));
        }
        obj.put("tts", tts);
        obj.put("allowed_mentions", allowedMentions);
        return obj;
    }

    protected void checkFileAmount()
    {
        if (files.size() >= Message.MAX_FILE_AMOUNT)
            throw new IllegalStateException("Cannot add more than " + Message.MAX_FILE_AMOUNT + " files!");
    }

    protected void checkEdit()
    {
        if (isEdit())
            throw new IllegalStateException("Cannot add files to an existing message! Edit-Message does not support this operation!");
    }

    protected void checkPermission(Permission perm)
    {
        if (!channel.getType().isGuild())
            return;
        GuildChannel gc = (GuildChannel) channel;
        if (!gc.getGuild().getSelfMember().hasAccess(gc))
            throw new MissingAccessException(gc, Permission.VIEW_CHANNEL);
        if (!hasPermission(perm))
            throw new InsufficientPermissionException(gc, perm);
    }

    protected boolean hasPermission(Permission perm)
    {
        if (channel.getType() != ChannelType.TEXT)
            return true;
        TextChannel text = (TextChannel) channel;
        Member self = text.getGuild().getSelfMember();
        return self.hasPermission(text, perm);
    }

    @Override
    protected RequestBody finalizeData()
    {
        if (!files.isEmpty())
            return asMultipart();
        else if (!isEmpty())
            return asJSON();
        throw new IllegalStateException("Cannot build a message without content!");
    }

    @Override
    protected void handleSuccess(Response response, Request<Message> request)
    {
        request.onSuccess(api.getEntityBuilder().createMessage(response.getObject(), channel, false));
    }

    @Override
    @SuppressWarnings("deprecation") /* If this was in JDK9 we would be using java.lang.ref.Cleaner instead! */
    protected void finalize()
    {
        if (ownedResources.isEmpty())
            return;
        LOG.warn("Found unclosed resources in MessageAction instance, closing on finalization step!");
        clearResources();
    }
}<|MERGE_RESOLUTION|>--- conflicted
+++ resolved
@@ -124,14 +124,9 @@
     @Override
     public boolean isEmpty()
     {
-<<<<<<< HEAD
-        return Helpers.isBlank(content)
-            && (embeds == null || embeds.isEmpty() || !hasPermission(Permission.MESSAGE_EMBED_LINKS));
-=======
         return !isEdit() // PATCH can be technically empty since you can update stuff like components or remove embeds etc
             && Helpers.isBlank(content)
-            && (embed == null || embed.isEmpty() || !hasPermission(Permission.MESSAGE_EMBED_LINKS));
->>>>>>> cb82d058
+            && (embeds == null || embeds.isEmpty() || !hasPermission(Permission.MESSAGE_EMBED_LINKS));
     }
 
     @Override
