--- conflicted
+++ resolved
@@ -16,11 +16,8 @@
 package net.dv8tion.jda.internal.requests.restaction;
 
 import net.dv8tion.jda.api.entities.Guild;
-<<<<<<< HEAD
+import net.dv8tion.jda.api.interactions.commands.DefaultMemberPermissions;
 import net.dv8tion.jda.api.interactions.DiscordLocale;
-=======
-import net.dv8tion.jda.api.interactions.commands.DefaultMemberPermissions;
->>>>>>> 70bbed52
 import net.dv8tion.jda.api.interactions.commands.Command;
 import net.dv8tion.jda.api.interactions.commands.build.OptionData;
 import net.dv8tion.jda.api.interactions.commands.build.SubcommandData;
@@ -94,7 +91,14 @@
 
     @Nonnull
     @Override
-<<<<<<< HEAD
+    public CommandCreateAction setGuildOnly(boolean guildOnly)
+    {
+        data.setGuildOnly(guildOnly);
+        return this;
+    }
+
+    @Nonnull
+    @Override
     public CommandCreateAction setLocalizationFunction(@Nonnull LocalizationFunction localizationFunction)
     {
         data.setLocalizationFunction(localizationFunction);
@@ -104,28 +108,15 @@
     @Nonnull
     @Override
     public String getName()
-=======
-    public CommandCreateAction setGuildOnly(boolean guildOnly)
->>>>>>> 70bbed52
-    {
-        data.setGuildOnly(guildOnly);
-        return this;
-    }
-
-    @Nonnull
-<<<<<<< HEAD
+    {
+        return data.getName();
+    }
+
+    @Nonnull
     @Override
     public LocalizationMap getNameLocalizations()
     {
         return data.getNameLocalizations();
-    }
-
-=======
->>>>>>> 70bbed52
-    @Override
-    public String getName()
-    {
-        return data.getName();
     }
 
     @Nonnull
