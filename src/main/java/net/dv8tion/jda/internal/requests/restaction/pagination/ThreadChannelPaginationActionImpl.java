--- conflicted
+++ resolved
@@ -43,9 +43,12 @@
     @Override
     public EnumSet<PaginationOrder> getSupportedOrders()
     {
-<<<<<<< HEAD
         return EnumSet.of(PaginationOrder.BACKWARD);
-=======
+    }
+
+    @Override
+    protected Route.CompiledRoute finalizeRoute()
+    {
         Route.CompiledRoute route = super.finalizeRoute();
 
         final String limit = String.valueOf(this.limit.get());
@@ -60,7 +63,6 @@
             return route.withQueryParams("before", Long.toUnsignedString(last));
         // OffsetDateTime#toString() is defined to be ISO8601, needs no helper method.
         return route.withQueryParams("before", TimeUtil.getTimeCreated(last).toString());
->>>>>>> bcb71aac
     }
 
     @Override
