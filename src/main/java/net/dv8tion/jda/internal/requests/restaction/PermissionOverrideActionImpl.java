/*
 * Copyright 2015 Austin Keener, Michael Ritter, Florian Spieß, and the JDA contributors
 *
 * Licensed under the Apache License, Version 2.0 (the "License");
 * you may not use this file except in compliance with the License.
 * You may obtain a copy of the License at
 *
 *    http://www.apache.org/licenses/LICENSE-2.0
 *
 * Unless required by applicable law or agreed to in writing, software
 * distributed under the License is distributed on an "AS IS" BASIS,
 * WITHOUT WARRANTIES OR CONDITIONS OF ANY KIND, either express or implied.
 * See the License for the specific language governing permissions and
 * limitations under the License.
 */

package net.dv8tion.jda.internal.requests.restaction;

import net.dv8tion.jda.api.JDA;
import net.dv8tion.jda.api.Permission;
import net.dv8tion.jda.api.entities.*;
import net.dv8tion.jda.api.exceptions.InsufficientPermissionException;
import net.dv8tion.jda.api.exceptions.MissingAccessException;
import net.dv8tion.jda.api.requests.Request;
import net.dv8tion.jda.api.requests.Response;
import net.dv8tion.jda.api.requests.restaction.PermissionOverrideAction;
import net.dv8tion.jda.api.utils.data.DataObject;
import net.dv8tion.jda.internal.entities.AbstractChannelImpl;
import net.dv8tion.jda.internal.entities.PermissionOverrideImpl;
import net.dv8tion.jda.internal.requests.Route;
import net.dv8tion.jda.internal.utils.PermissionUtil;
import okhttp3.RequestBody;

import javax.annotation.CheckReturnValue;
import javax.annotation.Nonnull;
import java.util.EnumSet;
import java.util.concurrent.TimeUnit;
import java.util.function.BooleanSupplier;

public class PermissionOverrideActionImpl
    extends AuditableRestActionImpl<PermissionOverride>
    implements PermissionOverrideAction
{
    private boolean isOverride = true;
    private boolean allowSet = false;
    private boolean denySet = false;

    private long allow = 0;
    private long deny = 0;
    private final AbstractChannelImpl<?, ?> channel;
    private final IPermissionHolder permissionHolder;
    private final boolean isRole;
    private final long id;

    public PermissionOverrideActionImpl(PermissionOverride override)
    {
        super(override.getJDA(), Route.Channels.MODIFY_PERM_OVERRIDE.compile(override.getChannel().getId(), override.getId()));
        this.channel = (AbstractChannelImpl<?, ?>) override.getChannel();
        this.permissionHolder = override.getPermissionHolder();
        this.isRole = override.isRoleOverride();
        this.id = override.getIdLong();
    }

    public PermissionOverrideActionImpl(JDA api, GuildChannel channel, IPermissionHolder permissionHolder)
    {
        super(api, Route.Channels.CREATE_PERM_OVERRIDE.compile(channel.getId(), permissionHolder.getId()));
        this.channel = (AbstractChannelImpl<?, ?>) channel;
        this.permissionHolder = permissionHolder;
        this.isRole = permissionHolder instanceof Role;
        this.id = permissionHolder.getIdLong();
    }

    // Whether to keep original value of the current override or not - by default we override the value
    public PermissionOverrideActionImpl setOverride(boolean override)
    {
        isOverride = override;
        return this;
    }

    @Override
    protected BooleanSupplier finalizeChecks()
    {
        return () -> {

            Member selfMember = getGuild().getSelfMember();
            if (!selfMember.hasPermission(channel, Permission.VIEW_CHANNEL))
                throw new MissingAccessException(channel, Permission.VIEW_CHANNEL);
            if (!selfMember.hasAccess(channel))
                throw new MissingAccessException(channel, Permission.VOICE_CONNECT);
            if (!selfMember.hasPermission(channel, Permission.MANAGE_PERMISSIONS))
                throw new InsufficientPermissionException(channel, Permission.MANAGE_PERMISSIONS);
            return true;
        };
    }

    @Nonnull
    @Override
    public PermissionOverrideActionImpl setCheck(BooleanSupplier checks)
    {
        return (PermissionOverrideActionImpl) super.setCheck(checks);
    }

    @Nonnull
    @Override
    public PermissionOverrideActionImpl timeout(long timeout, @Nonnull TimeUnit unit)
    {
        return (PermissionOverrideActionImpl) super.timeout(timeout, unit);
    }

    @Nonnull
    @Override
    public PermissionOverrideActionImpl deadline(long timestamp)
    {
        return (PermissionOverrideActionImpl) super.deadline(timestamp);
    }

    @Nonnull
    @Override
    public PermissionOverrideAction resetAllow()
    {
        allow = getOriginalAllow();
        allowSet = false;
        return this;
    }

    @Nonnull
    @Override
    public PermissionOverrideAction resetDeny()
    {
        deny = getOriginalDeny();
        denySet = false;
        return this;
    }

    @Nonnull
    @Override
    public GuildChannel getChannel()
    {
        return channel;
    }

    @Override
    public Role getRole()
    {
        return isRole() ? (Role) permissionHolder : null;
    }

    @Override
    public Member getMember()
    {
        return isMember() ? (Member) permissionHolder : null;
    }

    @Override
    public long getAllow()
    {
        return allow;
    }

    @Override
    public long getDeny()
    {
        return deny;
    }

    @Override
    public long getInherited()
    {
        return ~allow & ~deny;
    }

    @Override
    public boolean isMember()
    {
        return !isRole;
    }

    @Override
    public boolean isRole()
    {
        return isRole;
    }

    @Nonnull
    @Override
    @CheckReturnValue
    public PermissionOverrideActionImpl setAllow(long allowBits)
    {
        checkPermissions(getOriginalAllow() ^ allowBits);
        this.allow = allowBits;
        this.deny &= ~allowBits;
        allowSet = denySet = true;
        return this;
    }

    @Nonnull
    @Override
    public PermissionOverrideAction grant(long allowBits)
    {
        return setAllow(getCurrentAllow() | allowBits);
    }

    @Nonnull
    @Override
    @CheckReturnValue
    public PermissionOverrideActionImpl setDeny(long denyBits)
    {
        checkPermissions(getOriginalDeny() ^ denyBits);
        this.deny = denyBits;
        this.allow &= ~denyBits;
        allowSet = denySet = true;
        return this;
    }

    @Nonnull
    @Override
    public PermissionOverrideAction deny(long denyBits)
    {
        return setDeny(getCurrentDeny() | denyBits);
    }

    @Nonnull
    @Override
    public PermissionOverrideAction clear(long inheritedBits)
    {
        return setAllow(getCurrentAllow() & ~inheritedBits).setDeny(getCurrentDeny() & ~inheritedBits);
    }

    protected void checkPermissions(long changed)
    {
        Member selfMember = getGuild().getSelfMember();
        if (changed != 0 && !selfMember.hasPermission(Permission.ADMINISTRATOR))
        {
            long channelPermissions = PermissionUtil.getExplicitPermission(channel, selfMember, false);
            if ((channelPermissions & Permission.MANAGE_PERMISSIONS.getRawValue()) == 0)
            {
                // This implies we can only set permissions the bot also has in the channel
                long botPerms = PermissionUtil.getEffectivePermission(channel, selfMember);
                EnumSet<Permission> missing = Permission.getPermissions(changed & ~botPerms);
                if (!missing.isEmpty())
                    throw new InsufficientPermissionException(channel, Permission.MANAGE_PERMISSIONS, "You must have Permission.MANAGE_PERMISSIONS on the channel explicitly in order to set permissions you don't already have!");
            }
        }
    }

    @Nonnull
    @Override
    @CheckReturnValue
    public PermissionOverrideActionImpl setPermissions(long allowBits, long denyBits)
    {
        return setAllow(allowBits).setDeny(denyBits);
    }

    private long getCurrentAllow()
    {
        if (allowSet)
            return allow;
        return isOverride ? 0 : getOriginalAllow();
    }

    private long getCurrentDeny()
    {
        if (denySet)
            return deny;
        return isOverride ? 0 : getOriginalDeny();
    }

    private long getOriginalDeny()
    {
        PermissionOverride override = channel.getOverrideMap().get(id);
        return override == null ? 0 : override.getDeniedRaw();
    }

    private long getOriginalAllow()
    {
        PermissionOverride override = channel.getOverrideMap().get(id);
        return override == null ? 0 : override.getAllowedRaw();
    }

    @Override
    protected RequestBody finalizeData()
    {
        DataObject object = DataObject.empty();
<<<<<<< HEAD
        object.put("type", isRole() ? 0 : 1);
        object.put("allow", allowSet ? allow : getCurrentAllow());
        object.put("deny", denySet ? deny : getCurrentDeny());
=======
        object.put("type", isRole() ? "role" : "member");
        object.put("allow", getCurrentAllow());
        object.put("deny", getCurrentDeny());
>>>>>>> fa8a40a3
        reset();
        return getRequestBody(object);
    }

    @Override
    protected void handleSuccess(Response response, Request<PermissionOverride> request)
    {
        DataObject object = (DataObject) request.getRawBody();
        PermissionOverrideImpl override = new PermissionOverrideImpl(channel, id, isRole());
        override.setAllow(object.getLong("allow"));
        override.setDeny(object.getLong("deny"));
        //((AbstractChannelImpl<?,?>) channel).getOverrideMap().put(id, override); This is added by the event later
        request.onSuccess(override);
    }
}<|MERGE_RESOLUTION|>--- conflicted
+++ resolved
@@ -281,15 +281,9 @@
     protected RequestBody finalizeData()
     {
         DataObject object = DataObject.empty();
-<<<<<<< HEAD
         object.put("type", isRole() ? 0 : 1);
-        object.put("allow", allowSet ? allow : getCurrentAllow());
-        object.put("deny", denySet ? deny : getCurrentDeny());
-=======
-        object.put("type", isRole() ? "role" : "member");
         object.put("allow", getCurrentAllow());
         object.put("deny", getCurrentDeny());
->>>>>>> fa8a40a3
         reset();
         return getRequestBody(object);
     }
