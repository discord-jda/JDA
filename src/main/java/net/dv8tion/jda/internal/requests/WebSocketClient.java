/*
 * Copyright 2015 Austin Keener, Michael Ritter, Florian Spieß, and the JDA contributors
 *
 * Licensed under the Apache License, Version 2.0 (the "License");
 * you may not use this file except in compliance with the License.
 * You may obtain a copy of the License at
 *
 *    http://www.apache.org/licenses/LICENSE-2.0
 *
 * Unless required by applicable law or agreed to in writing, software
 * distributed under the License is distributed on an "AS IS" BASIS,
 * WITHOUT WARRANTIES OR CONDITIONS OF ANY KIND, either express or implied.
 * See the License for the specific language governing permissions and
 * limitations under the License.
 */

package net.dv8tion.jda.internal.requests;

import com.neovisionaries.ws.client.*;
import gnu.trove.iterator.TLongObjectIterator;
import gnu.trove.map.TLongObjectMap;
import net.dv8tion.jda.api.*;
import net.dv8tion.jda.api.audio.hooks.ConnectionListener;
import net.dv8tion.jda.api.audio.hooks.ConnectionStatus;
import net.dv8tion.jda.api.entities.AudioChannel;
import net.dv8tion.jda.api.entities.Guild;
import net.dv8tion.jda.api.entities.IPermissionContainer;
import net.dv8tion.jda.api.events.*;
import net.dv8tion.jda.api.exceptions.ParsingException;
import net.dv8tion.jda.api.managers.AudioManager;
import net.dv8tion.jda.api.requests.CloseCode;
import net.dv8tion.jda.api.utils.Compression;
import net.dv8tion.jda.api.utils.MiscUtil;
import net.dv8tion.jda.api.utils.SessionController;
import net.dv8tion.jda.api.utils.data.DataArray;
import net.dv8tion.jda.api.utils.data.DataObject;
import net.dv8tion.jda.api.utils.data.DataType;
import net.dv8tion.jda.internal.JDAImpl;
import net.dv8tion.jda.internal.audio.ConnectionRequest;
import net.dv8tion.jda.internal.audio.ConnectionStage;
import net.dv8tion.jda.internal.entities.GuildImpl;
import net.dv8tion.jda.internal.handle.*;
import net.dv8tion.jda.internal.managers.AudioManagerImpl;
import net.dv8tion.jda.internal.managers.PresenceImpl;
import net.dv8tion.jda.internal.utils.IOUtil;
import net.dv8tion.jda.internal.utils.JDALogger;
import net.dv8tion.jda.internal.utils.UnlockHook;
import net.dv8tion.jda.internal.utils.cache.AbstractCacheView;
import net.dv8tion.jda.internal.utils.compress.Decompressor;
import net.dv8tion.jda.internal.utils.compress.ZlibDecompressor;
import org.slf4j.Logger;
import org.slf4j.MDC;

import javax.annotation.Nonnull;
import java.io.ByteArrayOutputStream;
import java.io.IOException;
import java.lang.ref.SoftReference;
import java.net.Socket;
import java.net.SocketException;
import java.net.SocketTimeoutException;
import java.nio.charset.StandardCharsets;
import java.time.OffsetDateTime;
import java.util.*;
import java.util.concurrent.*;
import java.util.concurrent.atomic.AtomicInteger;
import java.util.concurrent.atomic.AtomicReference;
import java.util.concurrent.locks.ReentrantLock;
import java.util.function.Supplier;
import java.util.stream.Collectors;
import java.util.zip.DataFormatException;

public class WebSocketClient extends WebSocketAdapter implements WebSocketListener
{
    public static final ThreadLocal<Boolean> WS_THREAD = ThreadLocal.withInitial(() -> false);
    public static final Logger LOG = JDALogger.getLog(WebSocketClient.class);
    public static final int IDENTIFY_DELAY = 5;
    public static final int ZLIB_SUFFIX = 0x0000FFFF;

    protected static final String INVALIDATE_REASON = "INVALIDATE_SESSION";
    protected static final long IDENTIFY_BACKOFF = TimeUnit.SECONDS.toMillis(SessionController.IDENTIFY_DELAY); // same as 1000 * IDENTIFY_DELAY

    protected final JDAImpl api;
    protected final JDA.ShardInfo shardInfo;
    protected final Map<String, SocketHandler> handlers = new HashMap<>();
    protected final Compression compression;
    protected final int gatewayIntents;
    protected final MemberChunkManager chunkManager;
    protected final GatewayEncoding encoding;

    public WebSocket socket;
    protected volatile String sessionId = null;
    protected final Object readLock = new Object();
    protected Decompressor decompressor;

    protected final ReentrantLock queueLock = new ReentrantLock();
    protected final ScheduledExecutorService executor;
    protected WebSocketSendingThread ratelimitThread;
    protected volatile Future<?> keepAliveThread;

    protected boolean initiating;

    protected int missedHeartbeats = 0;
    protected int reconnectTimeoutS = 2;
    protected long heartbeatStartTime;
    protected long identifyTime = 0;

    protected final TLongObjectMap<ConnectionRequest> queuedAudioConnections = MiscUtil.newLongMap();
    protected final Queue<DataObject> chunkSyncQueue = new ConcurrentLinkedQueue<>();
    protected final Queue<DataObject> ratelimitQueue = new ConcurrentLinkedQueue<>();

    protected volatile long ratelimitResetTime;
    protected final AtomicInteger messagesSent = new AtomicInteger(0);

    protected volatile boolean shutdown = false;
    protected boolean shouldReconnect;
    protected boolean handleIdentifyRateLimit = false;
    protected boolean connected = false;

    protected volatile boolean printedRateLimitMessage = false;
    protected volatile boolean sentAuthInfo = false;
    protected boolean firstInit = true;
    protected boolean processingReady = true;

    protected volatile ConnectNode connectNode;

    public WebSocketClient(JDAImpl api, Compression compression, int gatewayIntents, GatewayEncoding encoding)
    {
        this.api = api;
        this.executor = api.getGatewayPool();
        this.shardInfo = api.getShardInfo();
        this.compression = compression;
        this.gatewayIntents = gatewayIntents;
        this.chunkManager = new MemberChunkManager(this);
        this.encoding = encoding;
        this.shouldReconnect = api.isAutoReconnect();
        this.connectNode = new StartingNode();
        setupHandlers();
        try
        {
            api.getSessionController().appendSession(connectNode);
        }
        catch (RuntimeException | Error e)
        {
            LOG.error("Failed to append new session to session controller queue. Shutting down!", e);
            this.api.setStatus(JDA.Status.SHUTDOWN);
            this.api.handleEvent(
                new ShutdownEvent(api, OffsetDateTime.now(), 1006));
            if (e instanceof RuntimeException)
                throw (RuntimeException) e;
            else
                throw (Error) e;
        }
    }

    public JDA getJDA()
    {
        return api;
    }

    public void setAutoReconnect(boolean reconnect)
    {
        this.shouldReconnect = reconnect;
    }

    public boolean isConnected()
    {
        return connected;
    }

    public int getGatewayIntents()
    {
        return gatewayIntents;
    }

    public MemberChunkManager getChunkManager()
    {
        return chunkManager;
    }

    public void ready()
    {
        if (initiating)
        {
            initiating = false;
            processingReady = false;
            if (firstInit)
            {
                firstInit = false;
                if (api.getGuilds().size() >= 2000) //Show large warning when connected to >=2000 guilds
                {
                    JDAImpl.LOG.warn(" __      __ _    ___  _  _  ___  _  _   ___  _ ");
                    JDAImpl.LOG.warn(" \\ \\    / //_\\  | _ \\| \\| ||_ _|| \\| | / __|| |");
                    JDAImpl.LOG.warn("  \\ \\/\\/ // _ \\ |   /| .` | | | | .` || (_ ||_|");
                    JDAImpl.LOG.warn("   \\_/\\_//_/ \\_\\|_|_\\|_|\\_||___||_|\\_| \\___|(_)");
                    JDAImpl.LOG.warn("You're running a session with over 2000 connected");
                    JDAImpl.LOG.warn("guilds. You should shard the connection in order");
                    JDAImpl.LOG.warn("to split the load or things like resuming");
                    JDAImpl.LOG.warn("connection might not work as expected.");
                    JDAImpl.LOG.warn("For more info see https://git.io/vrFWP");
                }
                JDAImpl.LOG.info("Finished Loading!");
                api.handleEvent(new ReadyEvent(api, api.getResponseTotal()));
            }
            else
            {
                updateAudioManagerReferences();
                JDAImpl.LOG.info("Finished (Re)Loading!");
                api.handleEvent(new ReconnectedEvent(api, api.getResponseTotal()));
            }
        }
        else
        {
            JDAImpl.LOG.debug("Successfully resumed Session!");
            api.handleEvent(new ResumedEvent(api, api.getResponseTotal()));
        }
        api.setStatus(JDA.Status.CONNECTED);
    }

    public boolean isReady()
    {
        return !initiating;
    }

    public boolean isSession()
    {
        return sessionId != null;
    }

    public void handle(List<DataObject> events)
    {
        events.forEach(this::onDispatch);
    }

    public void send(DataObject message)
    {
        locked("Interrupted while trying to add request to queue", () -> ratelimitQueue.add(message));
    }

    public void cancelChunkRequest(String nonce)
    {
        locked("Interrupted while trying to cancel chunk request",
            () -> chunkSyncQueue.removeIf(it -> it.getString("nonce", "").equals(nonce)));
    }

    public void sendChunkRequest(DataObject request)
    {
        locked("Interrupted while trying to add chunk request", () -> chunkSyncQueue.add(request));
    }

    protected boolean send(DataObject message, boolean skipQueue)
    {
        if (!connected)
            return false;

        long now = System.currentTimeMillis();

        if (this.ratelimitResetTime <= now)
        {
            this.messagesSent.set(0);
            this.ratelimitResetTime = now + 60000;//60 seconds
            this.printedRateLimitMessage = false;
        }

        //Allows 115 messages to be sent before limiting.
        if (this.messagesSent.get() <= 115 || (skipQueue && this.messagesSent.get() <= 119))   //technically we could go to 120, but we aren't going to chance it
        {
            LOG.trace("<- {}", message);
            if (encoding == GatewayEncoding.ETF)
                socket.sendBinary(message.toETF());
            else
                socket.sendText(message.toString());
            this.messagesSent.getAndIncrement();
            return true;
        }
        else
        {
            if (!printedRateLimitMessage)
            {
                LOG.warn("Hit the WebSocket RateLimit! This can be caused by too many presence or voice status updates (connect/disconnect/mute/deaf). " +
                         "Regular: {} Voice: {} Chunking: {}", ratelimitQueue.size(), queuedAudioConnections.size(), chunkSyncQueue.size());
                printedRateLimitMessage = true;
            }
            return false;
        }
    }

    protected void setupSendingThread()
    {
        ratelimitThread = new WebSocketSendingThread(this);
        ratelimitThread.start();
    }

    private void prepareClose()
    {
        try
        {
            if (socket != null)
            {
                Socket rawSocket = this.socket.getSocket();
                if (rawSocket != null) // attempt to set a 10 second timeout for the close frame
                    rawSocket.setSoTimeout(10000); // this has no affect if the socket is already stuck in a read call
            }
        }
        catch (SocketException ignored) {}
    }

    public void close()
    {
        prepareClose();
        if (socket != null)
            socket.sendClose(1000);
    }

    public void close(int code)
    {
        prepareClose();
        if (socket != null)
            socket.sendClose(code);
    }

    public void close(int code, String reason)
    {
        prepareClose();
        if (socket != null)
            socket.sendClose(code, reason);
    }

    public synchronized void shutdown()
    {
        shutdown = true;
        shouldReconnect = false;
        if (connectNode != null)
            api.getSessionController().removeSession(connectNode);
        close(1000, "Shutting down");
    }

    /*
        ### Start Internal methods ###
     */

    protected synchronized void connect()
    {
        if (api.getStatus() != JDA.Status.ATTEMPTING_TO_RECONNECT)
            api.setStatus(JDA.Status.CONNECTING_TO_WEBSOCKET);
        if (shutdown)
            throw new RejectedExecutionException("JDA is shutdown!");
        initiating = true;

        String url = api.getGatewayUrl()
                + "?encoding=" + encoding.name().toLowerCase()
                + "&v=" + JDAInfo.DISCORD_GATEWAY_VERSION;
        if (compression != Compression.NONE)
        {
            url += "&compress=" + compression.getKey();
            switch (compression)
            {
                case ZLIB:
                    if (decompressor == null || decompressor.getType() != Compression.ZLIB)
                        decompressor = new ZlibDecompressor(api.getMaxBufferSize());
                    break;
                default:
                    throw new IllegalStateException("Unknown compression");
            }
        }

        try
        {
            WebSocketFactory socketFactory = new WebSocketFactory(api.getWebSocketFactory());
            IOUtil.setServerName(socketFactory, url);
            if (socketFactory.getSocketTimeout() > 0)
                socketFactory.setSocketTimeout(Math.max(1000, socketFactory.getSocketTimeout()));
            else
                socketFactory.setSocketTimeout(10000);
            socket = socketFactory.createSocket(url);
            socket.setDirectTextMessage(true);
            socket.addHeader("Accept-Encoding", "gzip")
                  .addListener(this)
                  .connect();
        }
        catch (IOException | WebSocketException e)
        {
            api.resetGatewayUrl();
            //Completely fail here. We couldn't make the connection.
            throw new IllegalStateException(e);
        }
    }

    @Override
    public void onThreadStarted(WebSocket websocket, ThreadType threadType, Thread thread) throws Exception
    {
        api.setContext();
    }

    @Override
    public void onConnected(WebSocket websocket, Map<String, List<String>> headers)
    {
        prepareClose(); // set 10s timeout in-case discord never sends us a HELLO payload
        api.setStatus(JDA.Status.IDENTIFYING_SESSION);
        if (sessionId == null)
        {
            LOG.info("Connected to WebSocket");
            // Log which intents are used on debug level since most people won't know how to use the binary output anyway
            LOG.debug("Connected with gateway intents: {}", Integer.toBinaryString(gatewayIntents));
        }
        else
        {
            // no need to log for resume here
            LOG.debug("Connected to WebSocket");
        }
        connected = true;
        //reconnectTimeoutS = 2; We will reset this when the session was started successfully (ready/resume)
        messagesSent.set(0);
        ratelimitResetTime = System.currentTimeMillis() + 60000;
        if (sessionId == null)
            sendIdentify();
        else
            sendResume();
    }

    @Override
    public void onDisconnected(WebSocket websocket, WebSocketFrame serverCloseFrame, WebSocketFrame clientCloseFrame, boolean closedByServer)
    {
        sentAuthInfo = false;
        connected = false;
        // Use a new thread to avoid issues with sleep interruption
        if (Thread.currentThread().isInterrupted())
        {
            Thread thread = new Thread(() ->
                    handleDisconnect(websocket, serverCloseFrame, clientCloseFrame, closedByServer));
            thread.setName(api.getIdentifierString() + " MainWS-ReconnectThread");
            thread.start();
        }
        else
        {
            handleDisconnect(websocket, serverCloseFrame, clientCloseFrame, closedByServer);
        }
    }

    private void handleDisconnect(WebSocket websocket, WebSocketFrame serverCloseFrame, WebSocketFrame clientCloseFrame, boolean closedByServer)
    {
        api.setStatus(JDA.Status.DISCONNECTED);
        CloseCode closeCode = null;
        int rawCloseCode = 1005;
        //When we get 1000 from remote close we will try to resume
        // as apparently discord doesn't understand what "graceful disconnect" means
        boolean isInvalidate = false;

        if (keepAliveThread != null)
        {
            keepAliveThread.cancel(false);
            keepAliveThread = null;
        }
        if (closedByServer && serverCloseFrame != null)
        {
            rawCloseCode = serverCloseFrame.getCloseCode();
            String rawCloseReason = serverCloseFrame.getCloseReason();
            closeCode = CloseCode.from(rawCloseCode);
            if (closeCode == CloseCode.RATE_LIMITED)
                LOG.error("WebSocket connection closed due to ratelimit! Sent more than 120 websocket messages in under 60 seconds!");
            else if (closeCode == CloseCode.UNKNOWN_ERROR)
                LOG.error("WebSocket connection closed due to server error! {}: {}", rawCloseCode, rawCloseReason);
            else if (closeCode != null)
                LOG.debug("WebSocket connection closed with code {}", closeCode);
            else if (rawCloseReason != null)
                LOG.warn("WebSocket connection closed with code {}: {}", rawCloseCode, rawCloseReason);
            else
                LOG.warn("WebSocket connection closed with unknown meaning for close-code {}", rawCloseCode);
        }
        else if (clientCloseFrame != null)
        {
            rawCloseCode = clientCloseFrame.getCloseCode();
            if (rawCloseCode == 1000 && INVALIDATE_REASON.equals(clientCloseFrame.getCloseReason()))
            {
                //When we close with 1000 we properly dropped our session due to invalidation
                // in that case we can be sure that resume will not work and instead we invalidate and reconnect here
                isInvalidate = true;
            }
        }

        // null is considered -reconnectable- as we do not know the close-code meaning
        boolean closeCodeIsReconnect = closeCode == null || closeCode.isReconnect();
        if (!shouldReconnect || !closeCodeIsReconnect || executor.isShutdown()) //we should not reconnect
        {
            if (ratelimitThread != null)
            {
                ratelimitThread.shutdown();
                ratelimitThread = null;
            }

            if (!closeCodeIsReconnect)
            {
                //it is possible that a token can be invalidated due to too many reconnect attempts
                //or that a bot reached a new shard minimum and cannot connect with the current settings
                //if that is the case we have to drop our connection and inform the user with a fatal error message
                LOG.error("WebSocket connection was closed and cannot be recovered due to identification issues\n{}", closeCode);
            }

            if (decompressor != null)
                decompressor.shutdown();
            api.shutdownInternals();
            api.handleEvent(new ShutdownEvent(api, OffsetDateTime.now(), rawCloseCode));
        }
        else
        {
            //reset our decompression tools
            synchronized (readLock)
            {
                if (decompressor != null)
                    decompressor.reset();
            }
            if (isInvalidate)
                invalidate(); // 1000 means our session is dropped so we cannot resume
            api.handleEvent(new DisconnectEvent(api, serverCloseFrame, clientCloseFrame, closedByServer, OffsetDateTime.now()));
            try
            {
                handleReconnect(rawCloseCode);
            }
            catch (InterruptedException e)
            {
                LOG.error("Failed to resume due to interrupted thread", e);
                invalidate();
                queueReconnect();
            }
        }
    }

    private void handleReconnect(int code) throws InterruptedException
    {
        if (sessionId == null)
        {
            if (handleIdentifyRateLimit)
            {
                long backoff = calculateIdentifyBackoff();
                if (backoff > 0)
                {
                    // it seems that most of the time this is already sub-0 when we reach this point
                    LOG.error("Encountered IDENTIFY Rate Limit! Waiting {} milliseconds before trying again!", backoff);
                    Thread.sleep(backoff);
                }
                else
                {
                    LOG.error("Encountered IDENTIFY Rate Limit!");
                }
            }
            LOG.warn("Got disconnected from WebSocket (Code {}). Appending to reconnect queue", code);
            queueReconnect();
        }
        else // if resume is possible
        {
            LOG.debug("Got disconnected from WebSocket (Code: {}). Attempting to resume session", code);
            reconnect();
        }
    }

    protected long calculateIdentifyBackoff()
    {
        long currentTime = System.currentTimeMillis();
        // calculate remaining backoff time since identify
        return currentTime - (identifyTime + IDENTIFY_BACKOFF);
    }

    protected void queueReconnect()
    {
        try
        {
            this.api.setStatus(JDA.Status.RECONNECT_QUEUED);
            this.connectNode = new ReconnectNode();
            this.api.getSessionController().appendSession(connectNode);
        }
        catch (IllegalStateException ex)
        {
            LOG.error("Reconnect queue rejected session. Shutting down...");
            this.api.setStatus(JDA.Status.SHUTDOWN);
            this.api.handleEvent(new ShutdownEvent(api, OffsetDateTime.now(), 1006));
        }
    }

    protected void reconnect() throws InterruptedException
    {
        reconnect(false);
    }

    /**
     * This method is used to start the reconnect of the JDA instance.
     * It is public for access from SessionReconnectQueue extensions.
     *
     * @param  callFromQueue
     *         whether this was in SessionReconnectQueue and got polled
     */
    public void reconnect(boolean callFromQueue) throws InterruptedException
    {
        Set<MDC.MDCCloseable> contextEntries = null;
        Map<String, String> previousContext = null;
        {
            ConcurrentMap<String, String> contextMap = api.getContextMap();
            if (callFromQueue && contextMap != null)
            {
                previousContext = MDC.getCopyOfContextMap();
                contextEntries = contextMap.entrySet().stream()
                          .map((entry) -> MDC.putCloseable(entry.getKey(), entry.getValue()))
                          .collect(Collectors.toSet());
            }
        }
        if (shutdown)
        {
            api.setStatus(JDA.Status.SHUTDOWN);
            api.handleEvent(new ShutdownEvent(api, OffsetDateTime.now(), 1000));
            return;
        }
        String message = "";
        if (callFromQueue)
            message = String.format("Queue is attempting to reconnect a shard...%s ", shardInfo != null ? " Shard: " + shardInfo.getShardString() : "");
        if (sessionId != null)
            reconnectTimeoutS = 0;
        LOG.debug("{}Attempting to reconnect in {}s", message, reconnectTimeoutS);
        while (shouldReconnect)
        {
            api.setStatus(JDA.Status.WAITING_TO_RECONNECT);
            int delay = reconnectTimeoutS;
            // Exponential backoff, reset on session creation (ready/resume)
            reconnectTimeoutS = reconnectTimeoutS == 0 ? 2 : Math.min(reconnectTimeoutS << 1, api.getMaxReconnectDelay());
            Thread.sleep(delay * 1000);
            handleIdentifyRateLimit = false;
            api.setStatus(JDA.Status.ATTEMPTING_TO_RECONNECT);
            LOG.debug("Attempting to reconnect!");
            try
            {
                connect();
                break;
            }
            catch (RejectedExecutionException ex)
            {
                // JDA has already been shutdown so we can stop here
                api.setStatus(JDA.Status.SHUTDOWN);
                api.handleEvent(new ShutdownEvent(api, OffsetDateTime.now(), 1000));
                return;
            }
            catch (RuntimeException ex)
            {
                // reconnectTimeoutS = Math.min(reconnectTimeoutS << 1, api.getMaxReconnectDelay());
                LOG.warn("Reconnect failed! Next attempt in {}s", reconnectTimeoutS);
            }
        }
        if (contextEntries != null)
            contextEntries.forEach(MDC.MDCCloseable::close);
        if (previousContext != null)
            previousContext.forEach(MDC::put);
    }

    protected void setupKeepAlive(int timeout)
    {
        try
        {
            Socket rawSocket = this.socket.getSocket();
            if (rawSocket != null)
                rawSocket.setSoTimeout(timeout + 10000); // setup a timeout when we miss heartbeats
        }
        catch (SocketException ex)
        {
            LOG.warn("Failed to setup timeout for socket", ex);
        }

        keepAliveThread = executor.scheduleAtFixedRate(() ->
        {
            api.setContext();
            if (connected)
                sendKeepAlive();
        }, 0, timeout, TimeUnit.MILLISECONDS);
    }

    protected void sendKeepAlive()
    {
        DataObject keepAlivePacket =
                DataObject.empty()
                    .put("op", WebSocketCode.HEARTBEAT)
                    .put("d", api.getResponseTotal()
                );

        if (missedHeartbeats >= 2)
        {
            missedHeartbeats = 0;
            LOG.warn("Missed 2 heartbeats! Trying to reconnect...");
            prepareClose();
            socket.disconnect(4900, "ZOMBIE CONNECTION");
        }
        else
        {
            missedHeartbeats += 1;
            send(keepAlivePacket, true);
            heartbeatStartTime = System.currentTimeMillis();
        }
    }

    protected void sendIdentify()
    {
        LOG.debug("Sending Identify-packet...");
        PresenceImpl presenceObj = (PresenceImpl) api.getPresence();
        DataObject connectionProperties = DataObject.empty()
            .put("os", System.getProperty("os.name"))
            .put("browser", "JDA")
            .put("device", "JDA");
        DataObject payload = DataObject.empty()
            .put("presence", presenceObj.getFullPresence())
            .put("token", getToken())
            .put("properties", connectionProperties)
            .put("large_threshold", api.getLargeThreshold())
            .put("intents", gatewayIntents);

        DataObject identify = DataObject.empty()
                .put("op", WebSocketCode.IDENTIFY)
                .put("d", payload);
        if (shardInfo != null)
        {
            payload
                .put("shard", DataArray.empty()
                    .add(shardInfo.getShardId())
                    .add(shardInfo.getShardTotal()));
        }
        send(identify, true);
        handleIdentifyRateLimit = true;
        identifyTime = System.currentTimeMillis();
        sentAuthInfo = true;
        api.setStatus(JDA.Status.AWAITING_LOGIN_CONFIRMATION);
    }

    protected void sendResume()
    {
        LOG.debug("Sending Resume-packet...");
        DataObject resume = DataObject.empty()
            .put("op", WebSocketCode.RESUME)
            .put("d", DataObject.empty()
                .put("session_id", sessionId)
                .put("token", getToken())
                .put("seq", api.getResponseTotal()));
        send(resume, true);
        //sentAuthInfo = true; set on RESUMED response as this could fail
        api.setStatus(JDA.Status.AWAITING_LOGIN_CONFIRMATION);
    }

    protected void invalidate()
    {
        sessionId = null;
        sentAuthInfo = false;

        locked("Interrupted while trying to invalidate chunk/sync queue", chunkSyncQueue::clear);

        api.getTextChannelsView().clear();
        api.getVoiceChannelsView().clear();
        api.getCategoriesView().clear();
        api.getNewsChannelView().clear();
        api.getPrivateChannelsView().clear();
        api.getStageChannelView().clear();
        api.getThreadChannelsView().clear();

        api.getGuildsView().clear();
        api.getUsersView().clear();

        api.getEventCache().clear();
        api.getGuildSetupController().clearCache();
        chunkManager.clear();
    }

    protected void updateAudioManagerReferences()
    {
        AbstractCacheView<AudioManager> managerView = api.getAudioManagersView();
        try (UnlockHook hook = managerView.writeLock())
        {
            final TLongObjectMap<AudioManager> managerMap = managerView.getMap();
            if (managerMap.size() > 0)
                LOG.trace("Updating AudioManager references");

            for (TLongObjectIterator<AudioManager> it = managerMap.iterator(); it.hasNext(); )
            {
                it.advance();
                final long guildId = it.key();
                final AudioManagerImpl mng = (AudioManagerImpl) it.value();

                GuildImpl guild = (GuildImpl) api.getGuildById(guildId);
                if (guild == null)
                {
                    //We no longer have access to the guild that this audio manager was for. Set the value to null.
                    queuedAudioConnections.remove(guildId);
                    mng.closeAudioConnection(ConnectionStatus.DISCONNECTED_REMOVED_DURING_RECONNECT);
                    it.remove();
                }
            }
        }
    }

    protected String getToken()
    {
        if (api.getAccountType() == AccountType.BOT)
            return api.getToken().substring("Bot ".length());
        return api.getToken();
    }

    protected List<DataObject> convertPresencesReplace(long responseTotal, DataArray array)
    {
        // Needs special handling due to content of "d" being an array
        List<DataObject> output = new LinkedList<>();
        for (int i = 0; i < array.length(); i++)
        {
            DataObject presence = array.getObject(i);
            final DataObject obj = DataObject.empty();
            obj.put("comment", "This was constructed from a PRESENCES_REPLACE payload")
               .put("op", WebSocketCode.DISPATCH)
               .put("s", responseTotal)
               .put("d", presence)
               .put("t", "PRESENCE_UPDATE");
            output.add(obj);
        }
        return output;
    }

    protected void handleEvent(DataObject content)
    {
        try
        {
            onEvent(content);
        }
        catch (Exception ex)
        {
            LOG.error("Encountered exception on lifecycle level\nJSON: {}", content, ex);
            api.handleEvent(new ExceptionEvent(api, ex, true));
        }
    }

    protected void onEvent(DataObject content)
    {
        WS_THREAD.set(true);
        int opCode = content.getInt("op");

        if (!content.isNull("s"))
        {
            api.setResponseTotal(content.getInt("s"));
        }

        switch (opCode)
        {
            case WebSocketCode.DISPATCH:
                onDispatch(content);
                break;
            case WebSocketCode.HEARTBEAT:
                LOG.debug("Got Keep-Alive request (OP 1). Sending response...");
                sendKeepAlive();
                break;
            case WebSocketCode.RECONNECT:
                LOG.debug("Got Reconnect request (OP 7). Closing connection now...");
                close(4900, "OP 7: RECONNECT");
                break;
            case WebSocketCode.INVALIDATE_SESSION:
                LOG.debug("Got Invalidate request (OP 9). Invalidating...");
                handleIdentifyRateLimit = handleIdentifyRateLimit && System.currentTimeMillis() - identifyTime < IDENTIFY_BACKOFF;

                sentAuthInfo = false;
                final boolean isResume = content.getBoolean("d");
                // When d: true we can wait a bit and then try to resume again
                //sending 4000 to not drop session
                int closeCode = isResume ? 4900 : 1000;
                if (isResume)
                    LOG.debug("Session can be recovered... Closing and sending new RESUME request");
                else
                    invalidate();

                close(closeCode, INVALIDATE_REASON);
                break;
            case WebSocketCode.HELLO:
                LOG.debug("Got HELLO packet (OP 10). Initializing keep-alive.");
                final DataObject data = content.getObject("d");
                setupKeepAlive(data.getInt("heartbeat_interval"));
                break;
            case WebSocketCode.HEARTBEAT_ACK:
                LOG.trace("Got Heartbeat Ack (OP 11).");
                missedHeartbeats = 0;
                api.setGatewayPing(System.currentTimeMillis() - heartbeatStartTime);
                break;
            default:
                LOG.debug("Got unknown op-code: {} with content: {}", opCode, content);
        }
    }

    protected void onDispatch(DataObject raw)
    {
        String type = raw.getString("t");
        long responseTotal = api.getResponseTotal();

        if (!raw.isType("d", DataType.OBJECT))
        {
            // Needs special handling due to content of "d" being an array
            if (type.equals("PRESENCES_REPLACE"))
            {
                final DataArray payload = raw.getArray("d");
                final List<DataObject> converted = convertPresencesReplace(responseTotal, payload);
                final SocketHandler handler = getHandler("PRESENCE_UPDATE");
                LOG.trace("{} -> {}", type, payload);
                for (DataObject o : converted)
                {
                    handler.handle(responseTotal, o);
                    // Send raw event after cache has been updated - including comment
                    if (api.isRawEvents())
                        api.handleEvent(new RawGatewayEvent(api, responseTotal, o));
                }
            }
            else
            {
                LOG.debug("Received event with unhandled body type JSON: {}", raw);
            }
            return;
        }

        DataObject content = raw.getObject("d");
        LOG.trace("{} -> {}", type, content);

        JDAImpl jda = (JDAImpl) getJDA();
        try
        {
            switch (type)
            {
                //INIT types
                case "READY":
                    reconnectTimeoutS = 2;
                    api.setStatus(JDA.Status.LOADING_SUBSYSTEMS);
                    processingReady = true;
                    handleIdentifyRateLimit = false;
                    // first handle the ready payload before applying the session id
                    // this prevents a possible race condition with the cache of the guild setup controller
                    // otherwise the audio connection requests that are currently pending might be removed in the process
                    handlers.get("READY").handle(responseTotal, raw);
                    sessionId = content.getString("session_id");
                    break;
                case "RESUMED":
                    reconnectTimeoutS = 2;
                    sentAuthInfo = true;
                    if (!processingReady)
                    {
                        initiating = false;
                        ready();
                    }
                    else
                    {
                        LOG.debug("Resumed while still processing initial ready");
                        jda.setStatus(JDA.Status.LOADING_SUBSYSTEMS);
                    }
                    break;
                default:
                    long guildId = content.getLong("guild_id", 0L);
                    if (api.isUnavailable(guildId) && !type.equals("GUILD_CREATE") && !type.equals("GUILD_DELETE"))
                    {
                        LOG.debug("Ignoring {} for unavailable guild with id {}. JSON: {}", type, guildId, content);
                        break;
                    }
                    SocketHandler handler = handlers.get(type);
                    if (handler != null)
                        handler.handle(responseTotal, raw);
                    else
                        LOG.debug("Unrecognized event:\n{}", raw);
            }
            // Send raw event after cache has been updated
            if (api.isRawEvents())
                api.handleEvent(new RawGatewayEvent(api, responseTotal, raw));
        }
        catch (ParsingException ex)
        {
            LOG.warn("Got an unexpected Json-parse error. Please redirect the following message to the devs:\n\tJDA {}\n\t{}\n\t{} -> {}",
                JDAInfo.VERSION, ex.getMessage(), type, content, ex);
        }
        catch (Exception ex)
        {
            LOG.error("Got an unexpected error. Please redirect the following message to the devs:\n\tJDA {}\n\t{} -> {}",
                JDAInfo.VERSION, type, content, ex);
        }

        if (responseTotal % EventCache.TIMEOUT_AMOUNT == 0)
            jda.getEventCache().timeout(responseTotal);
    }

    @Override
    public void onTextMessage(WebSocket websocket, byte[] data)
    {
        handleEvent(DataObject.fromJson(data));
    }

    @Override
    public void onBinaryMessage(WebSocket websocket, byte[] binary) throws DataFormatException
    {
        DataObject message;
        // Only acquire lock for decompression and unlock for event handling
        synchronized (readLock)
        {
            message = handleBinary(binary);
        }
        if (message != null)
            handleEvent(message);
    }

    protected DataObject handleBinary(byte[] binary) throws DataFormatException
    {
        if (decompressor == null)
        {
            if (encoding == GatewayEncoding.ETF)
                return DataObject.fromETF(binary);
            throw new IllegalStateException("Cannot decompress binary message due to unknown compression algorithm: " + compression);
        }
        // Scoping allows us to print the json that possibly failed parsing
        byte[] data;
        try
        {
            data = decompressor.decompress(binary);
            if (data == null)
                return null;
        }
        catch (DataFormatException e)
        {
            close(4900, "MALFORMED_PACKAGE");
            throw e;
        }

        try
        {
            if (encoding == GatewayEncoding.ETF)
                return DataObject.fromETF(data);
            else
                return DataObject.fromJson(data);
        }
        catch (ParsingException e)
        {
            String jsonString = "malformed";
            try
            {
                jsonString = new String(data, StandardCharsets.UTF_8);
            }
            catch (Exception ignored) {}
            // Print the string that could not be parsed and re-throw the exception
            LOG.error("Failed to parse json: {}", jsonString);
            throw e;
        }
    }

    @Override
    public void onError(WebSocket websocket, WebSocketException cause) throws Exception
    {
        if (cause.getCause() instanceof SocketTimeoutException)
        {
            LOG.debug("Socket timed out");
        }
        else if (cause.getCause() instanceof IOException)
        {
            LOG.debug("Encountered I/O error", cause);
        }
        else
        {
            LOG.error("There was an error in the WebSocket connection", cause);
            api.handleEvent(new ExceptionEvent(api, cause, true));
        }
    }

    @Override
    public void onThreadCreated(WebSocket websocket, ThreadType threadType, Thread thread) throws Exception
    {
        String identifier = api.getIdentifierString();
        switch (threadType)
        {
            case CONNECT_THREAD:
                thread.setName(identifier + " MainWS-ConnectThread");
                break;
            case FINISH_THREAD:
                thread.setName(identifier + " MainWS-FinishThread");
                break;
            case READING_THREAD:
                thread.setName(identifier + " MainWS-ReadThread");
                break;
            case WRITING_THREAD:
                thread.setName(identifier + " MainWS-WriteThread");
                break;
            default:
                thread.setName(identifier + " MainWS-" + threadType);
        }
    }

    protected void maybeUnlock()
    {
        if (queueLock.isHeldByCurrentThread())
            queueLock.unlock();
    }

    protected void locked(String comment, Runnable task)
    {
        try
        {
            if (!queueLock.tryLock() && !queueLock.tryLock(10, TimeUnit.SECONDS))
                throw new IllegalStateException("Could not acquire lock in reasonable timeframe! (10 seconds)");
            task.run();
        }
        catch (InterruptedException e)
        {
            LOG.error(comment, e);
        }
        finally
        {
            maybeUnlock();
        }
    }

    protected <T> T locked(String comment, Supplier<T> task)
    {
        try
        {
            if (!queueLock.tryLock() && !queueLock.tryLock(10, TimeUnit.SECONDS))
                throw new IllegalStateException("Could not acquire lock in reasonable timeframe! (10 seconds)");
            return task.get();
        }
        catch (InterruptedException e)
        {
            LOG.error(comment, e);
            return null;
        }
        finally
        {
            maybeUnlock();
        }
    }

    public void queueAudioReconnect(AudioChannel channel)
    {
        locked("There was an error queueing the audio reconnect", () ->
        {
            final long guildId = channel.getGuild().getIdLong();
            ConnectionRequest request = queuedAudioConnections.get(guildId);

            if (request == null)
            {
                // If no request, then just reconnect
                request = new ConnectionRequest(channel, ConnectionStage.RECONNECT);
                queuedAudioConnections.put(guildId, request);
            }
            else
            {
                // If there is a request we change it to reconnect, no matter what it is
                request.setStage(ConnectionStage.RECONNECT);
            }
            // in all cases, update to this channel
            request.setChannel(channel);
        });
    }

    public void queueAudioConnect(AudioChannel channel)
    {
        locked("There was an error queueing the audio connect", () ->
        {
            final long guildId = channel.getGuild().getIdLong();
            ConnectionRequest request = queuedAudioConnections.get(guildId);

            if (request == null)
            {
                // starting a whole new connection
                request = new ConnectionRequest(channel, ConnectionStage.CONNECT);
                queuedAudioConnections.put(guildId, request);
            }
            else if (request.getStage() == ConnectionStage.DISCONNECT)
            {
                // if planned to disconnect, we want to reconnect
                request.setStage(ConnectionStage.RECONNECT);
            }

            // in all cases, update to this channel
            request.setChannel(channel);
        });
    }

    public void queueAudioDisconnect(Guild guild)
    {
        locked("There was an error queueing the audio disconnect", () ->
        {
            final long guildId = guild.getIdLong();
            ConnectionRequest request = queuedAudioConnections.get(guildId);

            if (request == null)
            {
                // If we do not have a request
                queuedAudioConnections.put(guildId, new ConnectionRequest(guild));
            }
            else
            {
                // If we have a request, change to DISCONNECT
                request.setStage(ConnectionStage.DISCONNECT);
            }
        });
    }

    public ConnectionRequest removeAudioConnection(long guildId)
    {
        //This will only be used by GuildDeleteHandler to ensure that
        // no further voice state updates are sent for this Guild
        //TODO: users may still queue new requests via the old AudioManager, how could we prevent this?
        return locked("There was an error cleaning up audio connections for deleted guild", () -> queuedAudioConnections.remove(guildId));
    }

    public ConnectionRequest updateAudioConnection(long guildId, AudioChannel connectedChannel)
    {
        return locked("There was an error updating the audio connection", () -> updateAudioConnection0(guildId, connectedChannel));
    }

    public ConnectionRequest updateAudioConnection0(long guildId, AudioChannel connectedChannel)
    {
        //Called by VoiceStateUpdateHandler when we receive a response from discord
        // about our request to CONNECT or DISCONNECT.
        // "stage" should never be RECONNECT here thus we don't check for that case
        ConnectionRequest request = queuedAudioConnections.get(guildId);

        if (request == null)
            return null;
        ConnectionStage requestStage = request.getStage();
        if (connectedChannel == null)
        {
            //If we got an update that DISCONNECT happened
            // -> If it was on RECONNECT we now switch to CONNECT
            // -> If it was on DISCONNECT we can now remove it
            // -> Otherwise we ignore it
            switch (requestStage)
            {
                case DISCONNECT:
                    return queuedAudioConnections.remove(guildId);
                case RECONNECT:
                    request.setStage(ConnectionStage.CONNECT);
                    request.setNextAttemptEpoch(System.currentTimeMillis());
                default:
                    return null;
            }
        }
        else if (requestStage == ConnectionStage.CONNECT)
        {
            //If the removeRequest was related to a channel that isn't the currently queued
            // request, then don't remove it.
            if (request.getChannelId() == connectedChannel.getIdLong())
                return queuedAudioConnections.remove(guildId);
        }
        //If the channel is not the one we are looking for!
        return null;
    }

    private SoftReference<ByteArrayOutputStream> newDecompressBuffer()
    {
        return new SoftReference<>(new ByteArrayOutputStream(1024));
    }

    protected ConnectionRequest getNextAudioConnectRequest()
    {
        //Don't try to setup audio connections before JDA has finished loading.
        if (sessionId == null)
            return null;

        long now = System.currentTimeMillis();
        AtomicReference<ConnectionRequest> request = new AtomicReference<>();
        queuedAudioConnections.retainEntries((guildId, audioRequest) -> // we use this because it locks the mutex
        {
            if (audioRequest.getNextAttemptEpoch() < now)
            {
                // Check if the guild is ready
                Guild guild = api.getGuildById(guildId);
                if (guild == null)
                {
                    // Not yet ready, check if the guild is known to this shard
                    GuildSetupController controller = api.getGuildSetupController();
                    if (!controller.isKnown(guildId))
                    {
                        // The guild is not tracked anymore -> we can't connect the audio channel
                        LOG.debug("Removing audio connection request because the guild has been removed. {}", audioRequest);
                        return false;
                    }
                    return true;
                }

                ConnectionListener listener = guild.getAudioManager().getConnectionListener();
                if (audioRequest.getStage() != ConnectionStage.DISCONNECT)
                {
                    // Check if we can connect to the target channel
                    AudioChannel channel = (AudioChannel) guild.getGuildChannelById(audioRequest.getChannelId());
                    if (channel == null)
                    {
                        if (listener != null)
                            listener.onStatusChange(ConnectionStatus.DISCONNECTED_CHANNEL_DELETED);
                        return false;
                    }

                    IPermissionContainer permChannel = (IPermissionContainer) channel;
                    if (!guild.getSelfMember().hasPermission(permChannel, Permission.VOICE_CONNECT))
                    {
                        if (listener != null)
                            listener.onStatusChange(ConnectionStatus.DISCONNECTED_LOST_PERMISSION);
                        return false;
                    }
                }
                // This will take the first result
                request.compareAndSet(null, audioRequest);
            }
            return true;
        });

        return request.get();
    }

    public Map<String, SocketHandler> getHandlers()
    {
        return handlers;
    }

    @SuppressWarnings("unchecked")
    public <T extends SocketHandler> T getHandler(String type)
    {
        try
        {
            return (T) handlers.get(type);
        }
        catch (ClassCastException e)
        {
            throw new IllegalStateException(e);
        }
    }

    protected void setupHandlers()
    {
<<<<<<< HEAD
        final SocketHandler.NOPHandler nopHandler =   new SocketHandler.NOPHandler(api);
        handlers.put("AUTO_MODERATION_RULE_CREATE",   new AutoModerationRuleCreateHandler(api));
        handlers.put("AUTO_MODERATION_RULE_UPDATE",   new AutoModerationRuleUpdateHandler(api));
        handlers.put("AUTO_MODERATION_RULE_DELETE",   new AutoModerationRuleDeleteHandler(api));
        handlers.put("AUTO_MODERATION_ACTION_EXECUTION", new AutoModerationActionExecutionHandler(api));
        handlers.put("CHANNEL_CREATE",                new ChannelCreateHandler(api));
        handlers.put("CHANNEL_DELETE",                new ChannelDeleteHandler(api));
        handlers.put("CHANNEL_UPDATE",                new ChannelUpdateHandler(api));
        handlers.put("GUILD_BAN_ADD",                 new GuildBanHandler(api, true));
        handlers.put("GUILD_BAN_REMOVE",              new GuildBanHandler(api, false));
        handlers.put("GUILD_CREATE",                  new GuildCreateHandler(api));
        handlers.put("GUILD_DELETE",                  new GuildDeleteHandler(api));
        handlers.put("GUILD_EMOJIS_UPDATE",           new GuildEmojisUpdateHandler(api));
        handlers.put("GUILD_MEMBER_ADD",              new GuildMemberAddHandler(api));
        handlers.put("GUILD_MEMBER_REMOVE",           new GuildMemberRemoveHandler(api));
        handlers.put("GUILD_MEMBER_UPDATE",           new GuildMemberUpdateHandler(api));
        handlers.put("GUILD_MEMBERS_CHUNK",           new GuildMembersChunkHandler(api));
        handlers.put("GUILD_ROLE_CREATE",             new GuildRoleCreateHandler(api));
        handlers.put("GUILD_ROLE_DELETE",             new GuildRoleDeleteHandler(api));
        handlers.put("GUILD_ROLE_UPDATE",             new GuildRoleUpdateHandler(api));
        handlers.put("GUILD_SYNC",                    new GuildSyncHandler(api));
        handlers.put("GUILD_STICKERS_UPDATE",         new GuildStickersUpdateHandler(api));
        handlers.put("GUILD_UPDATE",                  new GuildUpdateHandler(api));
        handlers.put("INTERACTION_CREATE",            new InteractionCreateHandler(api));
        handlers.put("INVITE_CREATE",                 new InviteCreateHandler(api));
        handlers.put("INVITE_DELETE",                 new InviteDeleteHandler(api));
        handlers.put("MESSAGE_CREATE",                new MessageCreateHandler(api));
        handlers.put("MESSAGE_DELETE",                new MessageDeleteHandler(api));
        handlers.put("MESSAGE_DELETE_BULK",           new MessageBulkDeleteHandler(api));
        handlers.put("MESSAGE_REACTION_ADD",          new MessageReactionHandler(api, true));
        handlers.put("MESSAGE_REACTION_REMOVE",       new MessageReactionHandler(api, false));
        handlers.put("MESSAGE_REACTION_REMOVE_ALL",   new MessageReactionBulkRemoveHandler(api));
        handlers.put("MESSAGE_REACTION_REMOVE_EMOJI", new MessageReactionClearEmojiHandler(api));
        handlers.put("MESSAGE_UPDATE",                new MessageUpdateHandler(api));
        handlers.put("READY",                         new ReadyHandler(api));
        handlers.put("STAGE_INSTANCE_CREATE",         new StageInstanceCreateHandler(api));
        handlers.put("STAGE_INSTANCE_DELETE",         new StageInstanceDeleteHandler(api));
        handlers.put("STAGE_INSTANCE_UPDATE",         new StageInstanceUpdateHandler(api));
        handlers.put("THREAD_CREATE",                 new ThreadCreateHandler(api));
        handlers.put("THREAD_DELETE",                 new ThreadDeleteHandler(api));
        handlers.put("THREAD_LIST_SYNC",              new ThreadListSyncHandler(api));
        handlers.put("THREAD_MEMBERS_UPDATE",         new ThreadMembersUpdateHandler(api));
        handlers.put("THREAD_MEMBER_UPDATE",          new ThreadMemberUpdateHandler(api));
        handlers.put("THREAD_UPDATE",                 new ThreadUpdateHandler(api));
        handlers.put("USER_UPDATE",                   new UserUpdateHandler(api));
        handlers.put("VOICE_SERVER_UPDATE",           new VoiceServerUpdateHandler(api));
        handlers.put("VOICE_STATE_UPDATE",            new VoiceStateUpdateHandler(api));
        handlers.put("PRESENCE_UPDATE",               new PresenceUpdateHandler(api));
        handlers.put("TYPING_START",                  new TypingStartHandler(api));
=======
        final SocketHandler.NOPHandler nopHandler =            new SocketHandler.NOPHandler(api);
        handlers.put("APPLICATION_COMMAND_PERMISSIONS_UPDATE", new ApplicationCommandPermissionsUpdateHandler(api));
        handlers.put("CHANNEL_CREATE",                         new ChannelCreateHandler(api));
        handlers.put("CHANNEL_DELETE",                         new ChannelDeleteHandler(api));
        handlers.put("CHANNEL_UPDATE",                         new ChannelUpdateHandler(api));
        handlers.put("GUILD_BAN_ADD",                          new GuildBanHandler(api, true));
        handlers.put("GUILD_BAN_REMOVE",                       new GuildBanHandler(api, false));
        handlers.put("GUILD_CREATE",                           new GuildCreateHandler(api));
        handlers.put("GUILD_DELETE",                           new GuildDeleteHandler(api));
        handlers.put("GUILD_EMOJIS_UPDATE",                    new GuildEmojisUpdateHandler(api));
        handlers.put("GUILD_MEMBER_ADD",                       new GuildMemberAddHandler(api));
        handlers.put("GUILD_MEMBER_REMOVE",                    new GuildMemberRemoveHandler(api));
        handlers.put("GUILD_MEMBER_UPDATE",                    new GuildMemberUpdateHandler(api));
        handlers.put("GUILD_MEMBERS_CHUNK",                    new GuildMembersChunkHandler(api));
        handlers.put("GUILD_ROLE_CREATE",                      new GuildRoleCreateHandler(api));
        handlers.put("GUILD_ROLE_DELETE",                      new GuildRoleDeleteHandler(api));
        handlers.put("GUILD_ROLE_UPDATE",                      new GuildRoleUpdateHandler(api));
        handlers.put("GUILD_SYNC",                             new GuildSyncHandler(api));
        handlers.put("GUILD_STICKERS_UPDATE",                  new GuildStickersUpdateHandler(api));
        handlers.put("GUILD_UPDATE",                           new GuildUpdateHandler(api));
        handlers.put("INTERACTION_CREATE",                     new InteractionCreateHandler(api));
        handlers.put("INVITE_CREATE",                          new InviteCreateHandler(api));
        handlers.put("INVITE_DELETE",                          new InviteDeleteHandler(api));
        handlers.put("MESSAGE_CREATE",                         new MessageCreateHandler(api));
        handlers.put("MESSAGE_DELETE",                         new MessageDeleteHandler(api));
        handlers.put("MESSAGE_DELETE_BULK",                    new MessageBulkDeleteHandler(api));
        handlers.put("MESSAGE_REACTION_ADD",                   new MessageReactionHandler(api, true));
        handlers.put("MESSAGE_REACTION_REMOVE",                new MessageReactionHandler(api, false));
        handlers.put("MESSAGE_REACTION_REMOVE_ALL",            new MessageReactionBulkRemoveHandler(api));
        handlers.put("MESSAGE_REACTION_REMOVE_EMOJI",          new MessageReactionClearEmojiHandler(api));
        handlers.put("MESSAGE_UPDATE",                         new MessageUpdateHandler(api));
        handlers.put("PRESENCE_UPDATE",                        new PresenceUpdateHandler(api));
        handlers.put("READY",                                  new ReadyHandler(api));
        handlers.put("STAGE_INSTANCE_CREATE",                  new StageInstanceCreateHandler(api));
        handlers.put("STAGE_INSTANCE_DELETE",                  new StageInstanceDeleteHandler(api));
        handlers.put("STAGE_INSTANCE_UPDATE",                  new StageInstanceUpdateHandler(api));
        handlers.put("THREAD_CREATE",                          new ThreadCreateHandler(api));
        handlers.put("THREAD_DELETE",                          new ThreadDeleteHandler(api));
        handlers.put("THREAD_LIST_SYNC",                       new ThreadListSyncHandler(api));
        handlers.put("THREAD_MEMBERS_UPDATE",                  new ThreadMembersUpdateHandler(api));
        handlers.put("THREAD_MEMBER_UPDATE",                   new ThreadMemberUpdateHandler(api));
        handlers.put("THREAD_UPDATE",                          new ThreadUpdateHandler(api));
        handlers.put("TYPING_START",                           new TypingStartHandler(api));
        handlers.put("USER_UPDATE",                            new UserUpdateHandler(api));
        handlers.put("VOICE_SERVER_UPDATE",                    new VoiceServerUpdateHandler(api));
        handlers.put("VOICE_STATE_UPDATE",                     new VoiceStateUpdateHandler(api));
>>>>>>> 70bbed52

        // Unused events
        handlers.put("CHANNEL_PINS_ACK",          nopHandler);
        handlers.put("CHANNEL_PINS_UPDATE",       nopHandler);
        handlers.put("GUILD_INTEGRATIONS_UPDATE", nopHandler);
        handlers.put("PRESENCES_REPLACE",         nopHandler);
        handlers.put("WEBHOOKS_UPDATE",           nopHandler);
    }

    protected abstract class ConnectNode implements SessionController.SessionConnectNode
    {
        @Nonnull
        @Override
        public JDA getJDA()
        {
            return api;
        }

        @Nonnull
        @Override
        public JDA.ShardInfo getShardInfo()
        {
            return api.getShardInfo();
        }
    }

    protected class StartingNode extends ConnectNode
    {
        @Override
        public boolean isReconnect()
        {
            return false;
        }

        @Override
        public void run(boolean isLast) throws InterruptedException
        {
            if (shutdown)
                return;
            setupSendingThread();
            connect();
            if (isLast)
                return;
            try
            {
                api.awaitStatus(JDA.Status.LOADING_SUBSYSTEMS, JDA.Status.RECONNECT_QUEUED);
            }
            catch (IllegalStateException ex)
            {
                close();
                LOG.debug("Shutdown while trying to connect");
            }
        }

        @Override
        public int hashCode()
        {
            return Objects.hash("C", getJDA());
        }

        @Override
        public boolean equals(Object obj)
        {
            if (obj == this)
                return true;
            if (!(obj instanceof StartingNode))
                return false;
            StartingNode node = (StartingNode) obj;
            return node.getJDA().equals(getJDA());
        }
    }

    protected class ReconnectNode extends ConnectNode
    {
        @Override
        public boolean isReconnect()
        {
            return true;
        }

        @Override
        public void run(boolean isLast) throws InterruptedException
        {
            if (shutdown)
                return;
            reconnect(true);
            if (isLast)
                return;
            try
            {
                api.awaitStatus(JDA.Status.LOADING_SUBSYSTEMS, JDA.Status.RECONNECT_QUEUED);
            }
            catch (IllegalStateException ex)
            {
                close();
                LOG.debug("Shutdown while trying to reconnect");
            }
        }

        @Override
        public int hashCode()
        {
            return Objects.hash("R", getJDA());
        }

        @Override
        public boolean equals(Object obj)
        {
            if (obj == this)
                return true;
            if (!(obj instanceof ReconnectNode))
                return false;
            ReconnectNode node = (ReconnectNode) obj;
            return node.getJDA().equals(getJDA());
        }
    }
}<|MERGE_RESOLUTION|>--- conflicted
+++ resolved
@@ -1319,59 +1319,12 @@
 
     protected void setupHandlers()
     {
-<<<<<<< HEAD
-        final SocketHandler.NOPHandler nopHandler =   new SocketHandler.NOPHandler(api);
+        final SocketHandler.NOPHandler nopHandler =            new SocketHandler.NOPHandler(api);
+        handlers.put("APPLICATION_COMMAND_PERMISSIONS_UPDATE", new ApplicationCommandPermissionsUpdateHandler(api));
         handlers.put("AUTO_MODERATION_RULE_CREATE",   new AutoModerationRuleCreateHandler(api));
         handlers.put("AUTO_MODERATION_RULE_UPDATE",   new AutoModerationRuleUpdateHandler(api));
         handlers.put("AUTO_MODERATION_RULE_DELETE",   new AutoModerationRuleDeleteHandler(api));
         handlers.put("AUTO_MODERATION_ACTION_EXECUTION", new AutoModerationActionExecutionHandler(api));
-        handlers.put("CHANNEL_CREATE",                new ChannelCreateHandler(api));
-        handlers.put("CHANNEL_DELETE",                new ChannelDeleteHandler(api));
-        handlers.put("CHANNEL_UPDATE",                new ChannelUpdateHandler(api));
-        handlers.put("GUILD_BAN_ADD",                 new GuildBanHandler(api, true));
-        handlers.put("GUILD_BAN_REMOVE",              new GuildBanHandler(api, false));
-        handlers.put("GUILD_CREATE",                  new GuildCreateHandler(api));
-        handlers.put("GUILD_DELETE",                  new GuildDeleteHandler(api));
-        handlers.put("GUILD_EMOJIS_UPDATE",           new GuildEmojisUpdateHandler(api));
-        handlers.put("GUILD_MEMBER_ADD",              new GuildMemberAddHandler(api));
-        handlers.put("GUILD_MEMBER_REMOVE",           new GuildMemberRemoveHandler(api));
-        handlers.put("GUILD_MEMBER_UPDATE",           new GuildMemberUpdateHandler(api));
-        handlers.put("GUILD_MEMBERS_CHUNK",           new GuildMembersChunkHandler(api));
-        handlers.put("GUILD_ROLE_CREATE",             new GuildRoleCreateHandler(api));
-        handlers.put("GUILD_ROLE_DELETE",             new GuildRoleDeleteHandler(api));
-        handlers.put("GUILD_ROLE_UPDATE",             new GuildRoleUpdateHandler(api));
-        handlers.put("GUILD_SYNC",                    new GuildSyncHandler(api));
-        handlers.put("GUILD_STICKERS_UPDATE",         new GuildStickersUpdateHandler(api));
-        handlers.put("GUILD_UPDATE",                  new GuildUpdateHandler(api));
-        handlers.put("INTERACTION_CREATE",            new InteractionCreateHandler(api));
-        handlers.put("INVITE_CREATE",                 new InviteCreateHandler(api));
-        handlers.put("INVITE_DELETE",                 new InviteDeleteHandler(api));
-        handlers.put("MESSAGE_CREATE",                new MessageCreateHandler(api));
-        handlers.put("MESSAGE_DELETE",                new MessageDeleteHandler(api));
-        handlers.put("MESSAGE_DELETE_BULK",           new MessageBulkDeleteHandler(api));
-        handlers.put("MESSAGE_REACTION_ADD",          new MessageReactionHandler(api, true));
-        handlers.put("MESSAGE_REACTION_REMOVE",       new MessageReactionHandler(api, false));
-        handlers.put("MESSAGE_REACTION_REMOVE_ALL",   new MessageReactionBulkRemoveHandler(api));
-        handlers.put("MESSAGE_REACTION_REMOVE_EMOJI", new MessageReactionClearEmojiHandler(api));
-        handlers.put("MESSAGE_UPDATE",                new MessageUpdateHandler(api));
-        handlers.put("READY",                         new ReadyHandler(api));
-        handlers.put("STAGE_INSTANCE_CREATE",         new StageInstanceCreateHandler(api));
-        handlers.put("STAGE_INSTANCE_DELETE",         new StageInstanceDeleteHandler(api));
-        handlers.put("STAGE_INSTANCE_UPDATE",         new StageInstanceUpdateHandler(api));
-        handlers.put("THREAD_CREATE",                 new ThreadCreateHandler(api));
-        handlers.put("THREAD_DELETE",                 new ThreadDeleteHandler(api));
-        handlers.put("THREAD_LIST_SYNC",              new ThreadListSyncHandler(api));
-        handlers.put("THREAD_MEMBERS_UPDATE",         new ThreadMembersUpdateHandler(api));
-        handlers.put("THREAD_MEMBER_UPDATE",          new ThreadMemberUpdateHandler(api));
-        handlers.put("THREAD_UPDATE",                 new ThreadUpdateHandler(api));
-        handlers.put("USER_UPDATE",                   new UserUpdateHandler(api));
-        handlers.put("VOICE_SERVER_UPDATE",           new VoiceServerUpdateHandler(api));
-        handlers.put("VOICE_STATE_UPDATE",            new VoiceStateUpdateHandler(api));
-        handlers.put("PRESENCE_UPDATE",               new PresenceUpdateHandler(api));
-        handlers.put("TYPING_START",                  new TypingStartHandler(api));
-=======
-        final SocketHandler.NOPHandler nopHandler =            new SocketHandler.NOPHandler(api);
-        handlers.put("APPLICATION_COMMAND_PERMISSIONS_UPDATE", new ApplicationCommandPermissionsUpdateHandler(api));
         handlers.put("CHANNEL_CREATE",                         new ChannelCreateHandler(api));
         handlers.put("CHANNEL_DELETE",                         new ChannelDeleteHandler(api));
         handlers.put("CHANNEL_UPDATE",                         new ChannelUpdateHandler(api));
@@ -1416,7 +1369,6 @@
         handlers.put("USER_UPDATE",                            new UserUpdateHandler(api));
         handlers.put("VOICE_SERVER_UPDATE",                    new VoiceServerUpdateHandler(api));
         handlers.put("VOICE_STATE_UPDATE",                     new VoiceStateUpdateHandler(api));
->>>>>>> 70bbed52
 
         // Unused events
         handlers.put("CHANNEL_PINS_ACK",          nopHandler);
