--- conflicted
+++ resolved
@@ -494,11 +494,7 @@
         }
         else // if resume is possible
         {
-<<<<<<< HEAD
-            LOG.debug("Got disconnected from WebSocket. Attempting to resume session");
-=======
-            LOG.warn("Got disconnected from WebSocket (Code: {}). Attempting to resume session", code);
->>>>>>> 3162dfa8
+            LOG.debug("Got disconnected from WebSocket (Code: {}). Attempting to resume session", code);
             reconnect();
         }
     }
