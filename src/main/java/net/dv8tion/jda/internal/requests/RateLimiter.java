--- conflicted
+++ resolved
@@ -64,30 +64,11 @@
         return getRateLimit(route) != null;
     }
 
-<<<<<<< HEAD
-    public List<IBucket> getRouteBuckets()
-    {
-        synchronized (buckets)
-        {
-            return Collections.unmodifiableList(new ArrayList<>(buckets.values()));
-        }
-    }
-
-    public List<IBucket> getQueuedRouteBuckets()
-    {
-        synchronized (submittedBuckets)
-        {
-            return Collections.unmodifiableList(new ArrayList<>(submittedBuckets));
-        }
-    }
-
     public int cancelRequests()
     {
         return 0;
     }
 
-=======
->>>>>>> 855ab259
     public void init() {}
 
     // Return true if no more requests will be processed
