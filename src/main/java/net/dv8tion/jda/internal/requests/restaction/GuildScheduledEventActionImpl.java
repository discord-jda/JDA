/*
 * Copyright 2015 Austin Keener, Michael Ritter, Florian Spieß, and the JDA contributors
 *
 * Licensed under the Apache License, Version 2.0 (the "License");
 * you may not use this file except in compliance with the License.
 * You may obtain a copy of the License at
 *
 *    http://www.apache.org/licenses/LICENSE-2.0
 *
 * Unless required by applicable law or agreed to in writing, software
 * distributed under the License is distributed on an "AS IS" BASIS,
 * WITHOUT WARRANTIES OR CONDITIONS OF ANY KIND, either express or implied.
 * See the License for the specific language governing permissions and
 * limitations under the License.
 */

package net.dv8tion.jda.internal.requests.restaction;

import net.dv8tion.jda.api.entities.*;
import net.dv8tion.jda.api.requests.Request;
import net.dv8tion.jda.api.requests.Response;
import net.dv8tion.jda.api.requests.restaction.GuildScheduledEventAction;
import net.dv8tion.jda.api.utils.data.DataObject;
import net.dv8tion.jda.internal.entities.GuildImpl;
import net.dv8tion.jda.internal.requests.Route;
import net.dv8tion.jda.internal.utils.Checks;
import net.dv8tion.jda.internal.utils.Helpers;
import okhttp3.RequestBody;

import javax.annotation.CheckReturnValue;
import javax.annotation.Nonnull;
import javax.annotation.Nullable;
import java.time.OffsetDateTime;
import java.time.format.DateTimeFormatter;
import java.time.temporal.TemporalAccessor;
import java.util.concurrent.TimeUnit;
import java.util.function.BooleanSupplier;

public class GuildScheduledEventActionImpl extends AuditableRestActionImpl<GuildScheduledEvent> implements GuildScheduledEventAction
{
    protected final Guild guild;
    protected String name, description;
    protected Icon image;
    protected long channelId;
    protected String location;
    protected OffsetDateTime startTime, endTime;
    protected final GuildScheduledEvent.Type entityType;

    public GuildScheduledEventActionImpl(String name, String location, TemporalAccessor startTime, TemporalAccessor endTime, Guild guild)
    {
        super(guild.getJDA(), Route.Guilds.CREATE_SCHEDULED_EVENT.compile(guild.getId()));
        this.guild = guild;
        this.name = name;
        this.startTime = Helpers.toOffsetDateTime(startTime);
        this.endTime = Helpers.toOffsetDateTime(endTime);
        this.location = location;
        this.entityType = GuildScheduledEvent.Type.EXTERNAL;
    }

    public GuildScheduledEventActionImpl(String name, GuildChannel channel, TemporalAccessor startTime, Guild guild)
    {
        super(guild.getJDA(), Route.Guilds.CREATE_SCHEDULED_EVENT.compile(guild.getId()));
        this.guild = guild;
        this.name = name;
        this.startTime = Helpers.toOffsetDateTime(startTime);
        Checks.notNull(channel, "Channel");
        if (!channel.getGuild().equals(guild))
        {
            throw new IllegalArgumentException("Invalid parameter: Channel has to be from the same guild as the scheduled event!");
        }
        else if (channel instanceof StageChannel)
        {
            this.channelId = channel.getIdLong();
<<<<<<< HEAD
            this.entityType = GuildScheduledEvent.Type.STAGE_INSTANCE;
        } else if (channel instanceof VoiceChannel) {
            this.channelId = channel.getIdLong();
            this.entityType = GuildScheduledEvent.Type.VOICE;
        } else {
=======
            this.entityType = 1;
        }
        else if (channel instanceof VoiceChannel)
        {
            this.channelId = channel.getIdLong();
            this.entityType = 2;
        }
        else
        {
>>>>>>> 2773e870
            throw new IllegalArgumentException("Invalid parameter: Can only set location to Voice and Stage Channels!");
        }
    }

    @Nonnull
    @Override
    public GuildScheduledEventActionImpl setCheck(BooleanSupplier checks)
    {
        return (GuildScheduledEventActionImpl) super.setCheck(checks);
    }

    @Nonnull
    @Override
    public GuildScheduledEventActionImpl timeout(long timeout, @Nonnull TimeUnit unit)
    {
        return (GuildScheduledEventActionImpl) super.timeout(timeout, unit);
    }

    @Nonnull
    @Override
    public GuildScheduledEventActionImpl deadline(long timestamp)
    {
        return (GuildScheduledEventActionImpl) super.deadline(timestamp);
    }

    @Nonnull
    @Override
    public Guild getGuild()
    {
        return guild;
    }


    @Nonnull
    @Override
    @CheckReturnValue
    public GuildScheduledEventActionImpl setDescription(@Nullable String description)
    {
        if (description != null)
            Checks.notLonger(description, GuildScheduledEvent.MAX_DESCRIPTION_LENGTH, "Description");
        this.description = description;
        return this;
    }

    @Nonnull
    @Override
    public GuildScheduledEventAction setImage(@Nullable Icon icon)
    {
        this.image = icon;
        return this;
    }

    @Override
    protected RequestBody finalizeData()
    {
        preChecks();
        DataObject object = DataObject.empty();
        object.put("entity_type", entityType);
        object.put("privacy_level", 2);
        object.put("name", name);
        object.put("scheduled_start_time", startTime.format(DateTimeFormatter.ISO_DATE_TIME));

        switch (entityType)
        {
        case STAGE_INSTANCE:
        case VOICE:
            object.put("channel_id", channelId);
            break;
        case EXTERNAL:
            object.put("entity_metadata", DataObject.empty().put("location", location));
            break;
        default:
            throw new IllegalStateException("GuildScheduledEventType " + entityType + " is not supported!");
        }

        if (description != null)
            object.put("description", description);
        if (image != null)
            object.put("image", image.getEncoding());
        if (endTime != null)
            object.put("scheduled_end_time", endTime.format(DateTimeFormatter.ISO_DATE_TIME));

        return getRequestBody(object);
    }

    private void preChecks()
    {
        Checks.notNull(name, "Name");
        Checks.notBlank(name, "Name");
        Checks.notEmpty(name, "Name");
        Checks.notLonger(name, GuildScheduledEvent.MAX_NAME_LENGTH, "Name");
        Checks.notNull(startTime, "Start Time");
        Checks.check(startTime.isAfter(OffsetDateTime.now()), "Cannot schedule event in the past!");

        if (entityType == GuildScheduledEvent.Type.EXTERNAL) {
            Checks.notNull(location, "Location");
            Checks.notBlank(location, "Location");
            Checks.notEmpty(location, "Location");
            Checks.notLonger(location, GuildScheduledEvent.MAX_LOCATION_LENGTH, "Location");
            Checks.notNull(endTime, "End Time");
            Checks.check((endTime).isAfter(startTime), "Cannot schedule event to end before starting!");
        }

    }


    @Override
    protected void handleSuccess(Response response, Request<GuildScheduledEvent> request)
    {
        request.onSuccess(api.getEntityBuilder().createGuildScheduledEvent((GuildImpl) guild, response.getObject()));
    }
}<|MERGE_RESOLUTION|>--- conflicted
+++ resolved
@@ -71,23 +71,11 @@
         else if (channel instanceof StageChannel)
         {
             this.channelId = channel.getIdLong();
-<<<<<<< HEAD
             this.entityType = GuildScheduledEvent.Type.STAGE_INSTANCE;
         } else if (channel instanceof VoiceChannel) {
             this.channelId = channel.getIdLong();
             this.entityType = GuildScheduledEvent.Type.VOICE;
         } else {
-=======
-            this.entityType = 1;
-        }
-        else if (channel instanceof VoiceChannel)
-        {
-            this.channelId = channel.getIdLong();
-            this.entityType = 2;
-        }
-        else
-        {
->>>>>>> 2773e870
             throw new IllegalArgumentException("Invalid parameter: Can only set location to Voice and Stage Channels!");
         }
     }
