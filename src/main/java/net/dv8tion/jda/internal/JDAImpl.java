--- conflicted
+++ resolved
@@ -119,43 +119,10 @@
     protected String clientId = null;
     protected ShardManager shardManager = null;
 
-<<<<<<< HEAD
-    public JDAImpl(
-        AccountType accountType, String token, SessionController controller, VoiceDispatchInterceptor interceptor, OkHttpClient httpClient, WebSocketFactory wsFactory,
-        ScheduledExecutorService rateLimitPool, ScheduledExecutorService gatewayPool, ExecutorService callbackPool,
-        boolean autoReconnect, boolean audioEnabled, boolean useShutdownHook,
-        boolean bulkDeleteSplittingEnabled, boolean retryOnTimeout, boolean enableMDC,
-        boolean shutdownRateLimitPool, boolean shutdownGatewayPool, boolean shutdownCallbackPool,
-        int poolSize, int maxReconnectDelay,
-        ConcurrentMap<String, String> contextMap, EnumSet<CacheFlag> cacheFlags)
-    {
-        this.accountType = accountType;
-        this.setToken(token);
-        this.voiceInterceptor = interceptor;
-        this.httpClient = httpClient;
-        this.wsFactory = wsFactory;
-        this.autoReconnect = autoReconnect;
-        this.audioEnabled = audioEnabled;
-        this.shutdownHook = useShutdownHook ? new Thread(this::shutdown, "JDA Shutdown Hook") : null;
-        this.bulkDeleteSplittingEnabled = bulkDeleteSplittingEnabled;
-        this.rateLimitPool = rateLimitPool == null ? newScheduler(poolSize, "RateLimit") : rateLimitPool;
-        this.gatewayPool = gatewayPool == null ? newScheduler(1, "Gateway") : gatewayPool;
-        this.callbackPool = callbackPool == null ? ForkJoinPool.commonPool() : callbackPool;
-        this.shutdownRateLimitPool = shutdownRateLimitPool;
-        this.shutdownGatewayPool = shutdownGatewayPool;
-        this.shutdownCallbackPool = shutdownCallbackPool;
-        this.maxReconnectDelay = maxReconnectDelay;
-        this.sessionController = controller == null ? new SessionControllerAdapter() : controller;
-        if (enableMDC)
-            this.contextMap = contextMap == null ? new ConcurrentHashMap<>() : contextMap;
-        else
-            this.contextMap = null;
-=======
     public JDAImpl(AuthorizationConfig authConfig)
     {
         this(authConfig, null, null, null);
     }
->>>>>>> a8c2fd69
 
     public JDAImpl(
             AuthorizationConfig authConfig, SessionConfig sessionConfig,
@@ -170,16 +137,6 @@
         this.requester = new Requester(this);
         this.requester.setRetryOnTimeout(this.sessionConfig.isRetryOnTimeout());
         this.guildSetupController = new GuildSetupController(this);
-<<<<<<< HEAD
-        this.cacheFlags = cacheFlags;
-        this.audioController = new DirectAudioControllerImpl(this);
-    }
-
-    private ScheduledThreadPoolExecutor newScheduler(int coreSize, String baseName)
-    {
-        return new ScheduledThreadPoolExecutor(coreSize, new CountingThreadFactory(this::getIdentifierString, baseName));
-=======
->>>>>>> a8c2fd69
     }
 
     public boolean isCacheFlagSet(CacheFlag flag)
@@ -197,11 +154,11 @@
         return guildSetupController;
     }
 
-<<<<<<< HEAD
     public VoiceDispatchInterceptor getVoiceInterceptor()
     {
         return voiceInterceptor;
-=======
+    }
+
     public int login() throws LoginException
     {
         return login(null, null, true, true);
@@ -210,7 +167,6 @@
     public int login(ShardInfo shardInfo, boolean compression, boolean validateToken) throws LoginException
     {
         return login(null, shardInfo, compression, validateToken);
->>>>>>> a8c2fd69
     }
 
     public int login(String gatewayUrl, ShardInfo shardInfo, boolean compression, boolean validateToken) throws LoginException
