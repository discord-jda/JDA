--- conflicted
+++ resolved
@@ -492,27 +492,19 @@
         MiscUtil.tryLock(statusLock);
         try
         {
-<<<<<<< HEAD
             EnumSet<Status> endCondition = EnumSet.of(status, failOn);
             Status current = getStatus();
             while (!current.isInit()                      // In case of disconnects during startup
                  || current.ordinal() < status.ordinal()) // If we missed the status (e.g. LOGGING_IN -> CONNECTED happened while waiting for lock)
             {
                 if (current == Status.SHUTDOWN)
-                    throw new IllegalStateException("Was shutdown trying to await status");
+                    throw new IllegalStateException("Was shutdown trying to await status.\nReason: " + shutdownReason);
                 if (endCondition.contains(current))
                     return this;
 
                 statusCondition.await();
                 current = getStatus();
             }
-=======
-            if (getStatus() == Status.SHUTDOWN)
-                throw new IllegalStateException("Was shutdown trying to await status.\nReason: " + shutdownReason);
-            else if (failStatus.contains(getStatus()))
-                return this;
-            Thread.sleep(50);
->>>>>>> 8d583fb6
         }
         finally
         {
