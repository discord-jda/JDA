--- conflicted
+++ resolved
@@ -16,11 +16,8 @@
 
 package net.dv8tion.jda.internal.interactions;
 
-<<<<<<< HEAD
 import net.dv8tion.jda.api.interactions.DiscordLocale;
-=======
 import net.dv8tion.jda.api.interactions.commands.DefaultMemberPermissions;
->>>>>>> 70bbed52
 import net.dv8tion.jda.api.interactions.commands.Command;
 import net.dv8tion.jda.api.interactions.commands.OptionType;
 import net.dv8tion.jda.api.interactions.commands.build.OptionData;
@@ -105,16 +102,13 @@
         DataObject json = DataObject.empty()
                 .put("type", type.getId())
                 .put("name", name)
-<<<<<<< HEAD
-                .put("name_localizations", nameLocalizations)
-                .put("options", options);
-=======
                 .put("options", options)
                 .put("dm_permission", !guildOnly)
                 .put("default_member_permissions", defaultMemberPermissions == DefaultMemberPermissions.ENABLED
                         ? null
-                        : Long.toUnsignedString(defaultMemberPermissions.getPermissionsRaw()));
->>>>>>> 70bbed52
+                        : Long.toUnsignedString(defaultMemberPermissions.getPermissionsRaw()))
+                .put("name_localizations", nameLocalizations)
+                .put("options", options);
         if (type == Command.Type.SLASH)
             json.put("description", description)
                 .put("description_localizations", descriptionLocalizations);
