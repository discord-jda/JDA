--- conflicted
+++ resolved
@@ -19,11 +19,8 @@
 import net.dv8tion.jda.api.JDA;
 import net.dv8tion.jda.api.entities.Guild;
 import net.dv8tion.jda.api.entities.Message;
-<<<<<<< HEAD
 import net.dv8tion.jda.api.entities.channel.middleman.MessageChannel;
-=======
 import net.dv8tion.jda.api.exceptions.InteractionExpiredException;
->>>>>>> b877574e
 import net.dv8tion.jda.api.interactions.InteractionHook;
 import net.dv8tion.jda.api.requests.RestAction;
 import net.dv8tion.jda.api.requests.Route;
@@ -32,11 +29,8 @@
 import net.dv8tion.jda.internal.JDAImpl;
 import net.dv8tion.jda.internal.entities.AbstractWebhookClient;
 import net.dv8tion.jda.internal.entities.ReceivedMessage;
-<<<<<<< HEAD
 import net.dv8tion.jda.internal.entities.channel.concrete.PrivateChannelImpl;
 import net.dv8tion.jda.internal.requests.Route;
-=======
->>>>>>> b877574e
 import net.dv8tion.jda.internal.requests.restaction.TriggerRestAction;
 import net.dv8tion.jda.internal.requests.restaction.WebhookMessageCreateActionImpl;
 import net.dv8tion.jda.internal.requests.restaction.WebhookMessageEditActionImpl;
@@ -157,7 +151,8 @@
         MessageChannel finalChannel = channel;
 
         Route.CompiledRoute route = Route.Interactions.GET_ORIGINAL.compile(jda.getSelfUser().getApplicationId(), interaction.getToken());
-<<<<<<< HEAD
+        TriggerRestAction<Message> action = new TriggerRestAction<>(jda, route, (response, request) -> createMessage(jda, response.getObject()));
+        action.setCheck(this::checkExpired);
         return onReady(new TriggerRestAction<>(jda, route, (response, request) ->
         {
             ReceivedMessage message;
@@ -167,11 +162,6 @@
                 message = jda.getEntityBuilder().createMessageWithGuild(response.getObject(), guild);
             return message.withHook(this);
         }));
-=======
-        TriggerRestAction<Message> action = new TriggerRestAction<>(jda, route, (response, request) -> createMessage(jda, response.getObject()));
-        action.setCheck(this::checkExpired);
-        return onReady(action);
->>>>>>> b877574e
     }
 
     @Nonnull
@@ -190,14 +180,10 @@
 
         Route.CompiledRoute route = Route.Interactions.CREATE_FOLLOWUP.compile(jda.getSelfUser().getApplicationId(), interaction.getToken());
         route = route.withQueryParams("wait", "true");
-<<<<<<< HEAD
-        return onReady(new WebhookMessageCreateActionImpl<>(getJDA(), route, transform)).setEphemeral(ephemeral);
-=======
         Function<DataObject, Message> transform = (json) -> createMessage((JDAImpl) api, json);
         WebhookMessageCreateActionImpl<Message> action = new WebhookMessageCreateActionImpl<>(getJDA(), route, transform).setEphemeral(ephemeral);
         action.setCheck(this::checkExpired);
-        return onReady(action);
->>>>>>> b877574e
+        return onReady(new WebhookMessageCreateActionImpl<>(getJDA(), route, transform)).setEphemeral(ephemeral);
     }
 
     @Nonnull
@@ -219,14 +205,10 @@
 
         Route.CompiledRoute route = Route.Interactions.EDIT_FOLLOWUP.compile(jda.getSelfUser().getApplicationId(), interaction.getToken(), messageId);
         route = route.withQueryParams("wait", "true");
-<<<<<<< HEAD
-        return onReady(new WebhookMessageEditActionImpl<>(getJDA(), route, transform));
-=======
         Function<DataObject, Message> transform = (json) -> createMessage((JDAImpl) api, json);
         WebhookMessageEditActionImpl<Message> action = new WebhookMessageEditActionImpl<>(getJDA(), route, transform);
         action.setCheck(this::checkExpired);
-        return onReady(action);
->>>>>>> b877574e
+        return onReady(new WebhookMessageEditActionImpl<>(getJDA(), route, transform));
     }
 
     @Nonnull
