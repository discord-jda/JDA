/*
 * Copyright 2015 Austin Keener, Michael Ritter, Florian Spieß, and the JDA contributors
 *
 * Licensed under the Apache License, Version 2.0 (the "License");
 * you may not use this file except in compliance with the License.
 * You may obtain a copy of the License at
 *
 *    http://www.apache.org/licenses/LICENSE-2.0
 *
 * Unless required by applicable law or agreed to in writing, software
 * distributed under the License is distributed on an "AS IS" BASIS,
 * WITHOUT WARRANTIES OR CONDITIONS OF ANY KIND, either express or implied.
 * See the License for the specific language governing permissions and
 * limitations under the License.
 */

package net.dv8tion.jda.internal.interactions.command;

import net.dv8tion.jda.api.JDA;
import net.dv8tion.jda.api.entities.Guild;
import net.dv8tion.jda.api.interactions.commands.DefaultMemberPermissions;
import net.dv8tion.jda.api.interactions.commands.Command;
import net.dv8tion.jda.api.interactions.commands.OptionType;
<<<<<<< HEAD
import net.dv8tion.jda.api.interactions.commands.localization.LocalizationMap;
import net.dv8tion.jda.api.interactions.commands.privileges.CommandPrivilege;
=======
import net.dv8tion.jda.api.interactions.commands.privileges.IntegrationPrivilege;
>>>>>>> 70bbed52
import net.dv8tion.jda.api.requests.RestAction;
import net.dv8tion.jda.api.requests.restaction.CommandEditAction;
import net.dv8tion.jda.api.utils.data.DataArray;
import net.dv8tion.jda.api.utils.data.DataObject;
import net.dv8tion.jda.internal.JDAImpl;
import net.dv8tion.jda.internal.requests.RestActionImpl;
import net.dv8tion.jda.internal.requests.Route;
import net.dv8tion.jda.internal.requests.restaction.CommandEditActionImpl;
import net.dv8tion.jda.internal.utils.Checks;
import net.dv8tion.jda.internal.utils.localization.LocalizationUtils;

import javax.annotation.Nonnull;
import java.util.*;
import java.util.function.Function;
import java.util.function.Predicate;
import java.util.stream.Collectors;

public class CommandImpl implements Command
{
    public static final EnumSet<OptionType> OPTIONS = EnumSet.complementOf(EnumSet.of(OptionType.SUB_COMMAND, OptionType.SUB_COMMAND_GROUP));
    public static final Predicate<DataObject> OPTION_TEST = it -> OPTIONS.contains(OptionType.fromKey(it.getInt("type")));
    public static final Predicate<DataObject> SUBCOMMAND_TEST = it -> OptionType.fromKey(it.getInt("type")) == OptionType.SUB_COMMAND;
    public static final Predicate<DataObject> GROUP_TEST = it -> OptionType.fromKey(it.getInt("type")) == OptionType.SUB_COMMAND_GROUP;

    private final JDAImpl api;
    private final Guild guild;
    private final String name, description;
    private final LocalizationMap nameLocalizations;
    private final LocalizationMap descriptionLocalizations;
    private final List<Command.Option> options;
    private final List<Command.SubcommandGroup> groups;
    private final List<Command.Subcommand> subcommands;
    private final long id, guildId, applicationId, version;
    private final boolean guildOnly;
    private final Command.Type type;
    private final DefaultMemberPermissions defaultMemberPermissions;

    public CommandImpl(JDAImpl api, Guild guild, DataObject json)
    {
        this.api = api;
        this.guild = guild;
        this.name = json.getString("name");
        this.nameLocalizations = LocalizationUtils.unmodifiableFromProperty(json, "name_localizations");
        this.description = json.getString("description", "");
        this.descriptionLocalizations = LocalizationUtils.unmodifiableFromProperty(json, "description_localizations");
        this.type = Command.Type.fromId(json.getInt("type", 1));
        this.id = json.getUnsignedLong("id");
        this.guildId = guild != null ? guild.getIdLong() : 0L;
        this.applicationId = json.getUnsignedLong("application_id", api.getSelfUser().getApplicationIdLong());
        this.options = parseOptions(json, OPTION_TEST, Command.Option::new);
        this.groups = parseOptions(json, GROUP_TEST, Command.SubcommandGroup::new);
        this.subcommands = parseOptions(json, SUBCOMMAND_TEST, Command.Subcommand::new);
        this.version = json.getUnsignedLong("version", id);

        this.defaultMemberPermissions = json.isNull("default_member_permissions")
                ? DefaultMemberPermissions.ENABLED
                : DefaultMemberPermissions.enabledFor(json.getLong("default_member_permissions"));

        this.guildOnly = !json.getBoolean("dm_permission", true);
    }

    public static <T> List<T> parseOptions(DataObject json, Predicate<DataObject> test, Function<DataObject, T> transform)
    {
        return json.optArray("options").map(arr ->
                arr.stream(DataArray::getObject)
                        .filter(test)
                        .map(transform)
                        .collect(Collectors.toList())
        ).orElse(Collections.emptyList());
    }

    @Nonnull
    @Override
    public RestAction<Void> delete()
    {
        checkSelfUser("Cannot delete a command from another bot!");
        Route.CompiledRoute route;
        String appId = getJDA().getSelfUser().getApplicationId();
        if (guildId != 0L)
            route = Route.Interactions.DELETE_GUILD_COMMAND.compile(appId, Long.toUnsignedString(guildId), getId());
        else
            route = Route.Interactions.DELETE_COMMAND.compile(appId, getId());
        return new RestActionImpl<>(api, route);
    }

    @Nonnull
    @Override
    public CommandEditAction editCommand()
    {
        checkSelfUser("Cannot edit a command from another bot!");
        return guild == null ? new CommandEditActionImpl(api, getId()) : new CommandEditActionImpl(guild, getId());
    }

    @Nonnull
    @Override
    public RestAction<List<IntegrationPrivilege>> retrievePrivileges(@Nonnull Guild guild)
    {
        checkSelfUser("Cannot retrieve privileges for a command from another bot!");
        Checks.notNull(guild, "Guild");
        return guild.retrieveIntegrationPrivilegesById(id);
    }

    @Nonnull
    @Override
    public JDA getJDA()
    {
        return api;
    }

    @Nonnull
    @Override
    public Command.Type getType()
    {
        return type;
    }

    @Nonnull
    @Override
    public String getName()
    {
        return name;
    }

    @Nonnull
    @Override
    public LocalizationMap getNameLocalizations()
    {
        return nameLocalizations;
    }

    @Nonnull
    @Override
    public String getDescription()
    {
        return description;
    }

<<<<<<< HEAD
    @Nonnull
    @Override
    public LocalizationMap getDescriptionLocalizations()
    {
        return descriptionLocalizations;
    }

    @Override
    public boolean isDefaultEnabled()
    {
        return defaultEnabled;
    }

=======
>>>>>>> 70bbed52
    @Nonnull
    @Override
    public List<Command.Option> getOptions()
    {
        return options;
    }

    @Nonnull
    @Override
    public List<Command.Subcommand> getSubcommands()
    {
        return subcommands;
    }

    @Nonnull
    @Override
    public List<Command.SubcommandGroup> getSubcommandGroups()
    {
        return groups;
    }

    @Override
    public long getApplicationIdLong()
    {
        return applicationId;
    }

    @Override
    public long getVersion()
    {
        return version;
    }

    @Nonnull
    @Override
    public DefaultMemberPermissions getDefaultPermissions()
    {
        return defaultMemberPermissions;
    }

    @Override
    public boolean isGuildOnly()
    {
        return guildOnly;
    }

    @Override
    public long getIdLong()
    {
        return id;
    }

    @Override
    public String toString()
    {
        return "Command[" + getType() + "](" + getId() + ":" + getName() + ")";
    }

    @Override
    public boolean equals(Object obj)
    {
        if (obj == this)
            return true;
        if (!(obj instanceof Command))
            return false;
        return id == ((Command) obj).getIdLong();
    }

    @Override
    public int hashCode()
    {
        return Long.hashCode(id);
    }

    private void checkSelfUser(String s)
    {
        if (applicationId != api.getSelfUser().getApplicationIdLong())
            throw new IllegalStateException(s);
    }
}<|MERGE_RESOLUTION|>--- conflicted
+++ resolved
@@ -21,12 +21,8 @@
 import net.dv8tion.jda.api.interactions.commands.DefaultMemberPermissions;
 import net.dv8tion.jda.api.interactions.commands.Command;
 import net.dv8tion.jda.api.interactions.commands.OptionType;
-<<<<<<< HEAD
 import net.dv8tion.jda.api.interactions.commands.localization.LocalizationMap;
-import net.dv8tion.jda.api.interactions.commands.privileges.CommandPrivilege;
-=======
 import net.dv8tion.jda.api.interactions.commands.privileges.IntegrationPrivilege;
->>>>>>> 70bbed52
 import net.dv8tion.jda.api.requests.RestAction;
 import net.dv8tion.jda.api.requests.restaction.CommandEditAction;
 import net.dv8tion.jda.api.utils.data.DataArray;
@@ -164,7 +160,6 @@
         return description;
     }
 
-<<<<<<< HEAD
     @Nonnull
     @Override
     public LocalizationMap getDescriptionLocalizations()
@@ -172,14 +167,6 @@
         return descriptionLocalizations;
     }
 
-    @Override
-    public boolean isDefaultEnabled()
-    {
-        return defaultEnabled;
-    }
-
-=======
->>>>>>> 70bbed52
     @Nonnull
     @Override
     public List<Command.Option> getOptions()
