--- conflicted
+++ resolved
@@ -67,9 +67,7 @@
         this.guild = new UpstreamReference<>(guild);
     }
 
-    @Nonnull
-    @Override
-<<<<<<< HEAD
+    @Override
     public int compareTo(@Nonnull GuildChannel o)
     {
         Checks.notNull(o, "Channel");
@@ -80,11 +78,9 @@
         return Long.compareUnsigned(id, o.getIdLong());               // last resort by id
     }
 
-    @Override
-    public abstract ChannelAction<T> createCopy(Guild guild);
-=======
+    @Nonnull
+    @Override
     public abstract ChannelAction<T> createCopy(@Nonnull Guild guild);
->>>>>>> 7a773166
 
     @Nonnull
     @Override
