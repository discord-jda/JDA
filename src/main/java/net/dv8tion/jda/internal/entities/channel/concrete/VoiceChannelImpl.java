--- conflicted
+++ resolved
@@ -237,21 +237,10 @@
         this.latestMessageId = latestMessageId;
         return this;
     }
-<<<<<<< HEAD
-=======
 
     public VoiceChannelImpl setStatus(String status)
     {
         this.status = status;
         return this;
     }
-
-    // -- Abstract Hooks --
-
-    @Override
-    protected void onPositionChange()
-    {
-        getGuild().getVoiceChannelsView().clearCachedLists();
-    }
->>>>>>> c9e21ae8
 }