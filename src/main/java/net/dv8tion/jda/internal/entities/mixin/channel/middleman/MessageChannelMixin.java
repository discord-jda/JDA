--- conflicted
+++ resolved
@@ -18,11 +18,8 @@
 
 import net.dv8tion.jda.api.Permission;
 import net.dv8tion.jda.api.entities.*;
-<<<<<<< HEAD
 import net.dv8tion.jda.api.entities.channel.unions.MessageChannelUnion;
-=======
 import net.dv8tion.jda.api.entities.emoji.Emoji;
->>>>>>> 87b5fbaa
 import net.dv8tion.jda.api.exceptions.InsufficientPermissionException;
 import net.dv8tion.jda.api.interactions.components.LayoutComponent;
 import net.dv8tion.jda.api.requests.RestAction;
@@ -255,11 +252,7 @@
     {
         checkCanAccessChannel();
         checkCanAddReactions();
-<<<<<<< HEAD
-        return MessageChannelUnion.super.addReactionById(messageId, unicode);
-=======
-        return MessageChannel.super.addReactionById(messageId, emoji);
->>>>>>> 87b5fbaa
+        return MessageChannelUnion.super.addReactionById(messageId, emoji);
     }
 
     @Nonnull
@@ -268,11 +261,7 @@
     {
         checkCanAccessChannel();
         checkCanRemoveReactions();
-<<<<<<< HEAD
-        return MessageChannelUnion.super.removeReactionById(messageId, unicode);
-=======
-        return MessageChannel.super.removeReactionById(messageId, emoji);
->>>>>>> 87b5fbaa
+        return MessageChannelUnion.super.removeReactionById(messageId, emoji);
     }
 
     @Nonnull
@@ -281,11 +270,7 @@
     {
         checkCanAccessChannel();
         checkCanRemoveReactions();
-<<<<<<< HEAD
-        return MessageChannelUnion.super.retrieveReactionUsersById(messageId, unicode);
-=======
-        return MessageChannel.super.retrieveReactionUsersById(messageId, emoji);
->>>>>>> 87b5fbaa
+        return MessageChannelUnion.super.retrieveReactionUsersById(messageId, emoji);
     }
 
     @Nonnull
