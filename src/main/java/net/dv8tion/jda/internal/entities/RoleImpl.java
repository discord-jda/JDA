/*
 * Copyright 2015-2019 Austin Keener, Michael Ritter, Florian Spieß, and the JDA contributors
 *
 * Licensed under the Apache License, Version 2.0 (the "License");
 * you may not use this file except in compliance with the License.
 * You may obtain a copy of the License at
 *
 *    http://www.apache.org/licenses/LICENSE-2.0
 *
 * Unless required by applicable law or agreed to in writing, software
 * distributed under the License is distributed on an "AS IS" BASIS,
 * WITHOUT WARRANTIES OR CONDITIONS OF ANY KIND, either express or implied.
 * See the License for the specific language governing permissions and
 * limitations under the License.
 */

package net.dv8tion.jda.internal.entities;

import net.dv8tion.jda.api.JDA;
import net.dv8tion.jda.api.Permission;
import net.dv8tion.jda.api.entities.Guild;
import net.dv8tion.jda.api.entities.GuildChannel;
import net.dv8tion.jda.api.entities.Role;
import net.dv8tion.jda.api.exceptions.HierarchyException;
import net.dv8tion.jda.api.exceptions.InsufficientPermissionException;
import net.dv8tion.jda.api.managers.RoleManager;
import net.dv8tion.jda.api.requests.restaction.AuditableRestAction;
import net.dv8tion.jda.api.requests.restaction.RoleAction;
import net.dv8tion.jda.api.utils.MiscUtil;
import net.dv8tion.jda.internal.JDAImpl;
import net.dv8tion.jda.internal.managers.RoleManagerImpl;
import net.dv8tion.jda.internal.requests.Route;
import net.dv8tion.jda.internal.requests.restaction.AuditableRestActionImpl;
import net.dv8tion.jda.internal.utils.Checks;
import net.dv8tion.jda.internal.utils.PermissionUtil;
import net.dv8tion.jda.internal.utils.cache.SortedSnowflakeCacheViewImpl;
import net.dv8tion.jda.internal.utils.cache.UpstreamReference;

import javax.annotation.Nonnull;
import java.awt.*;
import java.time.OffsetDateTime;
import java.util.Collection;
import java.util.EnumSet;
import java.util.concurrent.locks.ReentrantLock;

public class RoleImpl implements Role
{
    private final long id;
    private final long guildId;
    private final UpstreamReference<JDAImpl> api;

    private final ReentrantLock mngLock = new ReentrantLock();
    private volatile RoleManager manager;

    private String name;
    private boolean managed;
    private boolean hoisted;
    private boolean mentionable;
    private long rawPermissions;
    private int color;
    private int rawPosition;

    public RoleImpl(long id, Guild guild)
    {
        this.id = id;
        this.guildId = guild.getIdLong();
        this.api = new UpstreamReference<>((JDAImpl) guild.getJDA());
    }

    @Override
    public int getPosition()
    {
        Guild guild = getGuild();
        if (equals(guild.getPublicRole()))
            return -1;

        //Subtract 1 to get into 0-index, and 1 to disregard the everyone role.
        int i = guild.getRoles().size() - 2;
        for (Role r : guild.getRoles())
        {
            if (equals(r))
                return i;
            i--;
        }
        throw new AssertionError("Somehow when determining position we never found the role in the Guild's roles? wtf?");
    }

    @Override
    public int getPositionRaw()
    {
        return rawPosition;
    }

    @Nonnull
    @Override
    public String getName()
    {
        return name;
    }

    @Override
    public boolean isManaged()
    {
        return managed;
    }

    @Override
    public boolean isHoisted()
    {
        return hoisted;
    }

    @Override
    public boolean isMentionable()
    {
        return mentionable;
    }

    @Override
    public long getPermissionsRaw()
    {
        return rawPermissions;
    }

    @Nonnull
    @Override
    public EnumSet<Permission> getPermissions()
    {
        return Permission.getPermissions(rawPermissions);
    }

    @Nonnull
    @Override
    public EnumSet<Permission> getPermissions(@Nonnull GuildChannel channel)
    {
        return Permission.getPermissions(PermissionUtil.getEffectivePermission(channel, this));
    }

    @Nonnull
    @Override
    public EnumSet<Permission> getPermissionsExplicit()
    {
        return getPermissions();
    }

    @Nonnull
    @Override
    public EnumSet<Permission> getPermissionsExplicit(@Nonnull GuildChannel channel)
    {
        return Permission.getPermissions(PermissionUtil.getExplicitPermission(channel, this));
    }

    @Override
    public Color getColor()
    {
        return color != Role.DEFAULT_COLOR_RAW ? new Color(color) : null;
    }

    @Override
    public int getColorRaw()
    {
        return color;
    }

    @Override
    public boolean isPublicRole()
    {
        return this.equals(this.getGuild().getPublicRole());
    }

    @Override
    public boolean hasPermission(@Nonnull Permission... permissions)
    {
        long effectivePerms = rawPermissions | getGuild().getPublicRole().getPermissionsRaw();
        for (Permission perm : permissions)
        {
            final long rawValue = perm.getRawValue();
            if ((effectivePerms & rawValue) != rawValue)
                return false;
        }
        return true;
    }

    @Override
    public boolean hasPermission(@Nonnull Collection<Permission> permissions)
    {
        Checks.notNull(permissions, "Permission Collection");

        return hasPermission(permissions.toArray(Permission.EMPTY_PERMISSIONS));
    }

    @Override
    public boolean hasPermission(@Nonnull GuildChannel channel, @Nonnull Permission... permissions)
    {
        long effectivePerms = PermissionUtil.getEffectivePermission(channel, this);
        for (Permission perm : permissions)
        {
            final long rawValue = perm.getRawValue();
            if ((effectivePerms & rawValue) != rawValue)
                return false;
        }
        return true;
    }

    @Override
    public boolean hasPermission(@Nonnull GuildChannel channel, @Nonnull Collection<Permission> permissions)
    {
        Checks.notNull(permissions, "Permission Collection");

        return hasPermission(channel, permissions.toArray(Permission.EMPTY_PERMISSIONS));
    }

    @Override
    public boolean canInteract(@Nonnull Role role)
    {
        return PermissionUtil.canInteract(this, role);
    }

    @Nonnull
    @Override
    public Guild getGuild()
    {
        Guild guild = getJDA().getGuildById(guildId);
        if (guild == null)
            throw new IllegalStateException("Cannot get reference to upstream Guild with id: " + Long.toUnsignedString(guildId));
        return guild;
    }

    @Nonnull
    @Override
    public RoleAction createCopy(@Nonnull Guild guild)
    {
        Checks.notNull(guild, "Guild");
        return guild.createRole()
                    .setColor(color)
                    .setHoisted(hoisted)
                    .setMentionable(mentionable)
                    .setName(name)
                    .setPermissions(rawPermissions);
    }

    @Nonnull
    @Override
    public RoleManager getManager()
    {
        RoleManager mng = manager;
        if (mng == null)
        {
            mng = MiscUtil.locked(mngLock, () ->
            {
                if (manager == null)
                    manager = new RoleManagerImpl(this);
                return manager;
            });
        }
        return mng;
    }

    @Nonnull
    @Override
    public AuditableRestAction<Void> delete()
    {
<<<<<<< HEAD
        Guild guild = getGuild();
        if (!guild.getSelfMember().hasPermission(Permission.MANAGE_ROLES))
            throw new InsufficientPermissionException(Permission.MANAGE_ROLES);
        if(!PermissionUtil.canInteract(guild.getSelfMember(), this))
=======
        if (!getGuild().getSelfMember().hasPermission(Permission.MANAGE_ROLES))
            throw new InsufficientPermissionException(getGuild(), Permission.MANAGE_ROLES);
        if(!PermissionUtil.canInteract(getGuild().getSelfMember(), this))
>>>>>>> a086b6e6
            throw new HierarchyException("Can't delete role >= highest self-role");
        if (managed)
            throw new UnsupportedOperationException("Cannot delete a Role that is managed. ");

        Route.CompiledRoute route = Route.Roles.DELETE_ROLE.compile(Long.toUnsignedString(guildId), getId());
        return new AuditableRestActionImpl<>(getJDA(), route);
    }

    @Nonnull
    @Override
    public JDA getJDA()
    {
        return api.get();
    }

    @Nonnull
    @Override
    public String getAsMention()
    {
        return isPublicRole() ? "@everyone" : "<@&" + getId() + '>';
    }

    @Override
    public long getIdLong()
    {
        return id;
    }

    @Override
    public boolean equals(Object o)
    {
        if (o == this)
            return true;
        if (!(o instanceof Role))
            return false;
        Role oRole = (Role) o;
        return this.getIdLong() == oRole.getIdLong();
    }

    @Override
    public int hashCode()
    {
        return Long.hashCode(id);
    }

    @Override
    public String toString()
    {
        return "R:" + getName() + '(' + id + ')';
    }

    @Override
    public int compareTo(Role r)
    {
        if (this == r)
            return 0;

        if (!this.getGuild().equals(r.getGuild()))
            throw new IllegalArgumentException("Cannot compare roles that aren't from the same guild!");

        if (this.getPositionRaw() != r.getPositionRaw())
            return this.getPositionRaw() - r.getPositionRaw();

        OffsetDateTime thisTime = this.getTimeCreated();
        OffsetDateTime rTime = r.getTimeCreated();

        //We compare the provided role's time to this's time instead of the reverse as one would expect due to how
        // discord deals with hierarchy. The more recent a role was created, the lower its hierarchy ranking when
        // it shares the same position as another role.
        return rTime.compareTo(thisTime);
    }

    // -- Setters --

    public RoleImpl setName(String name)
    {
        this.name = name;
        return this;
    }

    public RoleImpl setColor(int color)
    {
        this.color = color;
        return this;
    }

    public RoleImpl setManaged(boolean managed)
    {
        this.managed = managed;
        return this;
    }

    public RoleImpl setHoisted(boolean hoisted)
    {
        this.hoisted = hoisted;
        return this;
    }

    public RoleImpl setMentionable(boolean mentionable)
    {
        this.mentionable = mentionable;
        return this;
    }

    public RoleImpl setRawPermissions(long rawPermissions)
    {
        this.rawPermissions = rawPermissions;
        return this;
    }

    public RoleImpl setRawPosition(int rawPosition)
    {
        SortedSnowflakeCacheViewImpl<Role> roleCache = (SortedSnowflakeCacheViewImpl<Role>) getGuild().getRoleCache();
        roleCache.clearCachedLists();
        this.rawPosition = rawPosition;
        return this;
    }
}<|MERGE_RESOLUTION|>--- conflicted
+++ resolved
@@ -260,16 +260,10 @@
     @Override
     public AuditableRestAction<Void> delete()
     {
-<<<<<<< HEAD
         Guild guild = getGuild();
         if (!guild.getSelfMember().hasPermission(Permission.MANAGE_ROLES))
-            throw new InsufficientPermissionException(Permission.MANAGE_ROLES);
+            throw new InsufficientPermissionException(guild, Permission.MANAGE_ROLES);
         if(!PermissionUtil.canInteract(guild.getSelfMember(), this))
-=======
-        if (!getGuild().getSelfMember().hasPermission(Permission.MANAGE_ROLES))
-            throw new InsufficientPermissionException(getGuild(), Permission.MANAGE_ROLES);
-        if(!PermissionUtil.canInteract(getGuild().getSelfMember(), this))
->>>>>>> a086b6e6
             throw new HierarchyException("Can't delete role >= highest self-role");
         if (managed)
             throw new UnsupportedOperationException("Cannot delete a Role that is managed. ");
