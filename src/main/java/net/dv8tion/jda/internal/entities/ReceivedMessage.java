/*
 * Copyright 2015 Austin Keener, Michael Ritter, Florian Spieß, and the JDA contributors
 *
 * Licensed under the Apache License, Version 2.0 (the "License");
 * you may not use this file except in compliance with the License.
 * You may obtain a copy of the License at
 *
 *    http://www.apache.org/licenses/LICENSE-2.0
 *
 * Unless required by applicable law or agreed to in writing, software
 * distributed under the License is distributed on an "AS IS" BASIS,
 * WITHOUT WARRANTIES OR CONDITIONS OF ANY KIND, either express or implied.
 * See the License for the specific language governing permissions and
 * limitations under the License.
 */

package net.dv8tion.jda.internal.entities;

import net.dv8tion.jda.api.JDA;
import net.dv8tion.jda.api.Permission;
import net.dv8tion.jda.api.entities.*;
import net.dv8tion.jda.api.entities.sticker.StickerItem;
import net.dv8tion.jda.api.exceptions.InsufficientPermissionException;
import net.dv8tion.jda.api.exceptions.MissingAccessException;
import net.dv8tion.jda.api.exceptions.PermissionException;
import net.dv8tion.jda.api.interactions.InteractionHook;
import net.dv8tion.jda.api.interactions.components.ActionRow;
import net.dv8tion.jda.api.interactions.components.LayoutComponent;
import net.dv8tion.jda.api.requests.RestAction;
import net.dv8tion.jda.api.requests.restaction.AuditableRestAction;
import net.dv8tion.jda.api.requests.restaction.MessageAction;
import net.dv8tion.jda.api.requests.restaction.pagination.ReactionPaginationAction;
import net.dv8tion.jda.api.utils.MarkdownSanitizer;
import net.dv8tion.jda.api.utils.data.DataObject;
import net.dv8tion.jda.internal.JDAImpl;
import net.dv8tion.jda.internal.requests.CompletedRestAction;
import net.dv8tion.jda.internal.requests.Route;
import net.dv8tion.jda.internal.requests.restaction.AuditableRestActionImpl;
import net.dv8tion.jda.internal.requests.restaction.MessageActionImpl;
import net.dv8tion.jda.internal.utils.Checks;
import net.dv8tion.jda.internal.utils.Helpers;

import javax.annotation.Nonnull;
import javax.annotation.Nullable;
import java.time.OffsetDateTime;
import java.util.*;
import java.util.regex.Matcher;
import java.util.regex.Pattern;

public class ReceivedMessage extends AbstractMessage
{
    private final Object mutex = new Object();

    protected final JDAImpl api;
    protected final long id;
    protected final MessageType type;
    protected final MessageChannel channel;
    protected final MessageReference messageReference;
    protected final boolean fromWebhook;
    protected final boolean pinned;
    protected final User author;
    protected final Member member;
    protected final MessageActivity activity;
    protected final OffsetDateTime editedTime;
    protected final Mentions mentions;
    protected final List<MessageReaction> reactions;
    protected final List<Attachment> attachments;
    protected final List<MessageEmbed> embeds;
    protected final List<StickerItem> stickers;
    protected final List<ActionRow> components;
    protected final int flags;
    protected final Message.Interaction interaction;
    protected final ThreadChannel startedThread;

    protected InteractionHook interactionHook = null; // late-init

    // LAZY EVALUATED
    protected String altContent = null;
    protected String strippedContent = null;

    protected List<String> invites = null;

    public ReceivedMessage(
            long id, MessageChannel channel, MessageType type, MessageReference messageReference,
<<<<<<< HEAD
            boolean fromWebhook, boolean mentionsEveryone, TLongSet mentionedUsers, TLongSet mentionedRoles, boolean tts, boolean pinned,
            String content, String nonce, User author, Member member, MessageActivity activity, OffsetDateTime editTime,
            List<MessageReaction> reactions, List<Attachment> attachments, List<MessageEmbed> embeds, List<StickerItem> stickers, List<ActionRow> components, int flags, Message.Interaction interaction)
=======
            boolean fromWebhook, boolean tts, boolean pinned, String content, String nonce, User author,
            Member member, MessageActivity activity, OffsetDateTime editTime, Mentions mentions, List<MessageReaction> reactions,
            List<Attachment> attachments, List<MessageEmbed> embeds, List<MessageSticker> stickers, List<ActionRow> components, int flags, Message.Interaction interaction, ThreadChannel startedThread)
>>>>>>> 9fbc0d38
    {
        super(content, nonce, tts);
        this.id = id;
        this.channel = channel;
        this.messageReference = messageReference;
        this.type = type;
        this.api = (channel != null) ? (JDAImpl) channel.getJDA() : null;
        this.fromWebhook = fromWebhook;
        this.pinned = pinned;
        this.author = author;
        this.member = member;
        this.activity = activity;
        this.editedTime = editTime;
        this.mentions = mentions;
        this.reactions = Collections.unmodifiableList(reactions);
        this.attachments = Collections.unmodifiableList(attachments);
        this.embeds = Collections.unmodifiableList(embeds);
        this.stickers = Collections.unmodifiableList(stickers);
        this.components = Collections.unmodifiableList(components);
        this.flags = flags;
        this.interaction = interaction;
        this.startedThread = startedThread;
    }

    public ReceivedMessage withHook(InteractionHook hook)
    {
        this.interactionHook = hook;
        return this;
    }

    @Nonnull
    @Override
    public JDA getJDA()
    {
        return api;
    }

    @Nullable
    @Override
    public MessageReference getMessageReference()
    {
        return messageReference;
    }

    @Override
    public boolean isPinned()
    {
        return pinned;
    }

    @Nonnull
    @Override
    public RestAction<Void> pin()
    {
        if (isEphemeral())
            throw new IllegalStateException("Cannot pin ephemeral messages.");
        
        return channel.pinMessageById(getId());
    }

    @Nonnull
    @Override
    public RestAction<Void> unpin()
    {
        if (isEphemeral())
            throw new IllegalStateException("Cannot unpin ephemeral messages.");
        
        return channel.unpinMessageById(getId());
    }

    @Nonnull
    @Override
    public RestAction<Void> addReaction(@Nonnull Emote emote)
    {
        if (isEphemeral())
            throw new IllegalStateException("Cannot add reactions to ephemeral messages.");
        
        Checks.notNull(emote, "Emote");

        boolean missingReaction = reactions.stream()
                   .map(MessageReaction::getReactionEmote)
                   .filter(MessageReaction.ReactionEmote::isEmote)
                   .noneMatch(r -> r.getIdLong() == emote.getIdLong());

        if (missingReaction)
        {
            Checks.check(emote.canInteract(getJDA().getSelfUser(), channel),
                         "Cannot react with the provided emote because it is not available in the current channel.");
        }
        return channel.addReactionById(getId(), emote);
    }

    @Nonnull
    @Override
    public RestAction<Void> addReaction(@Nonnull String unicode)
    {
        if (isEphemeral())
            throw new IllegalStateException("Cannot add reactions to ephemeral messages.");
        
        return channel.addReactionById(getId(), unicode);
    }

    @Nonnull
    @Override
    public RestAction<Void> clearReactions()
    {
        if (isEphemeral())
            throw new IllegalStateException("Cannot clear reactions from ephemeral messages.");
        if (!isFromGuild())
            throw new IllegalStateException("Cannot clear reactions from a message in a Group or PrivateChannel.");
        return getGuildChannel().clearReactionsById(getId());
    }

    @Nonnull
    @Override
    public RestAction<Void> clearReactions(@Nonnull String unicode)
    {
        if (isEphemeral())
            throw new IllegalStateException("Cannot clear reactions from ephemeral messages.");
        if (!isFromGuild())
            throw new IllegalStateException("Cannot clear reactions from a message in a Group or PrivateChannel.");
        return getGuildChannel().clearReactionsById(getId(), unicode);
    }

    @Nonnull
    @Override
    public RestAction<Void> clearReactions(@Nonnull Emote emote)
    {
        if (isEphemeral())
            throw new IllegalStateException("Cannot clear reactions from ephemeral messages.");
        if (!isFromGuild())
            throw new IllegalStateException("Cannot clear reactions from a message in a Group or PrivateChannel.");
        return getGuildChannel().clearReactionsById(getId(), emote);
    }

    @Nonnull
    @Override
    public RestAction<Void> removeReaction(@Nonnull Emote emote)
    {
        if (isEphemeral())
            throw new IllegalStateException("Cannot remove reactions from ephemeral messages.");
        
        return channel.removeReactionById(getId(), emote);
    }

    @Nonnull
    @Override
    public RestAction<Void> removeReaction(@Nonnull Emote emote, @Nonnull User user)
    {
        Checks.notNull(user, "User");  // to prevent NPEs
        if (isEphemeral())
            throw new IllegalStateException("Cannot remove reactions from ephemeral messages.");
        // check if the passed user is the SelfUser, then the ChannelType doesn't matter and
        // we can safely remove that
        if (user.equals(getJDA().getSelfUser()))
            return channel.removeReactionById(getIdLong(), emote);

        if (!isFromGuild())
            throw new IllegalStateException("Cannot remove reactions of others from a message in a Group or PrivateChannel.");
        return getGuildChannel().removeReactionById(getIdLong(), emote, user);
    }

    @Nonnull
    @Override
    public RestAction<Void> removeReaction(@Nonnull String unicode)
    {
        if (isEphemeral())
            throw new IllegalStateException("Cannot remove reactions from ephemeral messages.");
        
        return channel.removeReactionById(getId(), unicode);
    }

    @Nonnull
    @Override
    public RestAction<Void> removeReaction(@Nonnull String unicode, @Nonnull User user)
    {
        Checks.notNull(user, "User");
        if (user.equals(getJDA().getSelfUser()))
            return channel.removeReactionById(getIdLong(), unicode);

        if (isEphemeral())
            throw new IllegalStateException("Cannot remove reactions from ephemeral messages.");
        if (!isFromGuild())
            throw new IllegalStateException("Cannot remove reactions of others from a message in a Group or PrivateChannel.");
        return getGuildChannel().removeReactionById(getId(), unicode, user);
    }

    @Nonnull
    @Override
    public ReactionPaginationAction retrieveReactionUsers(@Nonnull Emote emote)
    {
        if (isEphemeral())
            throw new IllegalStateException("Cannot retrieve reactions on ephemeral messages.");
        
        return channel.retrieveReactionUsersById(id, emote);
    }

    @Nonnull
    @Override
    public ReactionPaginationAction retrieveReactionUsers(@Nonnull String unicode)
    {
        if (isEphemeral())
            throw new IllegalStateException("Cannot retrieve reactions on ephemeral messages.");
        
        return channel.retrieveReactionUsersById(id, unicode);
    }

    @Override
    public MessageReaction getReactionByUnicode(@Nonnull String unicode)
    {
        Checks.notEmpty(unicode, "Emoji");
        Checks.noWhitespace(unicode, "Emoji");

        return this.reactions.stream()
            .filter(r -> r.getReactionEmote().isEmoji() && r.getReactionEmote().getEmoji().equals(unicode))
            .findFirst().orElse(null);
    }

    @Override
    public MessageReaction getReactionById(long id)
    {
        return this.reactions.stream()
            .filter(r -> r.getReactionEmote().isEmote() && r.getReactionEmote().getIdLong() == id)
            .findFirst().orElse(null);
    }

    @Nonnull
    @Override
    public MessageType getType()
    {
        return type;
    }

    @Nullable
    @Override
    public Interaction getInteraction()
    {
        return interaction;
    }

    @Override
    public long getIdLong()
    {
        return id;
    }

    @Nonnull
    @Override
    public String getJumpUrl()
    {
        return Helpers.format(Message.JUMP_URL, isFromGuild() ? getGuild().getId() : "@me", getChannel().getId(), getId());
    }

    @Override
    public boolean isEdited()
    {
        return editedTime != null;
    }

    @Override
    public OffsetDateTime getTimeEdited()
    {
        return editedTime;
    }

    @Nonnull
    @Override
    public User getAuthor()
    {
        return author;
    }

    @Override
    public Member getMember()
    {
        return member;
    }

    @Nonnull
    @Override
    public String getContentStripped()
    {
        if (strippedContent != null)
            return strippedContent;
        synchronized (mutex)
        {
            if (strippedContent != null)
                return strippedContent;
            return strippedContent = MarkdownSanitizer.sanitize(getContentDisplay());
        }
    }

    @Nonnull
    @Override
    public String getContentDisplay()
    {
        if (altContent != null)
            return altContent;

        synchronized (mutex)
        {
            if (altContent != null)
                return altContent;
            String tmp = content;
            for (User user : mentions.getUsers())
            {
                String name;
                if (isFromGuild() && getGuild().isMember(user))
                    name = getGuild().getMember(user).getEffectiveName();
                else
                    name = user.getName();
                tmp = tmp.replaceAll("<@!?" + Pattern.quote(user.getId()) + '>', '@' + Matcher.quoteReplacement(name));
            }
            for (Emote emote : mentions.getEmotes())
            {
                tmp = tmp.replace(emote.getAsMention(), ":" + emote.getName() + ":");
            }
            for (GuildChannel mentionedChannel : mentions.getChannels())
            {
                tmp = tmp.replace(mentionedChannel.getAsMention(), '#' + mentionedChannel.getName());
            }
            for (Role mentionedRole : mentions.getRoles())
            {
                tmp = tmp.replace(mentionedRole.getAsMention(), '@' + mentionedRole.getName());
            }
            return altContent = tmp;
        }
    }

    @Nonnull
    @Override
    public String getContentRaw()
    {
        return content;
    }

    @Nonnull
    @Override
    public List<String> getInvites()
    {
        if (invites != null)
            return invites;
        synchronized (mutex)
        {
            if (invites != null)
                return invites;
            invites = new ArrayList<>();
            Matcher m = INVITE_PATTERN.matcher(getContentRaw());
            while (m.find())
                invites.add(m.group(1));
            return invites = Collections.unmodifiableList(invites);
        }
    }

    @Override
    public String getNonce()
    {
        return nonce;
    }

    @Override
    public boolean isFromType(@Nonnull ChannelType type)
    {
        return getChannelType() == type;
    }

    @Nonnull
    @Override
    public ChannelType getChannelType()
    {
        return channel.getType();
    }

    @Nonnull
    @Override
    public MessageChannel getChannel()
    {
        return channel;
    }

    @Nonnull
    @Override
    public GuildMessageChannel getGuildChannel()
    {
        if (!isFromGuild())
            throw new IllegalStateException("This message was not sent in a guild.");
        return (GuildMessageChannel) channel;
    }

    @Nonnull
    @Override
    public PrivateChannel getPrivateChannel()
    {
        if (!isFromType(ChannelType.PRIVATE))
            throw new IllegalStateException("This message was not sent in a private channel");
        return (PrivateChannel) channel;
    }

    @Nonnull
    @Override
    public TextChannel getTextChannel()
    {
        if (!isFromType(ChannelType.TEXT))
            throw new IllegalStateException("This message was not sent in a text channel");
        return (TextChannel) channel;
    }

    @Nonnull
    @Override
    public NewsChannel getNewsChannel()
    {
        if (!isFromType(ChannelType.NEWS))
            throw new IllegalStateException("This message was not sent in a news channel");
        return (NewsChannel) channel;
    }

    @Override
    public Category getCategory()
    {
        //TODO-v5: Should this actually throw an error here if the GuildMessageChannel doesn't implement ICategorizableChannel?
        GuildMessageChannel chan = getGuildChannel();
        return chan instanceof ICategorizableChannel
            ? ((ICategorizableChannel) chan).getParentCategory()
            : null;
    }

    @Nonnull
    @Override
    public Guild getGuild()
    {
        return getGuildChannel().getGuild();
    }

    @Nonnull
    @Override
    public List<Attachment> getAttachments()
    {
        return attachments;
    }

    @Nonnull
    @Override
    public List<MessageEmbed> getEmbeds()
    {
        return embeds;
    }

    @Nonnull
    @Override
    public List<ActionRow> getActionRows()
    {
        return components;
    }

    @Nonnull
    @Override
    public Mentions getMentions()
    {
        return mentions;
    }

    @Nonnull
    @Override
    public List<MessageReaction> getReactions()
    {
        return reactions;
    }

    @Nonnull
    @Override
    public List<StickerItem> getStickers()
    {
        return this.stickers;
    }

    @Override
    public boolean isWebhookMessage()
    {
        return fromWebhook;
    }

    @Override
    public boolean isTTS()
    {
        return isTTS;
    }

    @Nullable
    @Override
    public MessageActivity getActivity()
    {
        return activity;
    }

    @Nonnull
    @Override
    public MessageAction editMessage(@Nonnull CharSequence newContent)
    {
        checkUser();
        return ((MessageActionImpl) channel.editMessageById(getId(), newContent)).withHook(interactionHook);
    }

    @Nonnull
    @Override
    public MessageAction editMessageEmbeds(@Nonnull Collection<? extends MessageEmbed> embeds)
    {
        checkUser();
        return ((MessageActionImpl) channel.editMessageEmbedsById(getId(), embeds)).withHook(interactionHook);
    }

    @Nonnull
    @Override
    public MessageAction editMessageComponents(@Nonnull Collection<? extends LayoutComponent> components)
    {
        checkUser();
        return ((MessageActionImpl) channel.editMessageComponentsById(getId(), components)).withHook(interactionHook);
    }

    @Nonnull
    @Override
    public MessageAction editMessageFormat(@Nonnull String format, @Nonnull Object... args)
    {
        checkUser();
        return ((MessageActionImpl) channel.editMessageFormatById(getId(), format, args)).withHook(interactionHook);
    }

    @Nonnull
    @Override
    public MessageAction editMessage(@Nonnull Message newContent)
    {
        checkUser();
        return ((MessageActionImpl) channel.editMessageById(getId(), newContent)).withHook(interactionHook);
    }

    private void checkUser()
    {
        if (!getJDA().getSelfUser().equals(getAuthor()))
            throw new IllegalStateException("Attempted to update message that was not sent by this account. You cannot modify other User's messages!");
    }

    @Nonnull
    @Override
    public AuditableRestAction<Void> delete()
    {
        if (isEphemeral())
            throw new IllegalStateException("Cannot delete ephemeral messages.");
        
        if (!getJDA().getSelfUser().equals(getAuthor()))
        {
            if (isFromType(ChannelType.PRIVATE))
                throw new IllegalStateException("Cannot delete another User's messages in a PrivateChannel.");

            GuildMessageChannel gChan = getGuildChannel();
            Member sMember = getGuild().getSelfMember();
            if (!sMember.hasAccess(gChan))
                throw new MissingAccessException(gChan, Permission.VIEW_CHANNEL);
            else if (!sMember.hasPermission(gChan, Permission.MESSAGE_MANAGE))
                throw new InsufficientPermissionException(gChan, Permission.MESSAGE_MANAGE);
        }
        if (!type.canDelete())
            throw new IllegalStateException("Cannot delete messages of type " + type);
        return channel.deleteMessageById(getIdLong());
    }

    @Nonnull
    @Override
    public AuditableRestAction<Void> suppressEmbeds(boolean suppressed)
    {
        if (isEphemeral())
            throw new IllegalStateException("Cannot suppress embeds on ephemeral messages.");
        
        if (!getJDA().getSelfUser().equals(getAuthor()))
        {
            if (isFromType(ChannelType.PRIVATE))
                throw new PermissionException("Cannot suppress embeds of others in a PrivateChannel.");

            GuildMessageChannel gChan = getGuildChannel();
            if (!getGuild().getSelfMember().hasPermission(gChan, Permission.MESSAGE_MANAGE))
                throw new InsufficientPermissionException(gChan, Permission.MESSAGE_MANAGE);
        }
        JDAImpl jda = (JDAImpl) getJDA();
        Route.CompiledRoute route = Route.Messages.EDIT_MESSAGE.compile(getChannel().getId(), getId());
        int newFlags = flags;
        int suppressionValue = MessageFlag.EMBEDS_SUPPRESSED.getValue();
        if (suppressed)
            newFlags |= suppressionValue;
        else
            newFlags &= ~suppressionValue;
        return new AuditableRestActionImpl<>(jda, route, DataObject.empty().put("flags", newFlags));
    }

    @Nonnull
    @Override
    public RestAction<Message> crosspost()
    {
        if (isEphemeral())
            throw new IllegalStateException("Cannot crosspost ephemeral messages.");
        
        if (getFlags().contains(MessageFlag.CROSSPOSTED))
            return new CompletedRestAction<>(getJDA(), this);

        //TODO-v5: Maybe we'll have a `getNewsChannel()` getter that will do this check there?
        if (!(getChannel() instanceof NewsChannel))
            throw new IllegalStateException("This message was not sent in a news channel");

        //TODO-v5: Double check: Is this actually how we crosspost? This, to me, reads as "take the message we just received and crosspost it to the _same exact channel we just received it in_. Makes no sense.
        NewsChannel newsChannel = (NewsChannel) getChannel();
        if (!getGuild().getSelfMember().hasAccess(newsChannel))
            throw new MissingAccessException(newsChannel, Permission.VIEW_CHANNEL);
        if (!getAuthor().equals(getJDA().getSelfUser()) && !getGuild().getSelfMember().hasPermission(newsChannel, Permission.MESSAGE_MANAGE))
            throw new InsufficientPermissionException(newsChannel, Permission.MESSAGE_MANAGE);
        return newsChannel.crosspostMessageById(getId());
    }

    @Override
    public boolean isSuppressedEmbeds()
    {
        return (this.flags & MessageFlag.EMBEDS_SUPPRESSED.getValue()) > 0;
    }

    @Nonnull
    @Override
    public EnumSet<MessageFlag> getFlags()
    {
        return MessageFlag.fromBitField(flags);
    }

    @Override
    public long getFlagsRaw()
    {
        return flags;
    }

    @Override
    public boolean isEphemeral()
    {
        return (this.flags & MessageFlag.EPHEMERAL.getValue()) != 0;
    }

    @Nullable
    @Override
    public ThreadChannel getStartedThread()
    {
        return this.startedThread;
    }

    @Override
    public RestAction<ThreadChannel> createThreadChannel(String name)
    {
        return ((IThreadContainer) getGuildChannel()).createThreadChannel(name, this.getIdLong());
    }

    @Override
    public boolean equals(Object o)
    {
        if (o == this)
            return true;
        if (!(o instanceof ReceivedMessage))
            return false;
        ReceivedMessage oMsg = (ReceivedMessage) o;
        return this.id == oMsg.id;
    }

    @Override
    public int hashCode()
    {
        return Long.hashCode(id);
    }

    @Override
    public String toString()
    {
        return author != null
            ? String.format("M:%#s:%.20s(%s)", author, this, getId())
            : String.format("M:%.20s", this); // this message was made using MessageBuilder
    }

    @Override
    protected void unsupported()
    {
        throw new UnsupportedOperationException("This operation is not supported on received messages!");
    }

    @Override
    public void formatTo(Formatter formatter, int flags, int width, int precision)
    {
        boolean upper = (flags & FormattableFlags.UPPERCASE) == FormattableFlags.UPPERCASE;
        boolean leftJustified = (flags & FormattableFlags.LEFT_JUSTIFY) == FormattableFlags.LEFT_JUSTIFY;
        boolean alt = (flags & FormattableFlags.ALTERNATE) == FormattableFlags.ALTERNATE;

        String out = alt ? getContentRaw() : getContentDisplay();

        if (upper)
            out = out.toUpperCase(formatter.locale());

        appendFormat(formatter, width, precision, leftJustified, out);
    }
}<|MERGE_RESOLUTION|>--- conflicted
+++ resolved
@@ -82,15 +82,11 @@
 
     public ReceivedMessage(
             long id, MessageChannel channel, MessageType type, MessageReference messageReference,
-<<<<<<< HEAD
-            boolean fromWebhook, boolean mentionsEveryone, TLongSet mentionedUsers, TLongSet mentionedRoles, boolean tts, boolean pinned,
+            boolean fromWebhook, boolean  tts, boolean pinned,
             String content, String nonce, User author, Member member, MessageActivity activity, OffsetDateTime editTime,
-            List<MessageReaction> reactions, List<Attachment> attachments, List<MessageEmbed> embeds, List<StickerItem> stickers, List<ActionRow> components, int flags, Message.Interaction interaction)
-=======
-            boolean fromWebhook, boolean tts, boolean pinned, String content, String nonce, User author,
-            Member member, MessageActivity activity, OffsetDateTime editTime, Mentions mentions, List<MessageReaction> reactions,
-            List<Attachment> attachments, List<MessageEmbed> embeds, List<MessageSticker> stickers, List<ActionRow> components, int flags, Message.Interaction interaction, ThreadChannel startedThread)
->>>>>>> 9fbc0d38
+            Mentions mentions, List<MessageReaction> reactions, List<Attachment> attachments, List<MessageEmbed> embeds,
+            List<StickerItem> stickers, List<ActionRow> components,
+            int flags, Message.Interaction interaction, ThreadChannel startedThread)
     {
         super(content, nonce, tts);
         this.id = id;
