--- conflicted
+++ resolved
@@ -1159,14 +1159,10 @@
         Route.CompiledRoute route = Route.Guilds.BAN.compile(getId(), userId);
         DataObject params = DataObject.empty();
         if (!Helpers.isBlank(reason))
-<<<<<<< HEAD
         {
             Checks.check(reason.length() <= 512, "Reason cannot be longer than 512 characters.");
-            route = route.withQueryParams("reason", EncodingUtil.encodeUTF8(reason));
-        }
-=======
             params.put("reason", reason);
->>>>>>> 0ab5896d
+        }
         if (delDays > 0)
             params.put("delete_message_days", delDays);
 
