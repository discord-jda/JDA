/*
 * Copyright 2015-2020 Austin Keener, Michael Ritter, Florian Spieß, and the JDA contributors
 *
 * Licensed under the Apache License, Version 2.0 (the "License");
 * you may not use this file except in compliance with the License.
 * You may obtain a copy of the License at
 *
 *    http://www.apache.org/licenses/LICENSE-2.0
 *
 * Unless required by applicable law or agreed to in writing, software
 * distributed under the License is distributed on an "AS IS" BASIS,
 * WITHOUT WARRANTIES OR CONDITIONS OF ANY KIND, either express or implied.
 * See the License for the specific language governing permissions and
 * limitations under the License.
 */

package net.dv8tion.jda.internal.entities;

import net.dv8tion.jda.api.AccountType;
import net.dv8tion.jda.api.Permission;
import net.dv8tion.jda.api.Region;
import net.dv8tion.jda.api.entities.*;
import net.dv8tion.jda.api.exceptions.HierarchyException;
import net.dv8tion.jda.api.exceptions.InsufficientPermissionException;
import net.dv8tion.jda.api.exceptions.PermissionException;
import net.dv8tion.jda.api.managers.AudioManager;
import net.dv8tion.jda.api.managers.GuildManager;
import net.dv8tion.jda.api.requests.GatewayIntent;
import net.dv8tion.jda.api.requests.RestAction;
import net.dv8tion.jda.api.requests.restaction.AuditableRestAction;
import net.dv8tion.jda.api.requests.restaction.ChannelAction;
import net.dv8tion.jda.api.requests.restaction.MemberAction;
import net.dv8tion.jda.api.requests.restaction.RoleAction;
import net.dv8tion.jda.api.requests.restaction.order.CategoryOrderAction;
import net.dv8tion.jda.api.requests.restaction.order.ChannelOrderAction;
import net.dv8tion.jda.api.requests.restaction.order.RoleOrderAction;
import net.dv8tion.jda.api.requests.restaction.pagination.AuditLogPaginationAction;
import net.dv8tion.jda.api.utils.MiscUtil;
import net.dv8tion.jda.api.utils.cache.MemberCacheView;
import net.dv8tion.jda.api.utils.cache.SnowflakeCacheView;
import net.dv8tion.jda.api.utils.cache.SortedSnowflakeCacheView;
import net.dv8tion.jda.api.utils.data.DataArray;
import net.dv8tion.jda.api.utils.data.DataObject;
import net.dv8tion.jda.internal.JDAImpl;
import net.dv8tion.jda.internal.managers.AudioManagerImpl;
import net.dv8tion.jda.internal.managers.GuildManagerImpl;
import net.dv8tion.jda.internal.requests.*;
import net.dv8tion.jda.internal.requests.restaction.AuditableRestActionImpl;
import net.dv8tion.jda.internal.requests.restaction.ChannelActionImpl;
import net.dv8tion.jda.internal.requests.restaction.MemberActionImpl;
import net.dv8tion.jda.internal.requests.restaction.RoleActionImpl;
import net.dv8tion.jda.internal.requests.restaction.order.CategoryOrderActionImpl;
import net.dv8tion.jda.internal.requests.restaction.order.ChannelOrderActionImpl;
import net.dv8tion.jda.internal.requests.restaction.order.RoleOrderActionImpl;
import net.dv8tion.jda.internal.requests.restaction.pagination.AuditLogPaginationActionImpl;
import net.dv8tion.jda.internal.utils.*;
import net.dv8tion.jda.internal.utils.cache.AbstractCacheView;
import net.dv8tion.jda.internal.utils.cache.MemberCacheViewImpl;
import net.dv8tion.jda.internal.utils.cache.SnowflakeCacheViewImpl;
import net.dv8tion.jda.internal.utils.cache.SortedSnowflakeCacheViewImpl;

import javax.annotation.CheckReturnValue;
import javax.annotation.Nonnull;
import javax.annotation.Nullable;
import java.io.UncheckedIOException;
import java.time.OffsetDateTime;
import java.time.temporal.ChronoUnit;
import java.util.*;
import java.util.concurrent.CompletableFuture;
import java.util.concurrent.locks.ReentrantLock;
import java.util.function.Predicate;
import java.util.stream.Collectors;
import java.util.stream.Stream;

public class GuildImpl implements Guild
{
    private final long id;
    private final JDAImpl api;

    private final SortedSnowflakeCacheViewImpl<Category> categoryCache = new SortedSnowflakeCacheViewImpl<>(Category.class, GuildChannel::getName, Comparator.naturalOrder());
    private final SortedSnowflakeCacheViewImpl<VoiceChannel> voiceChannelCache = new SortedSnowflakeCacheViewImpl<>(VoiceChannel.class, GuildChannel::getName, Comparator.naturalOrder());
    private final SortedSnowflakeCacheViewImpl<StoreChannel> storeChannelCache = new SortedSnowflakeCacheViewImpl<>(StoreChannel.class, StoreChannel::getName, Comparator.naturalOrder());
    private final SortedSnowflakeCacheViewImpl<TextChannel> textChannelCache = new SortedSnowflakeCacheViewImpl<>(TextChannel.class, GuildChannel::getName, Comparator.naturalOrder());
    private final SortedSnowflakeCacheViewImpl<Role> roleCache = new SortedSnowflakeCacheViewImpl<>(Role.class, Role::getName, Comparator.reverseOrder());
    private final SnowflakeCacheViewImpl<Emote> emoteCache = new SnowflakeCacheViewImpl<>(Emote.class, Emote::getName);
    private final MemberCacheViewImpl memberCache = new MemberCacheViewImpl();

    private final ReentrantLock mngLock = new ReentrantLock();
    private volatile GuildManager manager;

    private CompletableFuture<Void> chunkingCallback = new CompletableFuture<>();
    private Member owner;
    private String name;
    private String iconId, splashId;
    private String region;
    private String vanityCode;
    private String description, banner;
    private int maxPresences, maxMembers;
    private int boostCount;
    private long ownerId;
    private Set<String> features;
    private VoiceChannel afkChannel;
    private TextChannel systemChannel;
    private Role publicRole;
    private VerificationLevel verificationLevel = VerificationLevel.UNKNOWN;
    private NotificationLevel defaultNotificationLevel = NotificationLevel.UNKNOWN;
    private MFALevel mfaLevel = MFALevel.UNKNOWN;
    private ExplicitContentLevel explicitContentLevel = ExplicitContentLevel.UNKNOWN;
    private Timeout afkTimeout;
    private BoostTier boostTier = BoostTier.NONE;
    private boolean available;
    private boolean canSendVerification = false;
    private int memberCount;

    public GuildImpl(JDAImpl api, long id)
    {
        this.id = id;
        this.api = api;
    }

    @Nonnull
    @Override
    public RestAction<EnumSet<Region>> retrieveRegions(boolean includeDeprecated)
    {
        Route.CompiledRoute route = Route.Guilds.GET_VOICE_REGIONS.compile(getId());
        return new RestActionImpl<>(getJDA(), route, (response, request) ->
        {
            EnumSet<Region> set = EnumSet.noneOf(Region.class);
            DataArray arr = response.getArray();
            for (int i = 0; i < arr.length(); i++)
            {
                DataObject obj = arr.getObject(i);
                if (!includeDeprecated && obj.getBoolean("deprecated"))
                    continue;
                String id = obj.getString("id", "");
                Region region = Region.fromKey(id);
                if (region != Region.UNKNOWN)
                    set.add(region);
            }
            return set;
        });
    }

    @Nonnull
    @Override
    public MemberAction addMember(@Nonnull String accessToken, @Nonnull String userId)
    {
        Checks.notBlank(accessToken, "Access-Token");
        Checks.isSnowflake(userId, "User ID");
        Checks.check(getMemberById(userId) == null, "User is already in this guild");
        if (!getSelfMember().hasPermission(Permission.CREATE_INSTANT_INVITE))
            throw new InsufficientPermissionException(this, Permission.CREATE_INSTANT_INVITE);
        return new MemberActionImpl(getJDA(), this, userId, accessToken);
    }

    @Override
    public boolean isLoaded()
    {
        // Only works with guild subscriptions
        return getJDA().isIntent(GatewayIntent.GUILD_MEMBERS)
                && (long) getMemberCount() <= getMemberCache().size();
    }

    @Override
    public void pruneMemberCache()
    {
        try (UnlockHook h = memberCache.writeLock())
        {
            EntityBuilder builder = getJDA().getEntityBuilder();
            Set<Member> members = memberCache.asSet();
            members.forEach(m -> builder.updateMemberCache((MemberImpl) m));
        }
    }

    @Override
    public boolean unloadMember(long userId)
    {
        if (userId == api.getSelfUser().getIdLong())
            return false;
        MemberImpl member = (MemberImpl) getMemberById(userId);
        if (member == null)
            return false;
        api.getEntityBuilder().updateMemberCache(member, true);
        return true;
    }

    @Override
    public int getMemberCount()
    {
        return memberCount;
    }

    @Nonnull
    @Override
    public String getName()
    {
        return name;
    }

    @Override
    public String getIconId()
    {
        return iconId;
    }

    @Nonnull
    @Override
    public Set<String> getFeatures()
    {
        return features;
    }

    @Override
    public String getSplashId()
    {
        return splashId;
    }

    @Nonnull
    @Override
    @Deprecated
    public RestAction<String> retrieveVanityUrl()
    {
        if (!getSelfMember().hasPermission(Permission.MANAGE_SERVER))
            throw new InsufficientPermissionException(this, Permission.MANAGE_SERVER);
        if (!getFeatures().contains("VANITY_URL"))
            throw new IllegalStateException("This guild doesn't have a vanity url");

        Route.CompiledRoute route = Route.Guilds.GET_VANITY_URL.compile(getId());

        return new RestActionImpl<>(getJDA(), route,
            (response, request) -> response.getObject().getString("code"));
    }

    @Nullable
    @Override
    public String getVanityCode()
    {
        return vanityCode;
    }

    @Nullable
    @Override
    public String getDescription()
    {
        return description;
    }

    @Nullable
    @Override
    public String getBannerId()
    {
        return banner;
    }

    @Nonnull
    @Override
    public BoostTier getBoostTier()
    {
        return boostTier;
    }

    @Override
    public int getBoostCount()
    {
        return boostCount;
    }

    @Nonnull
    @Override
    @SuppressWarnings("ConstantConditions") // can't be null here
    public List<Member> getBoosters()
    {
        return memberCache.applyStream((members) ->
            members.filter(m -> m.getTimeBoosted() != null)
                   .sorted(Comparator.comparing(Member::getTimeBoosted))
                   .collect(Collectors.toList()));
    }

    @Override
    public int getMaxMembers()
    {
        loadMemberLimits();
        return maxMembers;
    }

    @Override
    public int getMaxPresences()
    {
        loadMemberLimits();
        return maxPresences;
    }

    @Override
    public VoiceChannel getAfkChannel()
    {
        return afkChannel;
    }

    @Override
    public TextChannel getSystemChannel()
    {
        return systemChannel;
    }

    @Nonnull
    @Override
    public RestAction<List<Webhook>> retrieveWebhooks()
    {
        if (!getSelfMember().hasPermission(Permission.MANAGE_WEBHOOKS))
            throw new InsufficientPermissionException(this, Permission.MANAGE_WEBHOOKS);

        Route.CompiledRoute route = Route.Guilds.GET_WEBHOOKS.compile(getId());

        return new RestActionImpl<>(getJDA(), route, (response, request) ->
        {
            DataArray array = response.getArray();
            List<Webhook> webhooks = new ArrayList<>(array.length());
            EntityBuilder builder = api.getEntityBuilder();

            for (int i = 0; i < array.length(); i++)
            {
                try
                {
                    webhooks.add(builder.createWebhook(array.getObject(i)));
                }
                catch (UncheckedIOException | NullPointerException e)
                {
                    JDAImpl.LOG.error("Error creating webhook from json", e);
                }
            }

            return Collections.unmodifiableList(webhooks);
        });
    }

    @Override
    public Member getOwner()
    {
        return owner;
    }

    @Override
    public long getOwnerIdLong()
    {
        return ownerId;
    }

    @Nonnull
    @Override
    public Timeout getAfkTimeout()
    {
        return afkTimeout;
    }

    @Nonnull
    @Override
    public String getRegionRaw()
    {
        return region;
    }

    @Override
    public boolean isMember(@Nonnull User user)
    {
        return memberCache.get(user.getIdLong()) != null;
    }

    @Nonnull
    @Override
    public Member getSelfMember()
    {
        Member member = getMember(getJDA().getSelfUser());
        if (member == null)
            throw new IllegalStateException("Guild does not have a self member");
        return member;
    }

    @Override
    public Member getMember(@Nonnull User user)
    {
        Checks.notNull(user, "User");
        return getMemberById(user.getIdLong());
    }

    @Nonnull
    @Override
    public MemberCacheView getMemberCache()
    {
        return memberCache;
    }

    @Nonnull
    @Override
    public SortedSnowflakeCacheView<Category> getCategoryCache()
    {
        return categoryCache;
    }

    @Nonnull
    @Override
    public SortedSnowflakeCacheView<StoreChannel> getStoreChannelCache()
    {
        return storeChannelCache;
    }

    @Nonnull
    @Override
    public SortedSnowflakeCacheView<TextChannel> getTextChannelCache()
    {
        return textChannelCache;
    }

    @Nonnull
    @Override
    public SortedSnowflakeCacheView<VoiceChannel> getVoiceChannelCache()
    {
        return voiceChannelCache;
    }

    @Nonnull
    @Override
    public SortedSnowflakeCacheView<Role> getRoleCache()
    {
        return roleCache;
    }

    @Nonnull
    @Override
    public SnowflakeCacheView<Emote> getEmoteCache()
    {
        return emoteCache;
    }

    @Nonnull
    @Override
    public List<GuildChannel> getChannels(boolean includeHidden)
    {
        Member self = getSelfMember();
        Predicate<GuildChannel> filterHidden = it -> self.hasPermission(it, Permission.VIEW_CHANNEL);

        List<GuildChannel> channels;
        SnowflakeCacheViewImpl<Category> categoryView = getCategoriesView();
        SnowflakeCacheViewImpl<VoiceChannel> voiceView = getVoiceChannelsView();
        SnowflakeCacheViewImpl<TextChannel> textView = getTextChannelsView();
        SnowflakeCacheViewImpl<StoreChannel> storeView = getStoreChannelView();
        List<TextChannel> textChannels;
        List<StoreChannel> storeChannels;
        List<VoiceChannel> voiceChannels;
        List<Category> categories;
        try (UnlockHook categoryHook = categoryView.readLock();
             UnlockHook voiceHook = voiceView.readLock();
             UnlockHook textHook = textView.readLock();
             UnlockHook storeHook = storeView.readLock())
        {
            if (includeHidden)
            {
                storeChannels = storeView.asList();
                textChannels = textView.asList();
                voiceChannels = voiceView.asList();
            }
            else
            {
                storeChannels = storeView.stream().filter(filterHidden).collect(Collectors.toList());
                textChannels = textView.stream().filter(filterHidden).collect(Collectors.toList());
                voiceChannels = voiceView.stream().filter(filterHidden).collect(Collectors.toList());
            }
            categories = categoryView.asList(); // we filter categories out when they are empty (no visible channels inside)
            channels = new ArrayList<>((int) categoryView.size() + voiceChannels.size() + textChannels.size() + storeChannels.size());
        }

        storeChannels.stream().filter(it -> it.getParent() == null).forEach(channels::add);
        textChannels.stream().filter(it -> it.getParent() == null).forEach(channels::add);
        Collections.sort(channels);
        voiceChannels.stream().filter(it -> it.getParent() == null).forEach(channels::add);

        for (Category category : categories)
        {
            List<GuildChannel> children;
            if (includeHidden)
            {
                children = category.getChannels();
            }
            else
            {
                children = category.getChannels().stream().filter(filterHidden).collect(Collectors.toList());
                if (children.isEmpty())
                    continue;
            }

            channels.add(category);
            channels.addAll(children);
        }

        return Collections.unmodifiableList(channels);
    }

    @Nonnull
    @Override
    public RestAction<List<ListedEmote>> retrieveEmotes()
    {
        Route.CompiledRoute route = Route.Emotes.GET_EMOTES.compile(getId());
        return new RestActionImpl<>(getJDA(), route, (response, request) ->
        {

            EntityBuilder builder = GuildImpl.this.getJDA().getEntityBuilder();
            DataArray emotes = response.getArray();
            List<ListedEmote> list = new ArrayList<>(emotes.length());
            for (int i = 0; i < emotes.length(); i++)
            {
                DataObject emote = emotes.getObject(i);
                list.add(builder.createEmote(GuildImpl.this, emote, true));
            }

            return Collections.unmodifiableList(list);
        });
    }

    @Nonnull
    @Override
    public RestAction<ListedEmote> retrieveEmoteById(@Nonnull String id)
    {
        Checks.isSnowflake(id, "Emote ID");

        JDAImpl jda = getJDA();
        return new DeferredRestAction<>(jda, ListedEmote.class,
        () -> {
            Emote emote = getEmoteById(id);
            if (emote != null)
            {
                ListedEmote listedEmote = (ListedEmote) emote;
                if (listedEmote.hasUser() || !getSelfMember().hasPermission(Permission.MANAGE_EMOTES))
                    return listedEmote;
            }
            return null;
        }, () -> {
            Route.CompiledRoute route = Route.Emotes.GET_EMOTE.compile(getId(), id);
            return new AuditableRestActionImpl<>(jda, route, (response, request) ->
            {
                EntityBuilder builder = GuildImpl.this.getJDA().getEntityBuilder();
                return builder.createEmote(GuildImpl.this, response.getObject(), true);
            });
        });
    }

    @Nonnull
    @Override
    public RestActionImpl<List<Ban>> retrieveBanList()
    {
        if (!getSelfMember().hasPermission(Permission.BAN_MEMBERS))
            throw new InsufficientPermissionException(this, Permission.BAN_MEMBERS);

        Route.CompiledRoute route = Route.Guilds.GET_BANS.compile(getId());
        return new RestActionImpl<>(getJDA(), route, (response, request) ->
        {
            EntityBuilder builder = api.getEntityBuilder();
            List<Ban> bans = new LinkedList<>();
            DataArray bannedArr = response.getArray();

            for (int i = 0; i < bannedArr.length(); i++)
            {
                final DataObject object = bannedArr.getObject(i);
                DataObject user = object.getObject("user");
                bans.add(new Ban(builder.createFakeUser(user), object.getString("reason", null)));
            }
            return Collections.unmodifiableList(bans);
        });
    }

    @Nonnull
    @Override
    public RestAction<Ban> retrieveBanById(@Nonnull String userId)
    {
        if (!getSelfMember().hasPermission(Permission.BAN_MEMBERS))
            throw new InsufficientPermissionException(this, Permission.BAN_MEMBERS);

        Checks.isSnowflake(userId, "User ID");

        Route.CompiledRoute route = Route.Guilds.GET_BAN.compile(getId(), userId);
        return new RestActionImpl<>(getJDA(), route, (response, request) ->
        {

            EntityBuilder builder = api.getEntityBuilder();
            DataObject bannedObj = response.getObject();
            DataObject user = bannedObj.getObject("user");
            return new Ban(builder.createFakeUser(user), bannedObj.getString("reason", null));
        });
    }

    @Nonnull
    @Override
    public RestAction<Integer> retrievePrunableMemberCount(int days)
    {
        if (!getSelfMember().hasPermission(Permission.KICK_MEMBERS))
            throw new InsufficientPermissionException(this, Permission.KICK_MEMBERS);

        Checks.check(days >= 1 && days <= 30, "Provided %d days must be between 1 and 30.", days);

        Route.CompiledRoute route = Route.Guilds.PRUNABLE_COUNT.compile(getId()).withQueryParams("days", Integer.toString(days));
        return new RestActionImpl<>(getJDA(), route, (response, request) -> response.getObject().getInt("pruned"));
    }

    @Nonnull
    @Override
    public Role getPublicRole()
    {
        return publicRole;
    }

    @Nullable
    @Override
    public TextChannel getDefaultChannel()
    {
        final Role role = getPublicRole();
        return getTextChannelsView().stream()
                                    .filter(c -> role.hasPermission(c, Permission.MESSAGE_READ))
                                    .min(Comparator.naturalOrder()).orElse(null);
    }

    @Nonnull
    @Override
    public GuildManager getManager()
    {
        GuildManager mng = manager;
        if (mng == null)
        {
            mng = MiscUtil.locked(mngLock, () ->
            {
                if (manager == null)
                    manager = new GuildManagerImpl(this);
                return manager;
            });
        }
        return mng;
    }

    @Nonnull
    @Override
    public AuditLogPaginationAction retrieveAuditLogs()
    {
        return new AuditLogPaginationActionImpl(this);
    }

    @Nonnull
    @Override
    public RestAction<Void> leave()
    {
        if (getSelfMember().isOwner())
            throw new IllegalStateException("Cannot leave a guild that you are the owner of! Transfer guild ownership first!");

        Route.CompiledRoute route = Route.Self.LEAVE_GUILD.compile(getId());
        return new RestActionImpl<>(getJDA(), route);
    }

    @Nonnull
    @Override
    public RestAction<Void> delete()
    {
        if (!getJDA().getSelfUser().isBot() && getJDA().getSelfUser().isMfaEnabled())
            throw new IllegalStateException("Cannot delete a guild without providing MFA code. Use Guild#delete(String)");

        return delete(null);
    }

    @Nonnull
    @Override
    public RestAction<Void> delete(String mfaCode)
    {
        if (!getSelfMember().isOwner())
            throw new PermissionException("Cannot delete a guild that you do not own!");

        DataObject mfaBody = null;
        if (!getJDA().getSelfUser().isBot() && getJDA().getSelfUser().isMfaEnabled())
        {
            Checks.notEmpty(mfaCode, "Provided MultiFactor Auth code");
            mfaBody = DataObject.empty().put("code", mfaCode);
        }

        Route.CompiledRoute route = Route.Guilds.DELETE_GUILD.compile(getId());
        return new RestActionImpl<>(getJDA(), route, mfaBody);
    }

    @Nonnull
    @Override
    public AudioManager getAudioManager()
    {
        if (!getJDA().isIntent(GatewayIntent.GUILD_VOICE_STATES))
            throw new IllegalStateException("Cannot use audio features with disabled GUILD_VOICE_STATES intent!");
        final AbstractCacheView<AudioManager> managerMap = getJDA().getAudioManagersView();
        AudioManager mng = managerMap.get(id);
        if (mng == null)
        {
            // No previous manager found -> create one
            try (UnlockHook hook = managerMap.writeLock())
            {
                GuildImpl cachedGuild = (GuildImpl) getJDA().getGuildById(id);
                if (cachedGuild == null)
                    throw new IllegalStateException("Cannot get an AudioManager instance on an uncached Guild");
                mng = managerMap.get(id);
                if (mng == null)
                {
                    mng = new AudioManagerImpl(cachedGuild);
                    managerMap.getMap().put(id, mng);
                }
            }
        }
        return mng;
    }

    @Nonnull
    @Override
    public JDAImpl getJDA()
    {
        return api;
    }

    @Nonnull
    @Override
    public List<GuildVoiceState> getVoiceStates()
    {
        return Collections.unmodifiableList(
                getMembersView().stream()
                    .map(Member::getVoiceState)
                    .filter(Objects::nonNull)
                    .collect(Collectors.toList()));
    }

    @Nonnull
    @Override
    public VerificationLevel getVerificationLevel()
    {
        return verificationLevel;
    }

    @Nonnull
    @Override
    public NotificationLevel getDefaultNotificationLevel()
    {
        return defaultNotificationLevel;
    }

    @Nonnull
    @Override
    public MFALevel getRequiredMFALevel()
    {
        return mfaLevel;
    }

    @Nonnull
    @Override
    public ExplicitContentLevel getExplicitContentLevel()
    {
        return explicitContentLevel;
    }

    @Override
    @Deprecated
    public boolean checkVerification()
    {
        if (getJDA().getAccountType() == AccountType.BOT)
            return true;
        if(canSendVerification)
            return true;

        switch (verificationLevel)
        {
            case VERY_HIGH:
                break; // we already checked for a verified phone number
            case HIGH:
                if (ChronoUnit.MINUTES.between(getSelfMember().getTimeJoined(), OffsetDateTime.now()) < 10)
                    break;
            case MEDIUM:
                if (ChronoUnit.MINUTES.between(getJDA().getSelfUser().getTimeCreated(), OffsetDateTime.now()) < 5)
                    break;
            case LOW:
                if (!getJDA().getSelfUser().isVerified())
                    break;
            case NONE:
                canSendVerification = true;
                return true;
            case UNKNOWN:
                return true; // try and let discord decide
        }
        return false;
    }

    @Override
    @Deprecated
    public boolean isAvailable()
    {
        return available;
    }

    @Nonnull
    @Override
    public CompletableFuture<Void> retrieveMembers()
    {
        startChunking();
        return chunkingCallback;
    }

    @Nonnull
    @Override
    public RestAction<Member> retrieveMemberById(long id, boolean update)
    {
        JDAImpl jda = getJDA();
        if (id == jda.getSelfUser().getIdLong())
            return new CompletedRestAction<>(jda, getSelfMember());

        return new DeferredRestAction<>(jda, Member.class,
                () -> !update || jda.isIntent(GatewayIntent.GUILD_MEMBERS) ? getMemberById(id) : null, // return member from cache if member tracking is enabled through intents
                () -> { // otherwise we need to update the member with a REST request first to get the nickname/roles
                    Route.CompiledRoute route = Route.Guilds.GET_MEMBER.compile(getId(), Long.toUnsignedString(id));
                    return new RestActionImpl<>(jda, route, (resp, req) ->
                            jda.getEntityBuilder().createMember(this, resp.getObject()));
                });
    }

    @Override
    public long getIdLong()
    {
        return id;
    }

    @Nonnull
    @Override
    public RestAction<List<Invite>> retrieveInvites()
    {
        if (!this.getSelfMember().hasPermission(Permission.MANAGE_SERVER))
            throw new InsufficientPermissionException(this, Permission.MANAGE_SERVER);

        final Route.CompiledRoute route = Route.Invites.GET_GUILD_INVITES.compile(getId());

        return new RestActionImpl<>(getJDA(), route, (response, request) ->
        {
            EntityBuilder entityBuilder = api.getEntityBuilder();
            DataArray array = response.getArray();
            List<Invite> invites = new ArrayList<>(array.length());
            for (int i = 0; i < array.length(); i++)
                invites.add(entityBuilder.createInvite(array.getObject(i)));
            return Collections.unmodifiableList(invites);
        });
    }

    @Nonnull
    @Override
    public RestAction<Void> moveVoiceMember(@Nonnull Member member, @Nullable VoiceChannel voiceChannel)
    {
        Checks.notNull(member, "Member");
        checkGuild(member.getGuild(), "Member");
        if (voiceChannel != null)
            checkGuild(voiceChannel.getGuild(), "VoiceChannel");

        GuildVoiceState vState = member.getVoiceState();
        if (vState == null)
            throw new IllegalStateException("Cannot move a Member with disabled CacheFlag.VOICE_STATE");
        VoiceChannel channel = vState.getChannel();
        if (channel == null)
            throw new IllegalStateException("You cannot move a Member who isn't in a VoiceChannel!");

        if (!PermissionUtil.checkPermission(channel, getSelfMember(), Permission.VOICE_MOVE_OTHERS))
            throw new InsufficientPermissionException(channel, Permission.VOICE_MOVE_OTHERS, "This account does not have Permission to MOVE_OTHERS out of the channel that the Member is currently in.");

        if (voiceChannel != null
            && !PermissionUtil.checkPermission(voiceChannel, getSelfMember(), Permission.VOICE_CONNECT)
            && !PermissionUtil.checkPermission(voiceChannel, member, Permission.VOICE_CONNECT))
            throw new InsufficientPermissionException(voiceChannel, Permission.VOICE_CONNECT,
                                                      "Neither this account nor the Member that is attempting to be moved have the VOICE_CONNECT permission " +
                                                      "for the destination VoiceChannel, so the move cannot be done.");

        DataObject body = DataObject.empty().put("channel_id", voiceChannel == null ? null : voiceChannel.getId());
        Route.CompiledRoute route = Route.Guilds.MODIFY_MEMBER.compile(getId(), member.getUser().getId());
        return new RestActionImpl<>(getJDA(), route, body);
    }

    @Nonnull
    @Override
    public AuditableRestAction<Void> modifyNickname(@Nonnull Member member, String nickname)
    {
        Checks.notNull(member, "Member");
        checkGuild(member.getGuild(), "Member");

        if (member.equals(getSelfMember()))
        {
            if (!member.hasPermission(Permission.NICKNAME_CHANGE) && !member.hasPermission(Permission.NICKNAME_MANAGE))
                throw new InsufficientPermissionException(this, Permission.NICKNAME_CHANGE, "You neither have NICKNAME_CHANGE nor NICKNAME_MANAGE permission!");
        }
        else
        {
            checkPermission(Permission.NICKNAME_MANAGE);
            checkPosition(member);
        }

        JDAImpl jda = getJDA();
        return new DeferredRestAction<>(jda, () -> {
            DataObject body = DataObject.empty().put("nick", nickname == null ? "" : nickname);

            Route.CompiledRoute route;
            if (member.equals(getSelfMember()))
                route = Route.Guilds.MODIFY_SELF_NICK.compile(getId());
            else
                route = Route.Guilds.MODIFY_MEMBER.compile(getId(), member.getUser().getId());

            return new AuditableRestActionImpl<Void>(jda, route, body);
        }).setCacheCheck(() -> !Objects.equals(nickname, member.getNickname()));
    }

    @Nonnull
    @Override
    public AuditableRestAction<Integer> prune(int days)
    {
        checkPermission(Permission.KICK_MEMBERS);

        Checks.check(days >= 1 && days <= 30, "Provided %d days must be between 1 and 30.", days);

        Route.CompiledRoute route = Route.Guilds.PRUNE_MEMBERS.compile(getId()).withQueryParams("days", Integer.toString(days));
        return new AuditableRestActionImpl<>(getJDA(), route, (response, request) -> response.getObject().getInt("pruned"));
    }

    @Nonnull
    @Override
    public AuditableRestAction<Void> kick(@Nonnull Member member, String reason)
    {
        Checks.notNull(member, "member");
        checkGuild(member.getGuild(), "member");
        checkPermission(Permission.KICK_MEMBERS);
        checkPosition(member);
        return kick0(member.getUser().getId(), reason);
    }

    @Nonnull
    @Override
    public AuditableRestAction<Void> kick(@Nonnull String userId, @Nullable String reason)
    {
        Member member = getMemberById(userId);
        if (member != null)
            return kick(member, reason);
        // Check permissions and whether the user is the owner, otherwise attempt a kick
        Checks.check(!userId.equals(getOwnerId()), "Cannot kick the owner of a guild!");
        checkPermission(Permission.KICK_MEMBERS);
        return kick0(userId, reason);
    }

    @Nonnull
    private AuditableRestAction<Void> kick0(@Nonnull String userId, @Nullable String reason)
    {
        Route.CompiledRoute route = Route.Guilds.KICK_MEMBER.compile(getId(), userId);
        if (!Helpers.isBlank(reason))
            route = route.withQueryParams("reason", EncodingUtil.encodeUTF8(reason));
        return new AuditableRestActionImpl<>(getJDA(), route);
    }

    @Nonnull
    @Override
    public AuditableRestAction<Void> ban(@Nonnull User user, int delDays, String reason)
    {
        Checks.notNull(user, "User");
        checkPermission(Permission.BAN_MEMBERS);

        if (isMember(user)) // If user is in guild. Check if we are able to ban.
            checkPosition(getMember(user));

        return ban0(user.getId(), delDays, reason);
    }

    @Nonnull
    @Override
    public AuditableRestAction<Void> ban(@Nonnull String userId, int delDays, String reason)
    {
        Checks.notNull(userId, "User");
        checkPermission(Permission.BAN_MEMBERS);

        User user = getJDA().getUserById(userId);
        if (user != null) // If we have the user cached then we should use the additional information available to use during the ban process.
            return ban(user, delDays, reason);

        return ban0(userId, delDays, reason);
    }

    @Nonnull
    private AuditableRestAction<Void> ban0(@Nonnull String userId, int delDays, String reason)
    {
        Checks.notNegative(delDays, "Deletion Days");
        Checks.check(delDays <= 7, "Deletion Days must not be bigger than 7.");

        Route.CompiledRoute route = Route.Guilds.BAN.compile(getId(), userId);
        if (!Helpers.isBlank(reason))
            route = route.withQueryParams("reason", EncodingUtil.encodeUTF8(reason));
        if (delDays > 0)
            route = route.withQueryParams("delete-message-days", Integer.toString(delDays));

        return new AuditableRestActionImpl<>(getJDA(), route);
    }

    @Nonnull
    @Override
    public AuditableRestAction<Void> unban(@Nonnull String userId)
    {
        Checks.isSnowflake(userId, "User ID");
        checkPermission(Permission.BAN_MEMBERS);

        Route.CompiledRoute route = Route.Guilds.UNBAN.compile(getId(), userId);
        return new AuditableRestActionImpl<>(getJDA(), route);
    }

    @Nonnull
    @Override
    public AuditableRestAction<Void> deafen(@Nonnull Member member, boolean deafen)
    {
        Checks.notNull(member, "Member");
        checkGuild(member.getGuild(), "Member");
        checkPermission(Permission.VOICE_DEAF_OTHERS);

        GuildVoiceState voiceState = member.getVoiceState();
        if (voiceState != null)
        {
            if (voiceState.getChannel() == null)
                throw new IllegalStateException("Can only deafen members who are currently in a voice channel");
            if (voiceState.isGuildDeafened() == deafen)
                return new CompletedRestAction<>(getJDA(), null);
        }

        DataObject body = DataObject.empty().put("deaf", deafen);
        Route.CompiledRoute route = Route.Guilds.MODIFY_MEMBER.compile(getId(), member.getUser().getId());
        return new AuditableRestActionImpl<>(getJDA(), route, body);
    }

    @Nonnull
    @Override
    public AuditableRestAction<Void> mute(@Nonnull Member member, boolean mute)
    {
        Checks.notNull(member, "Member");
        checkGuild(member.getGuild(), "Member");
        checkPermission(Permission.VOICE_MUTE_OTHERS);

        GuildVoiceState voiceState = member.getVoiceState();
        if (voiceState != null)
        {
            if (voiceState.getChannel() == null)
                throw new IllegalStateException("Can only mute members who are currently in a voice channel");
            if (voiceState.isGuildMuted() == mute)
                return new CompletedRestAction<>(getJDA(), null);
        }

        DataObject body = DataObject.empty().put("mute", mute);
        Route.CompiledRoute route = Route.Guilds.MODIFY_MEMBER.compile(getId(), member.getUser().getId());
        return new AuditableRestActionImpl<>(getJDA(), route, body);
    }

    @Nonnull
    @Override
    public AuditableRestAction<Void> addRoleToMember(@Nonnull Member member, @Nonnull Role role)
    {
        Checks.notNull(member, "Member");
        Checks.notNull(role, "Role");
        checkGuild(member.getGuild(), "Member");
        checkGuild(role.getGuild(), "Role");
        checkPermission(Permission.MANAGE_ROLES);
        checkPosition(role);

        Route.CompiledRoute route = Route.Guilds.ADD_MEMBER_ROLE.compile(getId(), member.getUser().getId(), role.getId());
        return new AuditableRestActionImpl<>(getJDA(), route);
    }

    @Nonnull
    @Override
    public AuditableRestAction<Void> removeRoleFromMember(@Nonnull Member member, @Nonnull Role role)
    {
        Checks.notNull(member, "Member");
        Checks.notNull(role, "Role");
        checkGuild(member.getGuild(), "Member");
        checkGuild(role.getGuild(), "Role");
        checkPermission(Permission.MANAGE_ROLES);
        checkPosition(role);

        Route.CompiledRoute route = Route.Guilds.REMOVE_MEMBER_ROLE.compile(getId(), member.getUser().getId(), role.getId());
        return new AuditableRestActionImpl<>(getJDA(), route);
    }

    @Nonnull
    @Override
    public AuditableRestAction<Void> modifyMemberRoles(@Nonnull Member member, Collection<Role> rolesToAdd, Collection<Role> rolesToRemove)
    {
        Checks.notNull(member, "Member");
        checkGuild(member.getGuild(), "Member");
        checkPermission(Permission.MANAGE_ROLES);
        Set<Role> currentRoles = new HashSet<>(((MemberImpl) member).getRoleSet());
        if (rolesToAdd != null)
        {
            checkRoles(rolesToAdd, "add", "to");
            currentRoles.addAll(rolesToAdd);
        }

        if (rolesToRemove != null)
        {
            checkRoles(rolesToRemove, "remove", "from");
            currentRoles.removeAll(rolesToRemove);
        }

        return modifyMemberRoles(member, currentRoles);
    }

    @Nonnull
    @Override
    public AuditableRestAction<Void> modifyMemberRoles(@Nonnull Member member, @Nonnull Collection<Role> roles)
    {
        Checks.notNull(member, "Member");
        Checks.notNull(roles, "Roles");
        checkGuild(member.getGuild(), "Member");
        roles.forEach(role ->
        {
            Checks.notNull(role, "Role in collection");
            checkGuild(role.getGuild(), "Role: " + role.toString());
        });

        Checks.check(!roles.contains(getPublicRole()),
             "Cannot add the PublicRole of a Guild to a Member. All members have this role by default!");

        // Return an empty rest action if there were no changes
        final List<Role> memberRoles = member.getRoles();
        if (Helpers.deepEqualsUnordered(roles, memberRoles))
            return new CompletedRestAction<>(getJDA(), null);

        // Check removed roles
        for (Role r : memberRoles)
        {
            if (!roles.contains(r))
            {
                checkPosition(r);
                Checks.check(!r.isManaged(), "Cannot remove managed role from member. Role: %s", r);
            }
        }

        // Check added roles
        for (Role r : roles)
        {
            if (!memberRoles.contains(r))
            {
                checkPosition(r);
                Checks.check(!r.isManaged(), "Cannot add managed role to member. Role: %s", r);
            }
        }

        DataObject body = DataObject.empty()
            .put("roles", roles.stream().map(Role::getId).collect(Collectors.toList()));
        Route.CompiledRoute route = Route.Guilds.MODIFY_MEMBER.compile(getId(), member.getUser().getId());

        return new AuditableRestActionImpl<>(getJDA(), route, body);
    }

    @Nonnull
    @Override
    public AuditableRestAction<Void> transferOwnership(@Nonnull Member newOwner)
    {
        Checks.notNull(newOwner, "Member");
        checkGuild(newOwner.getGuild(), "Member");
        if (!getSelfMember().isOwner())
            throw new PermissionException("The logged in account must be the owner of this Guild to be able to transfer ownership");

        Checks.check(!getSelfMember().equals(newOwner),
                     "The member provided as the newOwner is the currently logged in account. Provide a different member to give ownership to.");

        Checks.check(!newOwner.getUser().isBot(), "Cannot transfer ownership of a Guild to a Bot!");

        DataObject body = DataObject.empty().put("owner_id", newOwner.getUser().getId());
        Route.CompiledRoute route = Route.Guilds.MODIFY_GUILD.compile(getId());
        return new AuditableRestActionImpl<>(getJDA(), route, body);
    }

    @Nonnull
    @Override
    public ChannelAction<TextChannel> createTextChannel(@Nonnull String name)
    {
        checkPermission(Permission.MANAGE_CHANNEL);
        Checks.notBlank(name, "Name");
        name = name.trim();

        Checks.check(name.length() > 0 && name.length() <= 100, "Provided name must be 1 - 100 characters in length");
        return new ChannelActionImpl<>(TextChannel.class, name, this, ChannelType.TEXT);
    }

    @Nonnull
    @Override
    public ChannelAction<VoiceChannel> createVoiceChannel(@Nonnull String name)
    {
        checkPermission(Permission.MANAGE_CHANNEL);
        Checks.notBlank(name, "Name");
        name = name.trim();

        Checks.check(name.length() > 0 && name.length() <= 100, "Provided name must be 1 - 100 characters in length");
        return new ChannelActionImpl<>(VoiceChannel.class, name, this, ChannelType.VOICE);
    }

    @Nonnull
    @Override
    public ChannelAction<Category> createCategory(@Nonnull String name)
    {
        checkPermission(Permission.MANAGE_CHANNEL);
        Checks.notBlank(name, "Name");
        name = name.trim();

        Checks.check(name.length() > 0 && name.length() <= 100, "Provided name must be 1 - 100 characters in length");
        return new ChannelActionImpl<>(Category.class, name, this, ChannelType.CATEGORY);
    }

    @Nonnull
    @Override
    public RoleAction createRole()
    {
        checkPermission(Permission.MANAGE_ROLES);
        return new RoleActionImpl(this);
    }

    @Nonnull
    @Override
    public AuditableRestAction<Emote> createEmote(@Nonnull String name, @Nonnull Icon icon, @Nonnull Role... roles)
    {
        checkPermission(Permission.MANAGE_EMOTES);
        Checks.notBlank(name, "Emote name");
        Checks.notNull(icon, "Emote icon");
        Checks.notNull(roles, "Roles");

        DataObject body = DataObject.empty();
        body.put("name", name);
        body.put("image", icon.getEncoding());
        if (roles.length > 0) // making sure none of the provided roles are null before mapping them to the snowflake id
            body.put("roles", Stream.of(roles).filter(Objects::nonNull).map(ISnowflake::getId).collect(Collectors.toSet()));

        JDAImpl jda = getJDA();
        Route.CompiledRoute route = Route.Emotes.CREATE_EMOTE.compile(getId());
        return new AuditableRestActionImpl<>(jda, route, body, (response, request) ->
        {
            DataObject obj = response.getObject();
            return jda.getEntityBuilder().createEmote(this, obj, true);
        });
    }

    @Nonnull
    @Override
    public ChannelOrderAction modifyCategoryPositions()
    {
        return new ChannelOrderActionImpl(this, ChannelType.CATEGORY.getSortBucket());
    }

    @Nonnull
    @Override
    public ChannelOrderAction modifyTextChannelPositions()
    {
        return new ChannelOrderActionImpl(this, ChannelType.TEXT.getSortBucket());
    }

    @Nonnull
    @Override
    public ChannelOrderAction modifyVoiceChannelPositions()
    {
        return new ChannelOrderActionImpl(this, ChannelType.VOICE.getSortBucket());
    }

    @Nonnull
    @Override
    public CategoryOrderAction modifyTextChannelPositions(@Nonnull Category category)
    {
        Checks.notNull(category, "Category");
        checkGuild(category.getGuild(), "Category");
        return new CategoryOrderActionImpl(category, ChannelType.TEXT.getSortBucket());
    }

    @Nonnull
    @Override
    public CategoryOrderAction modifyVoiceChannelPositions(@Nonnull Category category)
    {
        Checks.notNull(category, "Category");
        checkGuild(category.getGuild(), "Category");
        return new CategoryOrderActionImpl(category, ChannelType.VOICE.getSortBucket());
    }

    @Nonnull
    @Override
    public RoleOrderAction modifyRolePositions(boolean useAscendingOrder)
    {
        return new RoleOrderActionImpl(this, useAscendingOrder);
    }

    protected void checkGuild(Guild providedGuild, String comment)
    {
        if (!equals(providedGuild))
            throw new IllegalArgumentException("Provided " + comment + " is not part of this Guild!");
    }

    protected void checkPermission(Permission perm)
    {
        if (!getSelfMember().hasPermission(perm))
            throw new InsufficientPermissionException(this, perm);
    }

    protected void checkPosition(Member member)
    {
        if(!getSelfMember().canInteract(member))
            throw new HierarchyException("Can't modify a member with higher or equal highest role than yourself!");
    }

    protected void checkPosition(Role role)
    {
        if(!getSelfMember().canInteract(role))
            throw new HierarchyException("Can't modify a role with higher or equal highest role than yourself! Role: " + role.toString());
    }

    private void checkRoles(Collection<Role> roles, String type, String preposition)
    {
        roles.forEach(role ->
        {
            Checks.notNull(role, "Role in roles to " + type);
            checkGuild(role.getGuild(), "Role: " + role.toString());
            checkPosition(role);
            Checks.check(!role.isManaged(), "Cannot %s a managed role %s a Member. Role: %s", type, preposition, role.toString());
        });
    }

    // ---- Setters -----

    public GuildImpl setAvailable(boolean available)
    {
        this.available = available;
        return this;
    }

    public GuildImpl setOwner(Member owner)
    {
        // Only cache owner if user cache is enabled
        if (owner != null && !owner.isFake())
            this.owner = owner;
        return this;
    }

    public GuildImpl setName(String name)
    {
        this.name = name;
        return this;
    }

    public GuildImpl setIconId(String iconId)
    {
        this.iconId = iconId;
        return this;
    }

    public GuildImpl setFeatures(Set<String> features)
    {
        this.features = Collections.unmodifiableSet(features);
        return this;
    }

    public GuildImpl setSplashId(String splashId)
    {
        this.splashId = splashId;
        return this;
    }

    public GuildImpl setRegion(String region)
    {
        this.region = region;
        return this;
    }

    public GuildImpl setVanityCode(String code)
    {
        this.vanityCode = code;
        return this;
    }

    public GuildImpl setDescription(String description)
    {
        this.description = description;
        return this;
    }

    public GuildImpl setBannerId(String bannerId)
    {
        this.banner = bannerId;
        return this;
    }

    public GuildImpl setMaxPresences(int maxPresences)
    {
        this.maxPresences = maxPresences;
        return this;
    }

    public GuildImpl setMaxMembers(int maxMembers)
    {
        this.maxMembers = maxMembers;
        return this;
    }

    public GuildImpl setAfkChannel(VoiceChannel afkChannel)
    {
        this.afkChannel = afkChannel;
        return this;
    }

    public GuildImpl setSystemChannel(TextChannel systemChannel)
    {
        this.systemChannel = systemChannel;
        return this;
    }

    public GuildImpl setPublicRole(Role publicRole)
    {
        this.publicRole = publicRole;
        return this;
    }

    public GuildImpl setVerificationLevel(VerificationLevel level)
    {
        this.verificationLevel = level;
        this.canSendVerification = false;   //recalc on next send
        return this;
    }

    public GuildImpl setDefaultNotificationLevel(NotificationLevel level)
    {
        this.defaultNotificationLevel = level;
        return this;
    }

    public GuildImpl setRequiredMFALevel(MFALevel level)
    {
        this.mfaLevel = level;
        return this;
    }

    public GuildImpl setExplicitContentLevel(ExplicitContentLevel level)
    {
        this.explicitContentLevel = level;
        return this;
    }

    public GuildImpl setAfkTimeout(Timeout afkTimeout)
    {
        this.afkTimeout = afkTimeout;
        return this;
    }

    public GuildImpl setBoostTier(int tier)
    {
        this.boostTier = BoostTier.fromKey(tier);
        return this;
    }

    public GuildImpl setBoostCount(int count)
    {
        this.boostCount = count;
        return this;
    }

    public GuildImpl setOwnerId(long ownerId)
    {
        this.ownerId = ownerId;
        return this;
    }

    public GuildImpl setMemberCount(int count)
    {
        this.memberCount = count;
        return this;
    }

    // -- Map getters --

    public SortedSnowflakeCacheViewImpl<Category> getCategoriesView()
    {
        return categoryCache;
    }

    public SortedSnowflakeCacheViewImpl<StoreChannel> getStoreChannelView()
    {
        return storeChannelCache;
    }

    public SortedSnowflakeCacheViewImpl<TextChannel> getTextChannelsView()
    {
        return textChannelCache;
    }

    public SortedSnowflakeCacheViewImpl<VoiceChannel> getVoiceChannelsView()
    {
        return voiceChannelCache;
    }

    public SortedSnowflakeCacheViewImpl<Role> getRolesView()
    {
        return roleCache;
    }

    public SnowflakeCacheViewImpl<Emote> getEmotesView()
    {
        return emoteCache;
    }

    public MemberCacheViewImpl getMembersView()
    {
        return memberCache;
    }

    // -- Member Tracking --

<<<<<<< HEAD
    public void loadMemberLimits()
    {
        if (isMemberLimitsLoaded())
            return;

        Route.CompiledRoute route = Route.Guilds.GET_GUILD.compile(getId());
        new RestActionImpl<Void>(getJDA(), route, (response, request) -> {
            DataObject guildJson = response.getObject();
            this.maxMembers = guildJson.getInt("max_members");
            this.maxPresences = guildJson.getInt("max_presences", 5000);
            return null;
        }).complete();
    }

    public boolean isMemberLimitsLoaded()
    {
        return maxMembers != 0;
    }

    public TLongObjectMap<DataObject> getOverrideMap(long userId)
    {
        return overrideMap.get(userId);
    }

    public TLongObjectMap<DataObject> removeOverrideMap(long userId)
    {
        return overrideMap.remove(userId);
    }

    public void pruneChannelOverrides(long channelId)
=======
    @Nonnull
    @CheckReturnValue
    public CompletableFuture<List<Member>> retrieveMembersByName(@Nonnull String prefix, int limit)
>>>>>>> b38ff20e
    {
        Checks.notEmpty(prefix, "Prefix");
        Checks.positive(limit, "Limit");
        Checks.check(limit <= 100, "Limit must not be greater than 100");
        MemberChunkManager chunkManager = api.getClient().getChunkManager();
        return chunkManager.chunkGuild(id, prefix, limit)
                .thenApplyAsync((response) -> {
                    DataArray memberArray = response.getArray("members");
                    List<Member> memberList = new ArrayList<>(memberArray.length());
                    if (memberArray.isEmpty())
                        return memberList;

                    EntityBuilder entityBuilder = api.getEntityBuilder();
                    for (int i = 0; i< memberArray.length(); i++)
                    {
                        DataObject json = memberArray.getObject(i);
                        MemberImpl member = entityBuilder.createMember(this, json);
                        entityBuilder.updateMemberCache(member);
                        memberList.add(member);
                    }

                    return memberList;
                });
    }

    public void startChunking()
    {
        if (isLoaded())
            return;

        if (!getJDA().isIntent(GatewayIntent.GUILD_MEMBERS))
        {
            chunkingCallback.completeExceptionally(new IllegalStateException("Unable to start member chunking on a guild with disabled GUILD_MEMBERS intent"));
            return;
        }

        if (chunkingCallback.isDone())
            chunkingCallback = new CompletableFuture<>();

        getJDA().onChunksRequested(this);

        DataObject request = DataObject.empty()
            .put("limit", 0)
            .put("query", "")
            .put("guild_id", getId());

        DataObject packet = DataObject.empty()
            .put("op", WebSocketCode.MEMBER_CHUNK_REQUEST)
            .put("d", request);

        getJDA().getClient().chunkOrSyncRequest(packet);
    }

    public void onMemberAdd()
    {
        memberCount++;
    }

    public void onMemberRemove()
    {
        memberCount--;
        acknowledgeMembers();
    }

    public void acknowledgeMembers()
    {
        if (memberCache.size() == memberCount && !chunkingCallback.isDone())
        {
            JDALogger.getLog(Guild.class).debug("Chunking completed for guild {}", this);
            chunkingCallback.complete(null);
            getJDA().onChunksFinished(this);
        }
    }

    // -- Object overrides --

    @Override
    public boolean equals(Object o)
    {
        if (o == this)
            return true;
        if (!(o instanceof GuildImpl))
            return false;
        GuildImpl oGuild = (GuildImpl) o;
        return this.id == oGuild.id;
    }

    @Override
    public int hashCode()
    {
        return Long.hashCode(id);
    }

    @Override
    public String toString()
    {
        return "G:" + getName() + '(' + id + ')';
    }
}<|MERGE_RESOLUTION|>--- conflicted
+++ resolved
@@ -1504,42 +1504,9 @@
 
     // -- Member Tracking --
 
-<<<<<<< HEAD
-    public void loadMemberLimits()
-    {
-        if (isMemberLimitsLoaded())
-            return;
-
-        Route.CompiledRoute route = Route.Guilds.GET_GUILD.compile(getId());
-        new RestActionImpl<Void>(getJDA(), route, (response, request) -> {
-            DataObject guildJson = response.getObject();
-            this.maxMembers = guildJson.getInt("max_members");
-            this.maxPresences = guildJson.getInt("max_presences", 5000);
-            return null;
-        }).complete();
-    }
-
-    public boolean isMemberLimitsLoaded()
-    {
-        return maxMembers != 0;
-    }
-
-    public TLongObjectMap<DataObject> getOverrideMap(long userId)
-    {
-        return overrideMap.get(userId);
-    }
-
-    public TLongObjectMap<DataObject> removeOverrideMap(long userId)
-    {
-        return overrideMap.remove(userId);
-    }
-
-    public void pruneChannelOverrides(long channelId)
-=======
     @Nonnull
     @CheckReturnValue
     public CompletableFuture<List<Member>> retrieveMembersByName(@Nonnull String prefix, int limit)
->>>>>>> b38ff20e
     {
         Checks.notEmpty(prefix, "Prefix");
         Checks.positive(limit, "Limit");
