/*
 * Copyright 2015-2019 Austin Keener, Michael Ritter, Florian Spieß, and the JDA contributors
 *
 * Licensed under the Apache License, Version 2.0 (the "License");
 * you may not use this file except in compliance with the License.
 * You may obtain a copy of the License at
 *
 *    http://www.apache.org/licenses/LICENSE-2.0
 *
 * Unless required by applicable law or agreed to in writing, software
 * distributed under the License is distributed on an "AS IS" BASIS,
 * WITHOUT WARRANTIES OR CONDITIONS OF ANY KIND, either express or implied.
 * See the License for the specific language governing permissions and
 * limitations under the License.
 */

package net.dv8tion.jda.internal.entities;

import gnu.trove.map.TLongObjectMap;
import net.dv8tion.jda.api.AccountType;
import net.dv8tion.jda.api.Permission;
import net.dv8tion.jda.api.Region;
import net.dv8tion.jda.api.entities.*;
import net.dv8tion.jda.api.exceptions.HierarchyException;
import net.dv8tion.jda.api.exceptions.InsufficientPermissionException;
import net.dv8tion.jda.api.exceptions.PermissionException;
import net.dv8tion.jda.api.managers.AudioManager;
import net.dv8tion.jda.api.managers.GuildManager;
import net.dv8tion.jda.api.requests.RestAction;
import net.dv8tion.jda.api.requests.restaction.AuditableRestAction;
import net.dv8tion.jda.api.requests.restaction.ChannelAction;
import net.dv8tion.jda.api.requests.restaction.MemberAction;
import net.dv8tion.jda.api.requests.restaction.RoleAction;
import net.dv8tion.jda.api.requests.restaction.order.CategoryOrderAction;
import net.dv8tion.jda.api.requests.restaction.order.ChannelOrderAction;
import net.dv8tion.jda.api.requests.restaction.order.RoleOrderAction;
import net.dv8tion.jda.api.requests.restaction.pagination.AuditLogPaginationAction;
import net.dv8tion.jda.api.utils.MiscUtil;
import net.dv8tion.jda.api.utils.cache.MemberCacheView;
import net.dv8tion.jda.api.utils.cache.SnowflakeCacheView;
import net.dv8tion.jda.api.utils.cache.SortedSnowflakeCacheView;
import net.dv8tion.jda.api.utils.data.DataArray;
import net.dv8tion.jda.api.utils.data.DataObject;
import net.dv8tion.jda.internal.JDAImpl;
import net.dv8tion.jda.internal.managers.AudioManagerImpl;
import net.dv8tion.jda.internal.managers.GuildManagerImpl;
import net.dv8tion.jda.internal.requests.EmptyRestAction;
import net.dv8tion.jda.internal.requests.RestActionImpl;
import net.dv8tion.jda.internal.requests.Route;
import net.dv8tion.jda.internal.requests.restaction.AuditableRestActionImpl;
import net.dv8tion.jda.internal.requests.restaction.ChannelActionImpl;
import net.dv8tion.jda.internal.requests.restaction.MemberActionImpl;
import net.dv8tion.jda.internal.requests.restaction.RoleActionImpl;
import net.dv8tion.jda.internal.requests.restaction.order.CategoryOrderActionImpl;
import net.dv8tion.jda.internal.requests.restaction.order.ChannelOrderActionImpl;
import net.dv8tion.jda.internal.requests.restaction.order.RoleOrderActionImpl;
import net.dv8tion.jda.internal.requests.restaction.pagination.AuditLogPaginationActionImpl;
import net.dv8tion.jda.internal.utils.*;
import net.dv8tion.jda.internal.utils.cache.*;

import javax.annotation.Nonnull;
import javax.annotation.Nullable;
import java.io.UncheckedIOException;
import java.time.OffsetDateTime;
import java.time.temporal.ChronoUnit;
import java.util.*;
import java.util.concurrent.locks.ReentrantLock;
import java.util.function.Predicate;
import java.util.stream.Collectors;
import java.util.stream.Stream;

public class GuildImpl implements Guild
{
    private final long id;
    private final UpstreamReference<JDAImpl> api;

    private final SortedSnowflakeCacheViewImpl<Category> categoryCache = new SortedSnowflakeCacheViewImpl<>(Category.class, GuildChannel::getName, Comparator.naturalOrder());
    private final SortedSnowflakeCacheViewImpl<VoiceChannel> voiceChannelCache = new SortedSnowflakeCacheViewImpl<>(VoiceChannel.class, GuildChannel::getName, Comparator.naturalOrder());
    private final SortedSnowflakeCacheViewImpl<StoreChannel> storeChannelCache = new SortedSnowflakeCacheViewImpl<>(StoreChannel.class, StoreChannel::getName, Comparator.naturalOrder());
    private final SortedSnowflakeCacheViewImpl<TextChannel> textChannelCache = new SortedSnowflakeCacheViewImpl<>(TextChannel.class, GuildChannel::getName, Comparator.naturalOrder());
    private final SortedSnowflakeCacheViewImpl<Role> roleCache = new SortedSnowflakeCacheViewImpl<>(Role.class, Role::getName, Comparator.reverseOrder());
    private final SnowflakeCacheViewImpl<Emote> emoteCache = new SnowflakeCacheViewImpl<>(Emote.class, Emote::getName);
    private final MemberCacheViewImpl memberCache = new MemberCacheViewImpl();

    private final TLongObjectMap<DataObject> cachedPresences = MiscUtil.newLongMap();

    private final ReentrantLock mngLock = new ReentrantLock();
    private volatile GuildManager manager;

    private Member owner;
    private String name;
    private String iconId;
    private String splashId;
    private String region;
    private long ownerId;
    private Set<String> features;
    private VoiceChannel afkChannel;
    private TextChannel systemChannel;
    private Role publicRole;
    private VerificationLevel verificationLevel = VerificationLevel.UNKNOWN;
    private NotificationLevel defaultNotificationLevel = NotificationLevel.UNKNOWN;
    private MFALevel mfaLevel = MFALevel.UNKNOWN;
    private ExplicitContentLevel explicitContentLevel = ExplicitContentLevel.UNKNOWN;
    private Timeout afkTimeout;
    private boolean available;
    private boolean canSendVerification = false;

    public GuildImpl(JDAImpl api, long id)
    {
        this.id = id;
        this.api = new UpstreamReference<>(api);
    }

    @Nonnull
    @Override
    public RestAction<EnumSet<Region>> retrieveRegions(boolean includeDeprecated)
    {
        Route.CompiledRoute route = Route.Guilds.GET_VOICE_REGIONS.compile(getId());
        return new RestActionImpl<>(getJDA(), route, (response, request) ->
        {
            EnumSet<Region> set = EnumSet.noneOf(Region.class);
            DataArray arr = response.getArray();
            for (int i = 0; i < arr.length(); i++)
            {
                DataObject obj = arr.getObject(i);
                if (!includeDeprecated && obj.getBoolean("deprecated"))
                    continue;
                String id = obj.getString("id", "");
                Region region = Region.fromKey(id);
                if (region != Region.UNKNOWN)
                    set.add(region);
            }
            return set;
        });
    }

    @Nonnull
    @Override
    public MemberAction addMember(@Nonnull String accessToken, @Nonnull String userId)
    {
        Checks.notBlank(accessToken, "Access-Token");
        Checks.isSnowflake(userId, "User ID");
        Checks.check(getMemberById(userId) == null, "User is already in this guild");
        if (!getSelfMember().hasPermission(Permission.CREATE_INSTANT_INVITE))
            throw new InsufficientPermissionException(this, Permission.CREATE_INSTANT_INVITE);
        return new MemberActionImpl(getJDA(), this, userId, accessToken);
    }

    @Nonnull
    @Override
    public String getName()
    {
        return name;
    }

    @Override
    public String getIconId()
    {
        return iconId;
    }

    @Override
    public String getIconUrl()
    {
        return iconId == null ? null : "https://cdn.discordapp.com/icons/" + id + "/" + iconId + ".png";
    }

    @Nonnull
    @Override
    public Set<String> getFeatures()
    {
        return features;
    }

    @Override
    public String getSplashId()
    {
        return splashId;
    }

    @Override
    public String getSplashUrl()
    {
        return splashId == null ? null : "https://cdn.discordapp.com/splashes/" + id + "/" + splashId + ".png";
    }

    @Nonnull
    @Override
    public RestAction<String> retrieveVanityUrl()
    {
        if (!getSelfMember().hasPermission(Permission.MANAGE_SERVER))
            throw new InsufficientPermissionException(this, Permission.MANAGE_SERVER);
        if (!getFeatures().contains("VANITY_URL"))
            throw new IllegalStateException("This guild doesn't have a vanity url");

        Route.CompiledRoute route = Route.Guilds.GET_VANITY_URL.compile(getId());

        return new RestActionImpl<>(getJDA(), route,
            (response, request) -> response.getObject().getString("code"));
    }

    @Override
    public VoiceChannel getAfkChannel()
    {
        return afkChannel;
    }

    @Override
    public TextChannel getSystemChannel()
    {
        return systemChannel;
    }

    @Nonnull
    @Override
    public RestAction<List<Webhook>> retrieveWebhooks()
    {
        if (!getSelfMember().hasPermission(Permission.MANAGE_WEBHOOKS))
            throw new InsufficientPermissionException(this, Permission.MANAGE_WEBHOOKS);

        Route.CompiledRoute route = Route.Guilds.GET_WEBHOOKS.compile(getId());

        return new RestActionImpl<>(getJDA(), route, (response, request) ->
        {
            DataArray array = response.getArray();
            List<Webhook> webhooks = new ArrayList<>(array.length());
            EntityBuilder builder = api.get().getEntityBuilder();

            for (int i = 0; i < array.length(); i++)
            {
                try
                {
                    webhooks.add(builder.createWebhook(array.getObject(i)));
                }
                catch (UncheckedIOException | NullPointerException e)
                {
                    JDAImpl.LOG.error("Error creating webhook from json", e);
                }
            }

            return Collections.unmodifiableList(webhooks);
        });
    }

    @Override
    public Member getOwner()
    {
        return owner;
    }

    @Override
    public long getOwnerIdLong()
    {
        return ownerId;
    }

    @Nonnull
    @Override
    public Timeout getAfkTimeout()
    {
        return afkTimeout;
    }

    @Nonnull
    @Override
    public String getRegionRaw()
    {
        return region;
    }

    @Override
    public boolean isMember(@Nonnull User user)
    {
        return memberCache.get(user.getIdLong()) != null;
    }

    @Nonnull
    @Override
    public Member getSelfMember()
    {
        Member member = getMember(getJDA().getSelfUser());
        if (member == null)
            throw new IllegalStateException("Guild does not have a self member");
        return member;
    }

    @Override
    public Member getMember(@Nonnull User user)
    {
        Checks.notNull(user, "User");
        return getMemberById(user.getIdLong());
    }

    @Nonnull
    @Override
    public MemberCacheView getMemberCache()
    {
        return memberCache;
    }

    @Nonnull
    @Override
    public SortedSnowflakeCacheView<Category> getCategoryCache()
    {
        return categoryCache;
    }

    @Nonnull
    @Override
    public SortedSnowflakeCacheView<StoreChannel> getStoreChannelCache()
    {
        return storeChannelCache;
    }

    @Nonnull
    @Override
    public SortedSnowflakeCacheView<TextChannel> getTextChannelCache()
    {
        return textChannelCache;
    }

    @Nonnull
    @Override
    public SortedSnowflakeCacheView<VoiceChannel> getVoiceChannelCache()
    {
        return voiceChannelCache;
    }

    @Nonnull
    @Override
    public SortedSnowflakeCacheView<Role> getRoleCache()
    {
        return roleCache;
    }

    @Nonnull
    @Override
    public SnowflakeCacheView<Emote> getEmoteCache()
    {
        return emoteCache;
    }

    @Nonnull
    @Override
    public List<GuildChannel> getChannels(boolean includeHidden)
    {
        Member self = getSelfMember();
        Predicate<GuildChannel> filterHidden = it -> self.hasPermission(it, Permission.VIEW_CHANNEL);

        List<GuildChannel> channels;
        SnowflakeCacheViewImpl<Category> categoryView = getCategoriesView();
        SnowflakeCacheViewImpl<VoiceChannel> voiceView = getVoiceChannelsView();
        SnowflakeCacheViewImpl<TextChannel> textView = getTextChannelsView();
        SnowflakeCacheViewImpl<StoreChannel> storeView = getStoreChannelView();
        List<TextChannel> textChannels;
        List<StoreChannel> storeChannels;
        List<VoiceChannel> voiceChannels;
        List<Category> categories;
        try (UnlockHook categoryHook = categoryView.readLock();
             UnlockHook voiceHook = voiceView.readLock();
             UnlockHook textHook = textView.readLock();
             UnlockHook storeHook = storeView.readLock())
        {
            if (includeHidden)
            {
                storeChannels = storeView.asList();
                textChannels = textView.asList();
                voiceChannels = voiceView.asList();
            }
            else
            {
                storeChannels = storeView.stream().filter(filterHidden).collect(Collectors.toList());
                textChannels = textView.stream().filter(filterHidden).collect(Collectors.toList());
                voiceChannels = voiceView.stream().filter(filterHidden).collect(Collectors.toList());
            }
            categories = categoryView.asList(); // we filter categories out when they are empty (no visible channels inside)
            channels = new ArrayList<>((int) categoryView.size() + voiceChannels.size() + textChannels.size() + storeChannels.size());
        }

        storeChannels.stream().filter(it -> it.getParent() == null).forEach(channels::add);
        textChannels.stream().filter(it -> it.getParent() == null).forEach(channels::add);
        Collections.sort(channels);
        voiceChannels.stream().filter(it -> it.getParent() == null).forEach(channels::add);

        for (Category category : categories)
        {
            List<GuildChannel> children;
            if (includeHidden)
            {
                children = category.getChannels();
            }
            else
            {
                children = category.getChannels().stream().filter(filterHidden).collect(Collectors.toList());
                if (children.isEmpty())
                    continue;
            }

            channels.add(category);
            channels.addAll(children);
        }

        return Collections.unmodifiableList(channels);
    }

    @Nonnull
    @Override
    public RestAction<List<ListedEmote>> retrieveEmotes()
    {
        Route.CompiledRoute route = Route.Emotes.GET_EMOTES.compile(getId());
        return new RestActionImpl<>(getJDA(), route, (response, request) ->
        {

            EntityBuilder builder = GuildImpl.this.getJDA().getEntityBuilder();
            DataArray emotes = response.getArray();
            List<ListedEmote> list = new ArrayList<>(emotes.length());
            for (int i = 0; i < emotes.length(); i++)
            {
                DataObject emote = emotes.getObject(i);
                list.add(builder.createEmote(GuildImpl.this, emote, true));
            }

            return Collections.unmodifiableList(list);
        });
    }

    @Nonnull
    @Override
    public RestAction<ListedEmote> retrieveEmoteById(@Nonnull String id)
    {
        Checks.isSnowflake(id, "Emote ID");
        Emote emote = getEmoteById(id);
        if (emote != null)
        {
            ListedEmote listedEmote = (ListedEmote) emote;
            if (listedEmote.hasUser() || !getSelfMember().hasPermission(Permission.MANAGE_EMOTES))
                return new EmptyRestAction<>(getJDA(), listedEmote);
        }
        Route.CompiledRoute route = Route.Emotes.GET_EMOTE.compile(getId(), id);
        return new RestActionImpl<>(getJDA(), route, (response, request) ->
        {
            EntityBuilder builder = GuildImpl.this.getJDA().getEntityBuilder();
            return builder.createEmote(GuildImpl.this, response.getObject(), true);
        });
    }

    @Nonnull
    @Override
    public RestActionImpl<List<Ban>> retrieveBanList()
    {
        if (!getSelfMember().hasPermission(Permission.BAN_MEMBERS))
            throw new InsufficientPermissionException(this, Permission.BAN_MEMBERS);

        Route.CompiledRoute route = Route.Guilds.GET_BANS.compile(getId());
        return new RestActionImpl<>(getJDA(), route, (response, request) ->
        {
            EntityBuilder builder = api.get().getEntityBuilder();
            List<Ban> bans = new LinkedList<>();
            DataArray bannedArr = response.getArray();

            for (int i = 0; i < bannedArr.length(); i++)
            {
                final DataObject object = bannedArr.getObject(i);
                DataObject user = object.getObject("user");
                bans.add(new Ban(builder.createFakeUser(user, false), object.getString("reason", null)));
            }
            return Collections.unmodifiableList(bans);
        });
    }

    @Nonnull
    @Override
    public RestAction<Ban> retrieveBanById(@Nonnull String userId)
    {
        if (!getSelfMember().hasPermission(Permission.BAN_MEMBERS))
            throw new InsufficientPermissionException(this, Permission.BAN_MEMBERS);

        Checks.isSnowflake(userId, "User ID");

        Route.CompiledRoute route = Route.Guilds.GET_BAN.compile(getId(), userId);
        return new RestActionImpl<>(getJDA(), route, (response, request) ->
        {

            EntityBuilder builder = api.get().getEntityBuilder();
            DataObject bannedObj = response.getObject();
            DataObject user = bannedObj.getObject("user");
            return new Ban(builder.createFakeUser(user, false), bannedObj.getString("reason", null));
        });
    }

    @Nonnull
    @Override
    public RestAction<Integer> retrievePrunableMemberCount(int days)
    {
        if (!getSelfMember().hasPermission(Permission.KICK_MEMBERS))
            throw new InsufficientPermissionException(this, Permission.KICK_MEMBERS);

        if (days < 1)
            throw new IllegalArgumentException("Days amount must be at minimum 1 day.");

        Route.CompiledRoute route = Route.Guilds.PRUNABLE_COUNT.compile(getId()).withQueryParams("days", Integer.toString(days));
        return new RestActionImpl<>(getJDA(), route, (response, request) -> response.getObject().getInt("pruned"));
    }

    @Nonnull
    @Override
    public Role getPublicRole()
    {
        return publicRole;
    }

    @Nullable
    @Override
    public TextChannel getDefaultChannel()
    {
        final Role role = getPublicRole();
        return getTextChannelsView().stream()
                                    .filter(c -> role.hasPermission(c, Permission.MESSAGE_READ))
                                    .min(Comparator.naturalOrder()).orElse(null);
    }

    @Nonnull
    @Override
    public GuildManager getManager()
    {
        GuildManager mng = manager;
        if (mng == null)
        {
            mng = MiscUtil.locked(mngLock, () ->
            {
                if (manager == null)
                    manager = new GuildManagerImpl(this);
                return manager;
            });
        }
        return mng;
    }

    @Nonnull
    @Override
    public AuditLogPaginationAction retrieveAuditLogs()
    {
        return new AuditLogPaginationActionImpl(this);
    }

    @Nonnull
    @Override
    public RestAction<Void> leave()
    {
        if (owner.equals(getSelfMember()))
            throw new IllegalStateException("Cannot leave a guild that you are the owner of! Transfer guild ownership first!");

        Route.CompiledRoute route = Route.Self.LEAVE_GUILD.compile(getId());
        return new RestActionImpl<>(getJDA(), route);
    }

    @Nonnull
    @Override
    public RestAction<Void> delete()
    {
        if (!getJDA().getSelfUser().isBot() && getJDA().getSelfUser().isMfaEnabled())
            throw new IllegalStateException("Cannot delete a guild without providing MFA code. Use Guild#delete(String)");

        return delete(null);
    }

    @Nonnull
    @Override
    public RestAction<Void> delete(String mfaCode)
    {
        if (!owner.equals(getSelfMember()))
            throw new PermissionException("Cannot delete a guild that you do not own!");

        DataObject mfaBody = null;
        if (!getJDA().getSelfUser().isBot() && getJDA().getSelfUser().isMfaEnabled())
        {
            Checks.notEmpty(mfaCode, "Provided MultiFactor Auth code");
            mfaBody = DataObject.empty().put("code", mfaCode);
        }

        Route.CompiledRoute route = Route.Guilds.DELETE_GUILD.compile(getId());
        return new RestActionImpl<>(getJDA(), route, mfaBody);
    }

    @Nonnull
    @Override
    public AudioManager getAudioManager()
    {
        if (!getJDA().isAudioEnabled())
            throw new IllegalStateException("Audio is disabled. Cannot retrieve an AudioManager while audio is disabled.");

        final AbstractCacheView<AudioManager> managerMap = getJDA().getAudioManagersView();
        AudioManager mng = managerMap.get(id);
        if (mng == null)
        {
            // No previous manager found -> create one
            try (UnlockHook hook = managerMap.writeLock())
            {
                GuildImpl cachedGuild = (GuildImpl) getJDA().getGuildById(id);
                if (cachedGuild == null)
                    throw new IllegalStateException("Cannot get an AudioManager instance on an uncached Guild");
                mng = managerMap.get(id);
                if (mng == null)
                {
                    mng = new AudioManagerImpl(cachedGuild);
                    managerMap.getMap().put(id, mng);
                }
            }
        }
        return mng;
    }

    @Nonnull
    @Override
    public JDAImpl getJDA()
    {
        return api.get();
    }

    @Nonnull
    @Override
    public List<GuildVoiceState> getVoiceStates()
    {
        return Collections.unmodifiableList(
                getMembersView().stream().map(Member::getVoiceState).filter(Objects::nonNull).collect(Collectors.toList()));
    }

    @Nonnull
    @Override
    public VerificationLevel getVerificationLevel()
    {
        return verificationLevel;
    }

    @Nonnull
    @Override
    public NotificationLevel getDefaultNotificationLevel()
    {
        return defaultNotificationLevel;
    }

    @Nonnull
    @Override
    public MFALevel getRequiredMFALevel()
    {
        return mfaLevel;
    }

    @Nonnull
    @Override
    public ExplicitContentLevel getExplicitContentLevel()
    {
        return explicitContentLevel;
    }

    @Override
    public boolean checkVerification()
    {
        if (getJDA().getAccountType() == AccountType.BOT)
            return true;
        if(canSendVerification)
            return true;

        if (getJDA().getSelfUser().getPhoneNumber() != null)
            return canSendVerification = true;

        switch (verificationLevel)
        {
            case VERY_HIGH:
                break; // we already checked for a verified phone number
            case HIGH:
                if (ChronoUnit.MINUTES.between(getSelfMember().getTimeJoined(), OffsetDateTime.now()) < 10)
                    break;
            case MEDIUM:
                if (ChronoUnit.MINUTES.between(getJDA().getSelfUser().getTimeCreated(), OffsetDateTime.now()) < 5)
                    break;
            case LOW:
                if (!getJDA().getSelfUser().isVerified())
                    break;
            case NONE:
                canSendVerification = true;
                return true;
            case UNKNOWN:
                return true; // try and let discord decide
        }
        return false;
    }

    @Override
    public boolean isAvailable()
    {
        return available;
    }

    @Override
    public long getIdLong()
    {
        return id;
    }

    @Nonnull
    @Override
    public RestAction<List<Invite>> retrieveInvites()
    {
        if (!this.getSelfMember().hasPermission(Permission.MANAGE_SERVER))
            throw new InsufficientPermissionException(Permission.MANAGE_SERVER);

        final Route.CompiledRoute route = Route.Invites.GET_GUILD_INVITES.compile(getId());

        return new RestActionImpl<>(getJDA(), route, (response, request) ->
        {
            EntityBuilder entityBuilder = api.get().getEntityBuilder();
            DataArray array = response.getArray();
            List<Invite> invites = new ArrayList<>(array.length());
            for (int i = 0; i < array.length(); i++)
                invites.add(entityBuilder.createInvite(array.getObject(i)));
            return Collections.unmodifiableList(invites);
        });
    }

    @Nonnull
    @Override
    public RestAction<Void> moveVoiceMember(@Nonnull Member member, @Nullable VoiceChannel voiceChannel)
    {
        Checks.notNull(member, "Member");
        checkGuild(member.getGuild(), "Member");
        if (voiceChannel != null)
            checkGuild(voiceChannel.getGuild(), "VoiceChannel");

        GuildVoiceState vState = member.getVoiceState();
        if (vState == null)
            throw new IllegalStateException("Cannot move a Member with disabled CacheFlag.VOICE_STATE");
        if (!vState.inVoiceChannel())
            throw new IllegalStateException("You cannot move a Member who isn't in a VoiceChannel!");

        if (!PermissionUtil.checkPermission(vState.getChannel(), getSelfMember(), Permission.VOICE_MOVE_OTHERS))
            throw new InsufficientPermissionException(Permission.VOICE_MOVE_OTHERS, "This account does not have Permission to MOVE_OTHERS out of the channel that the Member is currently in.");

        if (voiceChannel != null
            && !PermissionUtil.checkPermission(voiceChannel, getSelfMember(), Permission.VOICE_CONNECT)
            && !PermissionUtil.checkPermission(voiceChannel, member, Permission.VOICE_CONNECT))
            throw new InsufficientPermissionException(Permission.VOICE_CONNECT,
                                                      "Neither this account nor the Member that is attempting to be moved have the VOICE_CONNECT permission " +
                                                      "for the destination VoiceChannel, so the move cannot be done.");

        DataObject body = DataObject.empty().put("channel_id", voiceChannel == null ? null : voiceChannel.getId());
        Route.CompiledRoute route = Route.Guilds.MODIFY_MEMBER.compile(getId(), member.getUser().getId());
        return new RestActionImpl<>(getJDA(), route, body);
    }

    @Nonnull
    @Override
    public AuditableRestAction<Void> modifyNickname(@Nonnull Member member, String nickname)
    {
        Checks.notNull(member, "Member");
        checkGuild(member.getGuild(), "Member");

        if(member.equals(getSelfMember()))
        {
            if(!member.hasPermission(Permission.NICKNAME_CHANGE)
               && !member.hasPermission(Permission.NICKNAME_MANAGE))
                throw new InsufficientPermissionException(Permission.NICKNAME_CHANGE, "You neither have NICKNAME_CHANGE nor NICKNAME_MANAGE permission!");
        }
        else
        {
            checkPermission(Permission.NICKNAME_MANAGE);
            checkPosition(member);
        }

        if (Objects.equals(nickname, member.getNickname()))
            return new EmptyRestAction<>(getJDA(), null);

        if (nickname == null)
            nickname = "";

        DataObject body = DataObject.empty().put("nick", nickname);

        Route.CompiledRoute route;
        if (member.equals(getSelfMember()))
            route = Route.Guilds.MODIFY_SELF_NICK.compile(getId());
        else
            route = Route.Guilds.MODIFY_MEMBER.compile(getId(), member.getUser().getId());

        return new AuditableRestActionImpl<>(getJDA(), route, body);
    }

    @Nonnull
    @Override
    public AuditableRestAction<Integer> prune(int days)
    {
        checkPermission(Permission.KICK_MEMBERS);

        Checks.check(days >= 1, "Days amount must be at minimum 1 day.");

        Route.CompiledRoute route = Route.Guilds.PRUNE_MEMBERS.compile(getId()).withQueryParams("days", Integer.toString(days));
        return new AuditableRestActionImpl<>(getJDA(), route, (response, request) -> response.getObject().getInt("pruned"));
    }

    @Nonnull
    @Override
    public AuditableRestAction<Void> kick(@Nonnull Member member, String reason)
    {
        Checks.notNull(member, "member");
        checkGuild(member.getGuild(), "member");
        checkPermission(Permission.KICK_MEMBERS);
        checkPosition(member);

        final String userId = member.getUser().getId();
        final String guildId = getId();

        Route.CompiledRoute route = Route.Guilds.KICK_MEMBER.compile(guildId, userId);
        if (reason != null && !reason.isEmpty())
            route = route.withQueryParams("reason", EncodingUtil.encodeUTF8(reason));

        return new AuditableRestActionImpl<>(getJDA(), route);
    }

    @Nonnull
    @Override
    public AuditableRestAction<Void> ban(@Nonnull User user, int delDays, String reason)
    {
        Checks.notNull(user, "User");
        checkPermission(Permission.BAN_MEMBERS);

        if (isMember(user)) // If user is in guild. Check if we are able to ban.
            checkPosition(getMember(user));

        Checks.notNegative(delDays, "Deletion Days");

        Checks.check(delDays <= 7, "Deletion Days must not be bigger than 7.");

        final String userId = user.getId();

        Route.CompiledRoute route = Route.Guilds.BAN.compile(getId(), userId);
        if (reason != null && !reason.isEmpty())
            route = route.withQueryParams("reason", EncodingUtil.encodeUTF8(reason));
        if (delDays > 0)
            route = route.withQueryParams("delete-message-days", Integer.toString(delDays));

        return new AuditableRestActionImpl<>(getJDA(), route);
    }

    @Nonnull
    @Override
    public AuditableRestAction<Void> ban(@Nonnull String userId, int delDays, String reason)
    {
        Checks.notNull(userId, "User");
        checkPermission(Permission.BAN_MEMBERS);

        User user = getJDA().getUserById(userId);
        if (user != null) // If we have the user cached then we should use the additional information available to use during the ban process.
            return ban(user, delDays, reason);

        Checks.notNegative(delDays, "Deletion Days");

        Checks.check(delDays <= 7, "Deletion Days must not be bigger than 7.");

        Route.CompiledRoute route = Route.Guilds.BAN.compile(getId(), userId);
        if (reason != null && !reason.isEmpty())
            route = route.withQueryParams("reason", EncodingUtil.encodeUTF8(reason));
        if (delDays > 0)
            route = route.withQueryParams("delete-message-days", Integer.toString(delDays));

        return new AuditableRestActionImpl<>(getJDA(), route);
    }

    @Nonnull
    @Override
    public AuditableRestAction<Void> unban(@Nonnull String userId)
    {
        Checks.isSnowflake(userId, "User ID");
        checkPermission(Permission.BAN_MEMBERS);

        Route.CompiledRoute route = Route.Guilds.UNBAN.compile(getId(), userId);
        return new AuditableRestActionImpl<>(getJDA(), route);
    }

    @Nonnull
    @Override
    public AuditableRestAction<Void> deafen(@Nonnull Member member, boolean deafen)
    {
        Checks.notNull(member, "Member");
        checkGuild(member.getGuild(), "Member");
        checkPermission(Permission.VOICE_DEAF_OTHERS);

        //We check the owner instead of Position because, apparently, Discord doesn't care about position for
        // muting and deafening, only whether the affected Member is the owner.
        if (member.equals(getOwner()))
            throw new HierarchyException("Cannot modify Guild Deafen status the Owner of the Guild");

        GuildVoiceState voiceState = member.getVoiceState();
        if (voiceState != null)
        {
            if (voiceState.getChannel() == null)
                throw new IllegalStateException("Can only deafen members who are currently in a voice channel");
            if (voiceState.isGuildDeafened() == deafen)
                return new EmptyRestAction<>(getJDA(), null);
        }

        DataObject body = DataObject.empty().put("deaf", deafen);
        Route.CompiledRoute route = Route.Guilds.MODIFY_MEMBER.compile(getId(), member.getUser().getId());
        return new AuditableRestActionImpl<>(getJDA(), route, body);
    }

    @Nonnull
    @Override
    public AuditableRestAction<Void> mute(@Nonnull Member member, boolean mute)
    {
        Checks.notNull(member, "Member");
        checkGuild(member.getGuild(), "Member");
        checkPermission(Permission.VOICE_MUTE_OTHERS);

        //We check the owner instead of Position because, apparently, Discord doesn't care about position for
        // muting and deafening, only whether the affected Member is the owner.
        if (member.equals(getOwner()))
            throw new HierarchyException("Cannot modify Guild Mute status the Owner of the Guild");

        GuildVoiceState voiceState = member.getVoiceState();
        if (voiceState != null)
        {
            if (voiceState.getChannel() == null)
                throw new IllegalStateException("Can only mute members who are currently in a voice channel");
            if (voiceState.isGuildMuted() == mute)
                return new EmptyRestAction<>(getJDA(), null);
        }

        DataObject body = DataObject.empty().put("mute", mute);
        Route.CompiledRoute route = Route.Guilds.MODIFY_MEMBER.compile(getId(), member.getUser().getId());
        return new AuditableRestActionImpl<>(getJDA(), route, body);
    }

    @Nonnull
    @Override
    public AuditableRestAction<Void> addRoleToMember(@Nonnull Member member, @Nonnull Role role)
    {
        Checks.notNull(member, "Member");
        Checks.notNull(role, "Role");
        checkGuild(member.getGuild(), "Member");
        checkGuild(role.getGuild(), "Role");
        checkPermission(Permission.MANAGE_ROLES);
        checkPosition(role);

        Route.CompiledRoute route = Route.Guilds.ADD_MEMBER_ROLE.compile(getId(), member.getUser().getId(), role.getId());
        return new AuditableRestActionImpl<>(getJDA(), route);
    }

    @Nonnull
    @Override
    public AuditableRestAction<Void> removeRoleFromMember(@Nonnull Member member, @Nonnull Role role)
    {
        Checks.notNull(member, "Member");
        Checks.notNull(role, "Role");
        checkGuild(member.getGuild(), "Member");
        checkGuild(role.getGuild(), "Role");
        checkPermission(Permission.MANAGE_ROLES);
        checkPosition(role);

        Route.CompiledRoute route = Route.Guilds.REMOVE_MEMBER_ROLE.compile(getId(), member.getUser().getId(), role.getId());
        return new AuditableRestActionImpl<>(getJDA(), route);
    }

    @Nonnull
    @Override
    public AuditableRestAction<Void> modifyMemberRoles(@Nonnull Member member, Collection<Role> rolesToAdd, Collection<Role> rolesToRemove)
    {
        Checks.notNull(member, "Member");
        checkGuild(member.getGuild(), "Member");
        checkPermission(Permission.MANAGE_ROLES);
        Set<Role> currentRoles = new HashSet<>(((MemberImpl) member).getRoleSet());
        if (rolesToAdd != null)
        {
            checkRoles(rolesToAdd, "add", "to");
            currentRoles.addAll(rolesToAdd);
        }

        if (rolesToRemove != null)
        {
            checkRoles(rolesToRemove, "remove", "from");
            currentRoles.removeAll(rolesToRemove);
        }

        return modifyMemberRoles(member, currentRoles);
    }

    @Nonnull
    @Override
    public AuditableRestAction<Void> modifyMemberRoles(@Nonnull Member member, @Nonnull Collection<Role> roles)
    {
        Checks.notNull(member, "Member");
        Checks.notNull(roles, "Roles");
        checkGuild(member.getGuild(), "Member");
        roles.forEach(role ->
        {
            Checks.notNull(role, "Role in collection");
            checkGuild(role.getGuild(), "Role: " + role.toString());
            checkPosition(role);
        });

        Checks.check(!roles.contains(getPublicRole()),
             "Cannot add the PublicRole of a Guild to a Member. All members have this role by default!");

        // Return an empty rest action if there were no changes
        final List<Role> memberRoles = member.getRoles();
        if (Helpers.deepEqualsUnordered(roles, memberRoles))
            return new EmptyRestAction<>(getJDA());

        //Make sure that the current managed roles are preserved and no new ones are added.
        List<Role> currentManaged = memberRoles.stream().filter(Role::isManaged).collect(Collectors.toList());
        List<Role> newManaged = roles.stream().filter(Role::isManaged).collect(Collectors.toList());
        if (!Helpers.deepEqualsUnordered(newManaged, currentManaged))
        {
            List<Role> added = new ArrayList<>(newManaged);
            added.removeAll(currentManaged);
            List<Role> removed = new ArrayList<>(currentManaged);
            removed.removeAll(added);
            throw new IllegalArgumentException("Cannot modify managed roles from a member! Added: " + added + " Removed: " + removed);
        }

        DataObject body = DataObject.empty()
            .put("roles", roles.stream().map(Role::getId).collect(Collectors.toList()));
        Route.CompiledRoute route = Route.Guilds.MODIFY_MEMBER.compile(getId(), member.getUser().getId());

        return new AuditableRestActionImpl<>(getJDA(), route, body);
    }

    @Nonnull
    @Override
    public AuditableRestAction<Void> transferOwnership(@Nonnull Member newOwner)
    {
        Checks.notNull(newOwner, "Member");
        checkGuild(newOwner.getGuild(), "Member");
        if (!getSelfMember().equals(getOwner()))
            throw new PermissionException("The logged in account must be the owner of this Guild to be able to transfer ownership");

        Checks.check(!getSelfMember().equals(newOwner),
                     "The member provided as the newOwner is the currently logged in account. Provide a different member to give ownership to.");

        Checks.check(!newOwner.getUser().isBot(), "Cannot transfer ownership of a Guild to a Bot!");

        DataObject body = DataObject.empty().put("owner_id", newOwner.getUser().getId());
        Route.CompiledRoute route = Route.Guilds.MODIFY_GUILD.compile(getId());
        return new AuditableRestActionImpl<>(getJDA(), route, body);
    }

    @Nonnull
    @Override
    public ChannelAction<TextChannel> createTextChannel(@Nonnull String name)
    {
        checkPermission(Permission.MANAGE_CHANNEL);
        Checks.notBlank(name, "Name");
        name = name.trim();

        Checks.check(name.length() > 0 && name.length() <= 100, "Provided name must be 1 - 100 characters in length");
        return new ChannelActionImpl<>(TextChannel.class, name, this, ChannelType.TEXT);
    }

    @Nonnull
    @Override
    public ChannelAction<VoiceChannel> createVoiceChannel(@Nonnull String name)
    {
        checkPermission(Permission.MANAGE_CHANNEL);
        Checks.notBlank(name, "Name");
        name = name.trim();

        Checks.check(name.length() > 0 && name.length() <= 100, "Provided name must be 1 - 100 characters in length");
        return new ChannelActionImpl<>(VoiceChannel.class, name, this, ChannelType.VOICE);
    }

    @Nonnull
    @Override
    public ChannelAction<Category> createCategory(@Nonnull String name)
    {
        checkPermission(Permission.MANAGE_CHANNEL);
        Checks.notBlank(name, "Name");
        name = name.trim();

        Checks.check(name.length() > 0 && name.length() <= 100, "Provided name must be 1 - 100 characters in length");
        return new ChannelActionImpl<>(Category.class, name, this, ChannelType.CATEGORY);
    }

    @Nonnull
    @Override
    public RoleAction createRole()
    {
        checkPermission(Permission.MANAGE_ROLES);
        return new RoleActionImpl(this);
    }

    @Nonnull
    @Override
    public AuditableRestAction<Emote> createEmote(@Nonnull String name, @Nonnull Icon icon, @Nonnull Role... roles)
    {
        checkPermission(Permission.MANAGE_EMOTES);
        Checks.notBlank(name, "Emote name");
        Checks.notNull(icon, "Emote icon");
        Checks.notNull(roles, "Roles");

        DataObject body = DataObject.empty();
        body.put("name", name);
        body.put("image", icon.getEncoding());
        if (roles.length > 0) // making sure none of the provided roles are null before mapping them to the snowflake id
            body.put("roles", Stream.of(roles).filter(Objects::nonNull).map(ISnowflake::getId).collect(Collectors.toSet()));

        JDAImpl jda = getJDA();
        Route.CompiledRoute route = Route.Emotes.CREATE_EMOTE.compile(getId());
        return new AuditableRestActionImpl<>(jda, route, body, (response, request) ->
        {
            DataObject obj = response.getObject();
            return jda.getEntityBuilder().createEmote(this, obj, true);
        });
    }

    @Nonnull
    @Override
    public ChannelOrderAction modifyCategoryPositions()
    {
        return new ChannelOrderActionImpl(this, ChannelType.CATEGORY.getSortBucket());
    }

    @Nonnull
    @Override
    public ChannelOrderAction modifyTextChannelPositions()
    {
        return new ChannelOrderActionImpl(this, ChannelType.TEXT.getSortBucket());
    }

    @Nonnull
    @Override
    public ChannelOrderAction modifyVoiceChannelPositions()
    {
        return new ChannelOrderActionImpl(this, ChannelType.VOICE.getSortBucket());
    }

    @Nonnull
    @Override
    public CategoryOrderAction modifyTextChannelPositions(@Nonnull Category category)
    {
        Checks.notNull(category, "Category");
        checkGuild(category.getGuild(), "Category");
        return new CategoryOrderActionImpl(category, ChannelType.TEXT.getSortBucket());
    }

    @Nonnull
    @Override
    public CategoryOrderAction modifyVoiceChannelPositions(@Nonnull Category category)
    {
        Checks.notNull(category, "Category");
        checkGuild(category.getGuild(), "Category");
        return new CategoryOrderActionImpl(category, ChannelType.VOICE.getSortBucket());
    }

    @Nonnull
    @Override
    public RoleOrderAction modifyRolePositions(boolean useAscendingOrder)
    {
        return new RoleOrderActionImpl(this, useAscendingOrder);
    }

    protected void checkGuild(Guild providedGuild, String comment)
    {
        if (!equals(providedGuild))
            throw new IllegalArgumentException("Provided " + comment + " is not part of this Guild!");
    }

    protected void checkPermission(Permission perm)
    {
        if (!getSelfMember().hasPermission(perm))
            throw new InsufficientPermissionException(perm);
    }

    protected void checkPosition(Member member)
    {
        if(!getSelfMember().canInteract(member))
            throw new HierarchyException("Can't modify a member with higher or equal highest role than yourself!");
    }

    protected void checkPosition(Role role)
    {
        if(!getSelfMember().canInteract(role))
            throw new HierarchyException("Can't modify a role with higher or equal highest role than yourself! Role: " + role.toString());
    }

    private void checkRoles(Collection<Role> roles, String type, String preposition)
    {
        roles.forEach(role ->
        {
            Checks.notNull(role, "Role in roles to " + type);
            checkGuild(role.getGuild(), "Role: " + role.toString());
            checkPosition(role);
            Checks.check(!role.isManaged(), "Cannot %s a managed role %s a Member. Role: %s", type, preposition, role.toString());
        });
    }

    // ---- Setters -----

    public GuildImpl setAvailable(boolean available)
    {
        this.available = available;
        return this;
    }

    public GuildImpl setOwner(Member owner)
    {
        this.owner = owner;
        return this;
    }

    public GuildImpl setName(String name)
    {
        this.name = name;
        return this;
    }

    public GuildImpl setIconId(String iconId)
    {
        this.iconId = iconId;
        return this;
    }

    public GuildImpl setFeatures(Set<String> features)
    {
        this.features = Collections.unmodifiableSet(features);
        return this;
    }

    public GuildImpl setSplashId(String splashId)
    {
        this.splashId = splashId;
        return this;
    }

    public GuildImpl setRegion(String region)
    {
        this.region = region;
        return this;
    }

    public GuildImpl setAfkChannel(VoiceChannel afkChannel)
    {
        this.afkChannel = afkChannel;
        return this;
    }

    public GuildImpl setSystemChannel(TextChannel systemChannel)
    {
        this.systemChannel = systemChannel;
        return this;
    }

    public GuildImpl setPublicRole(Role publicRole)
    {
        this.publicRole = publicRole;
        return this;
    }

    public GuildImpl setVerificationLevel(VerificationLevel level)
    {
        this.verificationLevel = level;
        this.canSendVerification = false;   //recalc on next send
        return this;
    }

    public GuildImpl setDefaultNotificationLevel(NotificationLevel level)
    {
        this.defaultNotificationLevel = level;
        return this;
    }

    public GuildImpl setRequiredMFALevel(MFALevel level)
    {
        this.mfaLevel = level;
        return this;
    }

    public GuildImpl setExplicitContentLevel(ExplicitContentLevel level)
    {
        this.explicitContentLevel = level;
        return this;
    }

    public GuildImpl setAfkTimeout(Timeout afkTimeout)
    {
        this.afkTimeout = afkTimeout;
        return this;
    }

    public GuildImpl setOwnerId(long ownerId)
    {
        this.ownerId = ownerId;
        return this;
    }

    // -- Map getters --

    public SortedSnowflakeCacheViewImpl<Category> getCategoriesView()
    {
        return categoryCache;
    }

    public SortedSnowflakeCacheViewImpl<StoreChannel> getStoreChannelView()
    {
        return storeChannelCache;
    }

    public SortedSnowflakeCacheViewImpl<TextChannel> getTextChannelsView()
    {
        return textChannelCache;
    }

    public SortedSnowflakeCacheViewImpl<VoiceChannel> getVoiceChannelsView()
    {
        return voiceChannelCache;
    }

    public SortedSnowflakeCacheViewImpl<Role> getRolesView()
    {
        return roleCache;
    }

    public SnowflakeCacheViewImpl<Emote> getEmotesView()
    {
        return emoteCache;
    }

    public MemberCacheViewImpl getMembersView()
    {
        return memberCache;
    }

    public TLongObjectMap<DataObject> getCachedPresenceMap()
    {
        return cachedPresences;
    }


    // -- Object overrides --

    @Override
    public boolean equals(Object o)
    {
        if (o == this)
            return true;
        if (!(o instanceof GuildImpl))
            return false;
        GuildImpl oGuild = (GuildImpl) o;
        return this.id == oGuild.id;
    }

    @Override
    public int hashCode()
    {
        return Long.hashCode(id);
    }

    @Override
    public String toString()
    {
        return "G:" + getName() + '(' + id + ')';
    }
<<<<<<< HEAD

    @Nonnull
    @Override
    public RestAction<List<Invite>> retrieveInvites()
    {
        if (!this.getSelfMember().hasPermission(Permission.MANAGE_SERVER))
            throw new InsufficientPermissionException(this, Permission.MANAGE_SERVER);

        final Route.CompiledRoute route = Route.Invites.GET_GUILD_INVITES.compile(getId());

        return new RestActionImpl<>(getJDA(), route, (response, request) ->
        {
            EntityBuilder entityBuilder = api.get().getEntityBuilder();
            DataArray array = response.getArray();
            List<Invite> invites = new ArrayList<>(array.length());
            for (int i = 0; i < array.length(); i++)
                invites.add(entityBuilder.createInvite(array.getObject(i)));
            return Collections.unmodifiableList(invites);
        });
    }
=======
>>>>>>> dedc15e9
}<|MERGE_RESOLUTION|>--- conflicted
+++ resolved
@@ -1357,27 +1357,4 @@
     {
         return "G:" + getName() + '(' + id + ')';
     }
-<<<<<<< HEAD
-
-    @Nonnull
-    @Override
-    public RestAction<List<Invite>> retrieveInvites()
-    {
-        if (!this.getSelfMember().hasPermission(Permission.MANAGE_SERVER))
-            throw new InsufficientPermissionException(this, Permission.MANAGE_SERVER);
-
-        final Route.CompiledRoute route = Route.Invites.GET_GUILD_INVITES.compile(getId());
-
-        return new RestActionImpl<>(getJDA(), route, (response, request) ->
-        {
-            EntityBuilder entityBuilder = api.get().getEntityBuilder();
-            DataArray array = response.getArray();
-            List<Invite> invites = new ArrayList<>(array.length());
-            for (int i = 0; i < array.length(); i++)
-                invites.add(entityBuilder.createInvite(array.getObject(i)));
-            return Collections.unmodifiableList(invites);
-        });
-    }
-=======
->>>>>>> dedc15e9
 }