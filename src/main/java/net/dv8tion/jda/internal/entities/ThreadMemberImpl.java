/*
 * Copyright 2015 Austin Keener, Michael Ritter, Florian Spieß, and the JDA contributors
 *
 * Licensed under the Apache License, Version 2.0 (the "License");
 * you may not use this file except in compliance with the License.
 * You may obtain a copy of the License at
 *
 *    http://www.apache.org/licenses/LICENSE-2.0
 *
 * Unless required by applicable law or agreed to in writing, software
 * distributed under the License is distributed on an "AS IS" BASIS,
 * WITHOUT WARRANTIES OR CONDITIONS OF ANY KIND, either express or implied.
 * See the License for the specific language governing permissions and
 * limitations under the License.
 */

package net.dv8tion.jda.internal.entities;

import net.dv8tion.jda.api.JDA;
import net.dv8tion.jda.api.entities.Guild;
import net.dv8tion.jda.api.entities.Member;
import net.dv8tion.jda.api.entities.ThreadMember;
import net.dv8tion.jda.api.entities.User;
import net.dv8tion.jda.api.entities.channel.concrete.ThreadChannel;
import net.dv8tion.jda.internal.entities.channel.concrete.ThreadChannelImpl;
import net.dv8tion.jda.internal.utils.EntityString;
import net.dv8tion.jda.internal.utils.Helpers;

import javax.annotation.Nonnull;
import java.time.OffsetDateTime;

public class ThreadMemberImpl implements ThreadMember
{
    private final JDA api;
    private final ThreadChannelImpl thread;
    
    private Member member;
    private long joinedTimestamp;

    public ThreadMemberImpl(Member member, ThreadChannelImpl thread)
    {
        this.api = member.getJDA();
        this.member = member;
        this.thread = thread;
    }

    @Nonnull
    @Override
    public JDA getJDA()
    {
        return api;
    }
    
    @Nonnull
    @Override
    public Guild getGuild()
    {
        //TODO is this actually how we want to get the guild? could store it locally in the entity instead if wanted
        return thread.getGuild();
    }
    
    @Nonnull
    @Override
    public ThreadChannel getThread()
    {
        return this.thread;
    }

    @Nonnull
    @Override
    public User getUser()
    {
        return member.getUser();
    }

    @Nonnull
    @Override
    public Member getMember()
    {
        return member;
    }

    @Nonnull
    @Override
    public OffsetDateTime getTimeJoined()
    {
        return Helpers.toOffset(joinedTimestamp);
    }

    @Nonnull
    @Override
    public String getAsMention()
    {
        return member.getAsMention();
    }

    @Override
    public long getIdLong()
    {
        return member.getIdLong();
    }

    // ===== Setters =======

    public ThreadMemberImpl setJoinedTimestamp(long joinedTimestamp)
    {
        this.joinedTimestamp = joinedTimestamp;
        return this;
    }
<<<<<<< HEAD
=======

    public ThreadMemberImpl setFlags(long flags)
    {
        this.flags = flags;
        return this;
    }

    @Override
    public String toString()
    {
        return new EntityString(this)
                .addMetadata("member", getMember())
                .toString();
    }
>>>>>>> 5d13c14b
}<|MERGE_RESOLUTION|>--- conflicted
+++ resolved
@@ -107,14 +107,6 @@
         this.joinedTimestamp = joinedTimestamp;
         return this;
     }
-<<<<<<< HEAD
-=======
-
-    public ThreadMemberImpl setFlags(long flags)
-    {
-        this.flags = flags;
-        return this;
-    }
 
     @Override
     public String toString()
@@ -123,5 +115,4 @@
                 .addMetadata("member", getMember())
                 .toString();
     }
->>>>>>> 5d13c14b
 }