--- conflicted
+++ resolved
@@ -167,7 +167,6 @@
         }
     }
 
-<<<<<<< HEAD
     private void createGuildScheduledEventPass(GuildImpl guildObj, DataArray array)
     {
         if (!getJDA().isCacheFlagSet(CacheFlag.GUILD_SCHEDULED_EVENTS))
@@ -191,9 +190,9 @@
     }
 
     public TLongObjectMap<DataObject> convertToUserMap(ToLongFunction<DataObject> getId, DataArray array)
-=======
+
     private void createGuildStickerPass(GuildImpl guildObj, DataArray array)
->>>>>>> 6e8c030f
+
     {
         if (!getJDA().isCacheFlagSet(CacheFlag.STICKER))
             return;
@@ -236,13 +235,10 @@
         final DataArray roleArray = guildJson.getArray("roles");
         final DataArray channelArray = guildJson.getArray("channels");
         final DataArray threadArray = guildJson.getArray("threads");
-<<<<<<< HEAD
         final DataArray emotesArray = guildJson.getArray("emojis");
         final DataArray scheduledEventsArray = guildJson.getArray("guild_scheduled_events");
-=======
         final DataArray emojisArray = guildJson.getArray("emojis");
         final DataArray stickersArray = guildJson.getArray("stickers");
->>>>>>> 6e8c030f
         final DataArray voiceStateArray = guildJson.getArray("voice_states");
         final Optional<DataArray> featuresArray = guildJson.optArray("features");
         final Optional<DataArray> presencesArray = guildJson.optArray("presences");
@@ -353,13 +349,11 @@
             createThreadChannel(guildObj, threadJson, guildObj.getIdLong());
         }
 
-<<<<<<< HEAD
+
         createGuildScheduledEventPass(guildObj, scheduledEventsArray);
         createGuildEmotePass(guildObj, emotesArray);
-=======
         createGuildEmojiPass(guildObj, emojisArray);
         createGuildStickerPass(guildObj, stickersArray);
->>>>>>> 6e8c030f
         guildJson.optArray("stage_instances")
                 .map(arr -> arr.stream(DataArray::getObject))
                 .ifPresent(list -> list.forEach(it -> createStageInstance(guildObj, it)));
