--- conflicted
+++ resolved
@@ -1309,16 +1309,11 @@
                     UnlockHook jlock = threadView.writeLock())
             {
                 channel = new ThreadChannelImpl(id, guild, type);
-<<<<<<< HEAD
-                guildThreadView.getMap().put(id, channel);
-                playbackCache = threadView.put(channel) == null;
-=======
                 if (modifyCache)
                 {
                     guildThreadView.getMap().put(id, channel);
-                    playbackCache = threadView.getMap().put(id, channel) == null;
+                    playbackCache = threadView.put(channel) == null;
                 }
->>>>>>> 8a360d56
             }
         }
 
