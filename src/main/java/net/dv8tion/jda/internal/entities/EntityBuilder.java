--- conflicted
+++ resolved
@@ -29,12 +29,9 @@
 import net.dv8tion.jda.api.entities.Guild.Timeout;
 import net.dv8tion.jda.api.entities.Guild.VerificationLevel;
 import net.dv8tion.jda.api.entities.MessageEmbed.*;
-<<<<<<< HEAD
 import net.dv8tion.jda.api.entities.emoji.Emoji;
 import net.dv8tion.jda.api.entities.emoji.RichCustomEmoji;
-=======
 import net.dv8tion.jda.api.entities.sticker.*;
->>>>>>> 3f4f8c5f
 import net.dv8tion.jda.api.entities.templates.Template;
 import net.dv8tion.jda.api.entities.templates.TemplateChannel;
 import net.dv8tion.jda.api.entities.templates.TemplateGuild;
@@ -213,12 +210,8 @@
         final DataArray roleArray = guildJson.getArray("roles");
         final DataArray channelArray = guildJson.getArray("channels");
         final DataArray threadArray = guildJson.getArray("threads");
-<<<<<<< HEAD
         final DataArray emojisArray = guildJson.getArray("emojis");
-=======
-        final DataArray emotesArray = guildJson.getArray("emojis");
         final DataArray stickersArray = guildJson.getArray("stickers");
->>>>>>> 3f4f8c5f
         final DataArray voiceStateArray = guildJson.getArray("voice_states");
         final Optional<DataArray> featuresArray = guildJson.optArray("features");
         final Optional<DataArray> presencesArray = guildJson.optArray("presences");
@@ -329,12 +322,8 @@
             createThreadChannel(guildObj, threadJson, guildObj.getIdLong());
         }
 
-<<<<<<< HEAD
         createGuildEmojiPass(guildObj, emojisArray);
-=======
-        createGuildEmotePass(guildObj, emotesArray);
         createGuildStickerPass(guildObj, stickersArray);
->>>>>>> 3f4f8c5f
         guildJson.optArray("stage_instances")
                 .map(arr -> arr.stream(DataArray::getObject))
                 .ifPresent(list -> list.forEach(it -> createStageInstance(guildObj, it)));
