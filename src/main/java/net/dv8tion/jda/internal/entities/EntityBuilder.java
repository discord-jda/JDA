/*
 * Copyright 2015 Austin Keener, Michael Ritter, Florian Spieß, and the JDA contributors
 *
 * Licensed under the Apache License, Version 2.0 (the "License");
 * you may not use this file except in compliance with the License.
 * You may obtain a copy of the License at
 *
 *    http://www.apache.org/licenses/LICENSE-2.0
 *
 * Unless required by applicable law or agreed to in writing, software
 * distributed under the License is distributed on an "AS IS" BASIS,
 * WITHOUT WARRANTIES OR CONDITIONS OF ANY KIND, either express or implied.
 * See the License for the specific language governing permissions and
 * limitations under the License.
 */

package net.dv8tion.jda.internal.entities;

import gnu.trove.map.TLongObjectMap;
import gnu.trove.map.hash.TLongObjectHashMap;
import net.dv8tion.jda.api.JDA;
import net.dv8tion.jda.api.OnlineStatus;
import net.dv8tion.jda.api.audit.ActionType;
import net.dv8tion.jda.api.audit.AuditLogChange;
import net.dv8tion.jda.api.audit.AuditLogEntry;
import net.dv8tion.jda.api.entities.*;
import net.dv8tion.jda.api.entities.Guild.ExplicitContentLevel;
import net.dv8tion.jda.api.entities.Guild.NotificationLevel;
import net.dv8tion.jda.api.entities.Guild.Timeout;
import net.dv8tion.jda.api.entities.Guild.VerificationLevel;
import net.dv8tion.jda.api.entities.MessageEmbed.*;
import net.dv8tion.jda.api.entities.emoji.Emoji;
import net.dv8tion.jda.api.entities.emoji.RichCustomEmoji;
import net.dv8tion.jda.api.entities.sticker.*;
import net.dv8tion.jda.api.entities.templates.Template;
import net.dv8tion.jda.api.entities.templates.TemplateChannel;
import net.dv8tion.jda.api.entities.templates.TemplateGuild;
import net.dv8tion.jda.api.entities.templates.TemplateRole;
import net.dv8tion.jda.api.events.guild.member.GuildMemberRoleAddEvent;
import net.dv8tion.jda.api.events.guild.member.GuildMemberRoleRemoveEvent;
import net.dv8tion.jda.api.events.guild.member.update.*;
import net.dv8tion.jda.api.events.user.update.UserUpdateAvatarEvent;
import net.dv8tion.jda.api.events.user.update.UserUpdateDiscriminatorEvent;
import net.dv8tion.jda.api.events.user.update.UserUpdateFlagsEvent;
import net.dv8tion.jda.api.events.user.update.UserUpdateNameEvent;
import net.dv8tion.jda.api.exceptions.ParsingException;
import net.dv8tion.jda.api.interactions.components.ActionRow;
import net.dv8tion.jda.api.utils.cache.CacheFlag;
import net.dv8tion.jda.api.utils.cache.CacheView;
import net.dv8tion.jda.api.utils.data.DataArray;
import net.dv8tion.jda.api.utils.data.DataObject;
import net.dv8tion.jda.internal.JDAImpl;
import net.dv8tion.jda.internal.entities.emoji.RichCustomEmojiImpl;
import net.dv8tion.jda.internal.entities.mixin.channel.attribute.IPermissionContainerMixin;
import net.dv8tion.jda.internal.entities.mixin.channel.middleman.AudioChannelMixin;
import net.dv8tion.jda.internal.entities.sticker.*;
import net.dv8tion.jda.internal.handle.EventCache;
import net.dv8tion.jda.internal.utils.Helpers;
import net.dv8tion.jda.internal.utils.JDALogger;
import net.dv8tion.jda.internal.utils.UnlockHook;
import net.dv8tion.jda.internal.utils.cache.MemberCacheViewImpl;
import net.dv8tion.jda.internal.utils.cache.SnowflakeCacheViewImpl;
import org.apache.commons.collections4.CollectionUtils;
import org.apache.commons.collections4.map.CaseInsensitiveMap;
import org.slf4j.Logger;

import javax.annotation.Nonnull;
import javax.annotation.Nullable;
import java.time.Instant;
import java.time.OffsetDateTime;
import java.time.format.DateTimeFormatter;
import java.time.temporal.TemporalAccessor;
import java.util.*;
import java.util.function.Function;
import java.util.function.ToLongFunction;
import java.util.function.UnaryOperator;
import java.util.stream.Collectors;
import java.util.stream.StreamSupport;

public class EntityBuilder
{
    public static final Logger LOG = JDALogger.getLog(EntityBuilder.class);
    public static final String MISSING_CHANNEL = "MISSING_CHANNEL";
    public static final String MISSING_USER = "MISSING_USER";
    public static final String UNKNOWN_MESSAGE_TYPE = "UNKNOWN_MESSAGE_TYPE";
    private static final Set<String> richGameFields;
    static
    {
        Set<String> tmp = new HashSet<>();
        tmp.add("application_id");
        tmp.add("assets");
        tmp.add("details");
        tmp.add("flags");
        tmp.add("party");
        tmp.add("session_id");
        tmp.add("state");
        tmp.add("sync_id");
        richGameFields = Collections.unmodifiableSet(tmp);
    }

    protected final JDAImpl api;

    public EntityBuilder(JDA api)
    {
        this.api = (JDAImpl) api;
    }

    public JDAImpl getJDA()
    {
        return api;
    }

    public SelfUser createSelfUser(DataObject self)
    {
        SelfUserImpl selfUser = (SelfUserImpl) (getJDA().hasSelfUser() ? getJDA().getSelfUser() : null);
        if (selfUser == null)
        {
            final long id = self.getLong("id");
            selfUser = new SelfUserImpl(id, getJDA());
            getJDA().setSelfUser(selfUser);
        }

        SnowflakeCacheViewImpl<User> userView = getJDA().getUsersView();
        try (UnlockHook hook = userView.writeLock())
        {
            if (userView.getElementById(selfUser.getIdLong()) == null)
                userView.getMap().put(selfUser.getIdLong(), selfUser);
        }

        if (!self.isNull("application_id"))
            selfUser.setApplicationId(self.getUnsignedLong("application_id"));
        selfUser.setVerified(self.getBoolean("verified"))
                .setMfaEnabled(self.getBoolean("mfa_enabled"))
                .setName(self.getString("username"))
                .setDiscriminator(self.getString("discriminator"))
                .setAvatarId(self.getString("avatar", null))
                .setBot(self.getBoolean("bot"))
                .setSystem(false);

        return selfUser;
    }

    public static Activity createActivity(String name, String url, Activity.ActivityType type)
    {
        return new ActivityImpl(name, url, type);
    }

    private void createGuildEmojiPass(GuildImpl guildObj, DataArray array)
    {
        if (!getJDA().isCacheFlagSet(CacheFlag.EMOJI))
            return;
        SnowflakeCacheViewImpl<RichCustomEmoji> emojiView = guildObj.getEmojisView();
        try (UnlockHook hook = emojiView.writeLock())
        {
            TLongObjectMap<RichCustomEmoji> emojiMap = emojiView.getMap();
            for (int i = 0; i < array.length(); i++)
            {
                DataObject object = array.getObject(i);
                if (object.isNull("id"))
                {
                    LOG.error("Received GUILD_CREATE with an emoji with a null ID. JSON: {}", object);
                    continue;
                }
                final long emojiId = object.getLong("id");
                emojiMap.put(emojiId, createEmoji(guildObj, object));
            }
        }
    }

    private void createGuildStickerPass(GuildImpl guildObj, DataArray array)
    {
        if (!getJDA().isCacheFlagSet(CacheFlag.STICKER))
            return;
        SnowflakeCacheViewImpl<GuildSticker> stickerView = guildObj.getStickersView();
        try (UnlockHook hook = stickerView.writeLock())
        {
            TLongObjectMap<GuildSticker> stickerMap = stickerView.getMap();
            for (int i = 0; i < array.length(); i++)
            {
                DataObject object = array.getObject(i);
                if (object.isNull("id"))
                {
                    LOG.error("Received GUILD_CREATE with a sticker with a null ID. GuildId: {} JSON: {}",
                              guildObj.getId(), object);
                    continue;
                }
                if (object.getInt("type", -1) != Sticker.Type.GUILD.getId())
                {
                    LOG.error("Received GUILD_CREATE with sticker that had an unexpected type. GuildId: {} Type: {} JSON: {}",
                              guildObj.getId(), object.getInt("type", -1), object);
                    continue;
                }

                RichSticker sticker = createRichSticker(object);
                stickerMap.put(sticker.getIdLong(), (GuildSticker) sticker);
            }
        }
    }

    public GuildImpl createGuild(long guildId, DataObject guildJson, TLongObjectMap<DataObject> members, int memberCount)
    {
        final GuildImpl guildObj = new GuildImpl(getJDA(), guildId);
        final String name = guildJson.getString("name", "");
        final String iconId = guildJson.getString("icon", null);
        final String splashId = guildJson.getString("splash", null);
        final String description = guildJson.getString("description", null);
        final String vanityCode = guildJson.getString("vanity_url_code", null);
        final String bannerId = guildJson.getString("banner", null);
        final String locale = guildJson.getString("preferred_locale", "en-US");
        final DataArray roleArray = guildJson.getArray("roles");
        final DataArray channelArray = guildJson.getArray("channels");
        final DataArray threadArray = guildJson.getArray("threads");
        final DataArray emojisArray = guildJson.getArray("emojis");
        final DataArray stickersArray = guildJson.getArray("stickers");
        final DataArray voiceStateArray = guildJson.getArray("voice_states");
        final Optional<DataArray> featuresArray = guildJson.optArray("features");
        final Optional<DataArray> presencesArray = guildJson.optArray("presences");
        final long ownerId = guildJson.getUnsignedLong("owner_id", 0L);
        final long afkChannelId = guildJson.getUnsignedLong("afk_channel_id", 0L);
        final long systemChannelId = guildJson.getUnsignedLong("system_channel_id", 0L);
        final long rulesChannelId = guildJson.getUnsignedLong("rules_channel_id", 0L);
        final long communityUpdatesChannelId = guildJson.getUnsignedLong("public_updates_channel_id", 0L);
        final int boostCount = guildJson.getInt("premium_subscription_count", 0);
        final int boostTier = guildJson.getInt("premium_tier", 0);
        final int maxMembers = guildJson.getInt("max_members", 0);
        final int maxPresences = guildJson.getInt("max_presences", 5000);
        final int mfaLevel = guildJson.getInt("mfa_level", 0);
        final int afkTimeout = guildJson.getInt("afk_timeout", 0);
        final int verificationLevel = guildJson.getInt("verification_level", 0);
        final int notificationLevel = guildJson.getInt("default_message_notifications", 0);
        final int explicitContentLevel = guildJson.getInt("explicit_content_filter", 0);
        final int nsfwLevel = guildJson.getInt("nsfw_level", -1);
        final boolean boostProgressBarEnabled = guildJson.getBoolean("premium_progress_bar_enabled");

        guildObj.setName(name)
                .setIconId(iconId)
                .setSplashId(splashId)
                .setDescription(description)
                .setBannerId(bannerId)
                .setVanityCode(vanityCode)
                .setMaxMembers(maxMembers)
                .setMaxPresences(maxPresences)
                .setOwnerId(ownerId)
                .setAfkTimeout(Guild.Timeout.fromKey(afkTimeout))
                .setVerificationLevel(VerificationLevel.fromKey(verificationLevel))
                .setDefaultNotificationLevel(Guild.NotificationLevel.fromKey(notificationLevel))
                .setExplicitContentLevel(Guild.ExplicitContentLevel.fromKey(explicitContentLevel))
                .setRequiredMFALevel(Guild.MFALevel.fromKey(mfaLevel))
                .setLocale(locale)
                .setBoostCount(boostCount)
                .setBoostTier(boostTier)
                .setMemberCount(memberCount)
                .setNSFWLevel(Guild.NSFWLevel.fromKey(nsfwLevel))
                .setBoostProgressBarEnabled(boostProgressBarEnabled);

        SnowflakeCacheViewImpl<Guild> guildView = getJDA().getGuildsView();
        try (UnlockHook hook = guildView.writeLock())
        {
            guildView.getMap().put(guildId, guildObj);
        }

        guildObj.setFeatures(featuresArray.map(it ->
            StreamSupport.stream(it.spliterator(), false)
                         .map(String::valueOf)
                         .collect(Collectors.toSet())
        ).orElse(Collections.emptySet()));

        SnowflakeCacheViewImpl<Role> roleView = guildObj.getRolesView();
        try (UnlockHook hook = roleView.writeLock())
        {
            TLongObjectMap<Role> map = roleView.getMap();
            for (int i = 0; i < roleArray.length(); i++)
            {
                DataObject obj = roleArray.getObject(i);
                Role role = createRole(guildObj, obj, guildId);
                map.put(role.getIdLong(), role);
                if (role.getIdLong() == guildObj.getIdLong())
                    guildObj.setPublicRole(role);
            }
        }

        for (int i = 0; i < channelArray.length(); i++)
        {
            DataObject channelJson = channelArray.getObject(i);
            createGuildChannel(guildObj, channelJson);
        }

        TLongObjectMap<DataObject> voiceStates = Helpers.convertToMap((o) -> o.getUnsignedLong("user_id", 0L), voiceStateArray);
        TLongObjectMap<DataObject> presences = presencesArray.map(o1 -> Helpers.convertToMap(o2 -> o2.getObject("user").getUnsignedLong("id"), o1)).orElseGet(TLongObjectHashMap::new);
        try (UnlockHook h1 = guildObj.getMembersView().writeLock();
             UnlockHook h2 = getJDA().getUsersView().writeLock())
        {
            //Add members to cache when subscriptions are disabled when they appear here
            // this is done because we can still keep track of members in voice channels
            for (DataObject memberJson : members.valueCollection())
            {
                long userId = memberJson.getObject("user").getUnsignedLong("id");
                DataObject voiceState = voiceStates.get(userId);
                DataObject presence = presences.get(userId);
                updateMemberCache(createMember(guildObj, memberJson, voiceState, presence));
            }
        }

        if (guildObj.getOwner() == null)
            LOG.debug("Finished setup for guild with a null owner. GuildId: {} OwnerId: {}", guildId, guildJson.opt("owner_id").orElse(null));
        if (guildObj.getMember(api.getSelfUser()) == null)
        {
            LOG.error("Guild is missing a SelfMember. GuildId: {}", guildId);
            LOG.debug("Guild is missing a SelfMember. GuildId: {} JSON: \n{}", guildId, guildJson);
            // This is actually a gateway request
            guildObj.retrieveMembersByIds(api.getSelfUser().getIdLong()).onSuccess(m -> {
                if (m.isEmpty())
                    LOG.warn("Was unable to recover SelfMember for guild with id {}. This guild might be corrupted!", guildId);
                else
                    LOG.debug("Successfully recovered SelfMember for guild with id {}.", guildId);
            });
        }

        for (int i = 0; i < threadArray.length(); i++)
        {
            DataObject threadJson = threadArray.getObject(i);
            createThreadChannel(guildObj, threadJson, guildObj.getIdLong());
        }

        createGuildEmojiPass(guildObj, emojisArray);
        createGuildStickerPass(guildObj, stickersArray);
        guildJson.optArray("stage_instances")
                .map(arr -> arr.stream(DataArray::getObject))
                .ifPresent(list -> list.forEach(it -> createStageInstance(guildObj, it)));

        guildObj.setAfkChannel(guildObj.getVoiceChannelById(afkChannelId))
                .setSystemChannel(guildObj.getTextChannelById(systemChannelId))
                .setRulesChannel(guildObj.getTextChannelById(rulesChannelId))
                .setCommunityUpdatesChannel(guildObj.getTextChannelById(communityUpdatesChannelId));

        return guildObj;
    }

    private void createGuildChannel(GuildImpl guildObj, DataObject channelData)
    {
        final ChannelType channelType = ChannelType.fromId(channelData.getInt("type"));
        switch (channelType)
        {
        case TEXT:
            createTextChannel(guildObj, channelData, guildObj.getIdLong());
            break;
        case NEWS:
            createNewsChannel(guildObj, channelData, guildObj.getIdLong());
            break;
        case STAGE:
            createStageChannel(guildObj, channelData, guildObj.getIdLong());
            break;
        case VOICE:
            createVoiceChannel(guildObj, channelData, guildObj.getIdLong());
            break;
        case CATEGORY:
            createCategory(guildObj, channelData, guildObj.getIdLong());
            break;
        default:
            LOG.debug("Cannot create channel for type " + channelData.getInt("type"));
        }
    }

    public UserImpl createUser(DataObject user)
    {
        boolean newUser = false;
        final long id = user.getLong("id");
        UserImpl userObj;

        SnowflakeCacheViewImpl<User> userView = getJDA().getUsersView();
        try (UnlockHook hook = userView.readLock())
        {
            userObj = (UserImpl) userView.getElementById(id);
            if (userObj == null)
            {
                userObj = new UserImpl(id, getJDA());
                newUser = true;
            }
        }

        User.Profile profile = user.hasKey("banner")
            ? new User.Profile(id, user.getString("banner", null), user.getInt("accent_color", User.DEFAULT_ACCENT_COLOR_RAW))
            : null;

        if (newUser)
        {
            // Initial creation
            userObj.setName(user.getString("username"))
                   .setDiscriminator(user.get("discriminator").toString())
                   .setAvatarId(user.getString("avatar", null))
                   .setBot(user.getBoolean("bot"))
                   .setSystem(user.getBoolean("system"))
                   .setFlags(user.getInt("public_flags", 0))
                   .setProfile(profile);
        }
        else
        {
            // Fire update events
            updateUser(userObj, user);
        }

        return userObj;
    }

    public void updateUser(UserImpl userObj, DataObject user)
    {
        String oldName = userObj.getName();
        String newName = user.getString("username");
        String oldDiscriminator = userObj.getDiscriminator();
        String newDiscriminator = user.get("discriminator").toString();
        String oldAvatar = userObj.getAvatarId();
        String newAvatar = user.getString("avatar", null);
        int oldFlags = userObj.getFlagsRaw();
        int newFlags = user.getInt("public_flags", 0);

        JDAImpl jda = getJDA();
        long responseNumber = jda.getResponseTotal();
        if (!oldName.equals(newName))
        {
            userObj.setName(newName);
            jda.handleEvent(
                new UserUpdateNameEvent(
                    jda, responseNumber,
                    userObj, oldName));
        }

        if (!oldDiscriminator.equals(newDiscriminator))
        {
            userObj.setDiscriminator(newDiscriminator);
            jda.handleEvent(
                new UserUpdateDiscriminatorEvent(
                    jda, responseNumber,
                    userObj, oldDiscriminator));
        }

        if (!Objects.equals(oldAvatar, newAvatar))
        {
            userObj.setAvatarId(newAvatar);
            jda.handleEvent(
                new UserUpdateAvatarEvent(
                    jda, responseNumber,
                    userObj, oldAvatar));
        }

        if (oldFlags != newFlags)
        {
            userObj.setFlags(newFlags);
            jda.handleEvent(
                    new UserUpdateFlagsEvent(
                        jda, responseNumber,
                        userObj, User.UserFlag.getFlags(oldFlags)));
        }
    }

    public boolean updateMemberCache(MemberImpl member)
    {
        return updateMemberCache(member, false);
    }

    public boolean updateMemberCache(MemberImpl member, boolean forceRemove)
    {
        GuildImpl guild = member.getGuild();
        UserImpl user = (UserImpl) member.getUser();
        MemberCacheViewImpl membersView = guild.getMembersView();
        if (forceRemove || !getJDA().cacheMember(member))
        {
            if (membersView.remove(member.getIdLong()) == null)
                return false;
            LOG.trace("Unloading member {}", member);
            if (user.getMutualGuilds().isEmpty())
            {
                // we no longer share any guilds/channels with this user so remove it from cache
                user.setFake(true);
                getJDA().getUsersView().remove(user.getIdLong());
            }

            GuildVoiceStateImpl voiceState = (GuildVoiceStateImpl) member.getVoiceState();
            if (voiceState != null)
            {
                VoiceChannelImpl connectedChannel = (VoiceChannelImpl) voiceState.getChannel();
                if (connectedChannel != null)
                    connectedChannel.getConnectedMembersMap().remove(member.getIdLong());
                voiceState.setConnectedChannel(null);
            }

            return false;
        }
        else if (guild.getMemberById(member.getIdLong()) != null)
        {
            // Member should be added to cache but already is cached -> do nothing
            return true;
        }

        LOG.trace("Loading member {}", member);

        if (getJDA().getUserById(user.getIdLong()) == null)
        {
            SnowflakeCacheViewImpl<User> usersView = getJDA().getUsersView();
            try (UnlockHook hook1 = usersView.writeLock())
            {
                usersView.getMap().put(user.getIdLong(), user);
            }
        }

        try (UnlockHook hook = membersView.writeLock())
        {
            membersView.getMap().put(member.getIdLong(), member);
            if (member.isOwner())
                guild.setOwner(member);
        }

        long hashId = guild.getIdLong() ^ user.getIdLong();
        getJDA().getEventCache().playbackCache(EventCache.Type.USER, member.getIdLong());
        getJDA().getEventCache().playbackCache(EventCache.Type.MEMBER, hashId);
        return true;
    }

    public MemberImpl createMember(GuildImpl guild, DataObject memberJson)
    {
        return createMember(guild, memberJson, null, null);
    }

    public MemberImpl createMember(GuildImpl guild, DataObject memberJson, DataObject voiceStateJson, DataObject presence)
    {
        boolean playbackCache = false;
        User user = createUser(memberJson.getObject("user"));
        DataArray roleArray = memberJson.getArray("roles");
        MemberImpl member = (MemberImpl) guild.getMember(user);
        if (member == null)
        {
            // Create a brand new member
            member = new MemberImpl(guild, user);
            member.setNickname(memberJson.getString("nick", null));
            member.setAvatarId(memberJson.getString("avatar", null));

            long boostTimestamp = memberJson.isNull("premium_since")
                ? 0
                : Helpers.toTimestamp(memberJson.getString("premium_since"));
            member.setBoostDate(boostTimestamp);

            long timeOutTimestamp = memberJson.isNull("communication_disabled_until")
                ? 0
                : Helpers.toTimestamp(memberJson.getString("communication_disabled_until"));
            member.setTimeOutEnd(timeOutTimestamp);

            if (!memberJson.isNull("pending"))
                member.setPending(memberJson.getBoolean("pending"));
            Set<Role> roles = member.getRoleSet();
            for (int i = 0; i < roleArray.length(); i++)
            {
                long roleId = roleArray.getUnsignedLong(i);
                Role role = guild.getRoleById(roleId);
                if (role != null)
                    roles.add(role);
            }
        }
        else
        {
            // Update cached member and fire events
            List<Role> roles = new ArrayList<>(roleArray.length());
            for (int i = 0; i < roleArray.length(); i++)
            {
                long roleId = roleArray.getUnsignedLong(i);
                Role role = guild.getRoleById(roleId);
                if (role != null)
                    roles.add(role);
            }
            updateMember(guild, member, memberJson, roles);
        }

        // Load joined_at if necessary
        if (!memberJson.isNull("joined_at") && !member.hasTimeJoined())
        {
            member.setJoinDate(Helpers.toTimestamp(memberJson.getString("joined_at")));
        }

        // Load voice state and presence if necessary
        if (voiceStateJson != null && member.getVoiceState() != null)
            createVoiceState(guild, voiceStateJson, user, member);
        if (presence != null)
            createPresence(member, presence);
        return member;
    }

    private void createVoiceState(GuildImpl guild, DataObject voiceStateJson, User user, MemberImpl member)
    {
        GuildVoiceStateImpl voiceState = (GuildVoiceStateImpl) member.getVoiceState();

        final long channelId = voiceStateJson.getLong("channel_id");
        AudioChannel audioChannel = (AudioChannel) guild.getGuildChannelById(channelId);
        if (audioChannel != null)
            ((AudioChannelMixin<?>) audioChannel).getConnectedMembersMap().put(member.getIdLong(), member);
        else
            LOG.error("Received a GuildVoiceState with a channel ID for a non-existent channel! ChannelId: {} GuildId: {} UserId: {}",
                      channelId, guild.getId(), user.getId());

        String requestToSpeak = voiceStateJson.getString("request_to_speak_timestamp", null);
        OffsetDateTime timestamp = null;
        if (requestToSpeak != null)
            timestamp = OffsetDateTime.parse(requestToSpeak);

        // VoiceState is considered volatile so we don't expect anything to actually exist
        voiceState.setSelfMuted(voiceStateJson.getBoolean("self_mute"))
                  .setSelfDeafened(voiceStateJson.getBoolean("self_deaf"))
                  .setGuildMuted(voiceStateJson.getBoolean("mute"))
                  .setGuildDeafened(voiceStateJson.getBoolean("deaf"))
                  .setSuppressed(voiceStateJson.getBoolean("suppress"))
                  .setSessionId(voiceStateJson.getString("session_id"))
                  .setStream(voiceStateJson.getBoolean("self_stream"))
                  .setRequestToSpeak(timestamp)
                  .setConnectedChannel(audioChannel);
    }

    public void updateMember(GuildImpl guild, MemberImpl member, DataObject content, List<Role> newRoles)
    {
        //If newRoles is null that means that we didn't find a role that was in the array and was cached this event
        long responseNumber = getJDA().getResponseTotal();
        if (newRoles != null)
        {
            updateMemberRoles(member, newRoles, responseNumber);
        }

        if (content.hasKey("nick"))
        {
            String oldNick = member.getNickname();
            String newNick = content.getString("nick", null);
            if (!Objects.equals(oldNick, newNick))
            {
                member.setNickname(newNick);
                getJDA().handleEvent(
                    new GuildMemberUpdateNicknameEvent(
                        getJDA(), responseNumber,
                        member, oldNick));
            }
        }
        if (content.hasKey("avatar"))
        {
            String oldAvatarId = member.getAvatarId();
            String newAvatarId = content.getString("avatar", null);
            if (!Objects.equals(oldAvatarId, newAvatarId))
            {
                member.setAvatarId(newAvatarId);
                getJDA().handleEvent(
                        new GuildMemberUpdateAvatarEvent(
                                getJDA(), responseNumber,
                                member, oldAvatarId));
            }
        }
        if (content.hasKey("premium_since"))
        {
            long epoch = 0;
            if (!content.isNull("premium_since"))
                epoch = Helpers.toTimestamp(content.getString("premium_since"));
            if (epoch != member.getBoostDateRaw())
            {
                OffsetDateTime oldTime = member.getTimeBoosted();
                member.setBoostDate(epoch);
                getJDA().handleEvent(
                    new GuildMemberUpdateBoostTimeEvent(
                        getJDA(), responseNumber,
                        member, oldTime));
            }
        }

        if (content.hasKey("communication_disabled_until"))
        {
            long epoch = 0;
            if (!content.isNull("communication_disabled_until"))
                epoch = Helpers.toTimestamp(content.getString("communication_disabled_until"));
            if (epoch != member.getTimeOutEndRaw())
            {
                OffsetDateTime oldTime = member.getTimeOutEnd();
                member.setTimeOutEnd(epoch);
                getJDA().handleEvent(
                        new GuildMemberUpdateTimeOutEvent(
                                getJDA(), responseNumber,
                                member, oldTime));
            }
        }

        if (!content.isNull("joined_at") && !member.hasTimeJoined())
        {
            String joinedAtRaw = content.getString("joined_at");
            TemporalAccessor joinedAt = DateTimeFormatter.ISO_OFFSET_DATE_TIME.parse(joinedAtRaw);
            long joinEpoch = Instant.from(joinedAt).toEpochMilli();
            member.setJoinDate(joinEpoch);
        }

        if (!content.isNull("pending"))
        {
            boolean pending = content.getBoolean("pending");
            boolean oldPending = member.isPending();
            if (pending != oldPending)
            {
                member.setPending(pending);
                getJDA().handleEvent(
                    new GuildMemberUpdatePendingEvent(
                        getJDA(), responseNumber,
                        member, oldPending));
            }
        }

        updateUser((UserImpl) member.getUser(), content.getObject("user"));
    }

    private void updateMemberRoles(MemberImpl member, List<Role> newRoles, long responseNumber)
    {
        Set<Role> currentRoles = member.getRoleSet();
        //Find the roles removed.
        List<Role> removedRoles = new LinkedList<>();
        each:
        for (Role role : currentRoles)
        {
            for (Iterator<Role> it = newRoles.iterator(); it.hasNext(); )
            {
                Role r = it.next();
                if (role.equals(r))
                {
                    it.remove();
                    continue each;
                }
            }
            removedRoles.add(role);
        }

        if (removedRoles.size() > 0)
            currentRoles.removeAll(removedRoles);
        if (newRoles.size() > 0)
            currentRoles.addAll(newRoles);

        if (removedRoles.size() > 0)
        {
            getJDA().handleEvent(
                new GuildMemberRoleRemoveEvent(
                    getJDA(), responseNumber,
                    member, removedRoles));
        }
        if (newRoles.size() > 0)
        {
            getJDA().handleEvent(
                new GuildMemberRoleAddEvent(
                    getJDA(), responseNumber,
                    member, newRoles));
        }
    }

    public void createPresence(MemberImpl member, DataObject presenceJson)
    {
        if (member == null)
            throw new NullPointerException("Provided member was null!");
        OnlineStatus onlineStatus = OnlineStatus.fromKey(presenceJson.getString("status"));
        if (onlineStatus == OnlineStatus.OFFLINE)
            return; // don't cache offline member presences!
        MemberPresenceImpl presence = member.getPresence();
        if (presence == null)
        {
            CacheView.SimpleCacheView<MemberPresenceImpl> view = member.getGuild().getPresenceView();
            if (view == null)
                return;
            presence = new MemberPresenceImpl();
            try (UnlockHook lock = view.writeLock())
            {
                view.getMap().put(member.getIdLong(), presence);
            }
        }

        boolean cacheGame = getJDA().isCacheFlagSet(CacheFlag.ACTIVITY);
        boolean cacheStatus = getJDA().isCacheFlagSet(CacheFlag.CLIENT_STATUS);

        DataArray activityArray = !cacheGame || presenceJson.isNull("activities") ? null : presenceJson.getArray("activities");
        DataObject clientStatusJson = !cacheStatus || presenceJson.isNull("client_status") ? null : presenceJson.getObject("client_status");
        List<Activity> activities = new ArrayList<>();
        boolean parsedActivity = false;

        if (cacheGame && activityArray != null)
        {
            for (int i = 0; i < activityArray.length(); i++)
            {
                try
                {
                    activities.add(createActivity(activityArray.getObject(i)));
                    parsedActivity = true;
                }
                catch (Exception ex)
                {
                    String userId = member.getId();
                    if (LOG.isDebugEnabled())
                        LOG.warn("Encountered exception trying to parse a presence! UserId: {} JSON: {}", userId, activityArray, ex);
                    else
                        LOG.warn("Encountered exception trying to parse a presence! UserId: {} Message: {} Enable debug for details", userId, ex.getMessage());
                }
            }
        }
        if (cacheGame && parsedActivity)
            presence.setActivities(activities);
        presence.setOnlineStatus(onlineStatus);
        if (clientStatusJson != null)
        {
            for (String key : clientStatusJson.keys())
            {
                ClientType type = ClientType.fromKey(key);
                OnlineStatus status = OnlineStatus.fromKey(clientStatusJson.getString(key));
                presence.setOnlineStatus(type, status);
            }
        }
    }

    public static Activity createActivity(DataObject gameJson)
    {
        String name = String.valueOf(gameJson.get("name"));
        String url = gameJson.isNull("url") ? null : String.valueOf(gameJson.get("url"));
        Activity.ActivityType type;
        try
        {
            type = gameJson.isNull("type")
                ? Activity.ActivityType.PLAYING
                : Activity.ActivityType.fromKey(Integer.parseInt(gameJson.get("type").toString()));
        }
        catch (NumberFormatException e)
        {
            type = Activity.ActivityType.PLAYING;
        }

        RichPresence.Timestamps timestamps = null;
        if (!gameJson.isNull("timestamps"))
        {
            DataObject obj = gameJson.getObject("timestamps");
            long start, end;
            start = obj.getLong("start", 0L);
            end = obj.getLong("end", 0L);
            timestamps = new RichPresence.Timestamps(start, end);
        }

        Emoji emoji = null;
        if (!gameJson.isNull("emoji"))
            emoji = Emoji.fromData(gameJson.getObject("emoji"));

        if (type == Activity.ActivityType.CUSTOM_STATUS)
        {
            if (gameJson.hasKey("state") && name.equalsIgnoreCase("Custom Status"))
            {
                name = gameJson.getString("state", "");
                gameJson = gameJson.remove("state");
            }
        }

        if (!CollectionUtils.containsAny(gameJson.keys(), richGameFields))
            return new ActivityImpl(name, url, type, timestamps, emoji);

        // data for spotify
        long id = gameJson.getLong("application_id", 0L);
        String sessionId = gameJson.getString("session_id", null);
        String syncId = gameJson.getString("sync_id", null);
        int flags = gameJson.getInt("flags", 0);
        String details = gameJson.isNull("details") ? null : String.valueOf(gameJson.get("details"));
        String state = gameJson.isNull("state") ? null : String.valueOf(gameJson.get("state"));

        RichPresence.Party party = null;
        if (!gameJson.isNull("party"))
        {
            DataObject obj = gameJson.getObject("party");
            String partyId = obj.isNull("id") ? null : obj.getString("id");
            DataArray sizeArr = obj.isNull("size") ? null : obj.getArray("size");
            long size = 0, max = 0;
            if (sizeArr != null && sizeArr.length() > 0)
            {
                size = sizeArr.getLong(0);
                max = sizeArr.length() < 2 ? 0 : sizeArr.getLong(1);
            }
            party = new RichPresence.Party(partyId, size, max);
        }

        String smallImageKey = null, smallImageText = null;
        String largeImageKey = null, largeImageText = null;
        if (!gameJson.isNull("assets"))
        {
            DataObject assets = gameJson.getObject("assets");
            if (!assets.isNull("small_image"))
            {
                smallImageKey = String.valueOf(assets.get("small_image"));
                smallImageText = assets.isNull("small_text") ? null : String.valueOf(assets.get("small_text"));
            }
            if (!assets.isNull("large_image"))
            {
                largeImageKey = String.valueOf(assets.get("large_image"));
                largeImageText = assets.isNull("large_text") ? null : String.valueOf(assets.get("large_text"));
            }
        }

        return new RichPresenceImpl(type, name, url,
            id, emoji, party, details, state, timestamps, syncId, sessionId, flags,
            largeImageKey, largeImageText, smallImageKey, smallImageText);
    }

    public RichCustomEmojiImpl createEmoji(GuildImpl guildObj, DataObject json)
    {
        DataArray emojiRoles = json.optArray("roles").orElseGet(DataArray::empty);
        final long emojiId = json.getLong("id");
        final User user = json.isNull("user") ? null : createUser(json.getObject("user"));
        RichCustomEmojiImpl emojiObj = (RichCustomEmojiImpl) guildObj.getEmojiById(emojiId);
        if (emojiObj == null)
            emojiObj = new RichCustomEmojiImpl(emojiId, guildObj);
        Set<Role> roleSet = emojiObj.getRoleSet();

        roleSet.clear();
        for (int j = 0; j < emojiRoles.length(); j++)
        {
            Role role = guildObj.getRoleById(emojiRoles.getString(j));
            if (role != null)
                roleSet.add(role);
        }
        if (user != null)
            emojiObj.setOwner(user);
        return emojiObj
                .setName(json.getString("name", ""))
                .setAnimated(json.getBoolean("animated"))
                .setManaged(json.getBoolean("managed"))
                .setAvailable(json.getBoolean("available", true));
    }

    public Category createCategory(DataObject json, long guildId)
    {
        return createCategory(null, json, guildId);
    }

    public Category createCategory(GuildImpl guild, DataObject json, long guildId)
    {
        boolean playbackCache = false;
        final long id = json.getLong("id");
        CategoryImpl channel = (CategoryImpl) getJDA().getCategoriesView().get(id);
        if (channel == null)
        {
            if (guild == null)
                guild = (GuildImpl) getJDA().getGuildsView().get(guildId);
            SnowflakeCacheViewImpl<Category>
                    guildCategoryView = guild.getCategoriesView(),
                    categoryView = getJDA().getCategoriesView();
            try (
                UnlockHook glock = guildCategoryView.writeLock();
                UnlockHook jlock = categoryView.writeLock())
            {
                channel = new CategoryImpl(id, guild);
                guildCategoryView.getMap().put(id, channel);
                playbackCache = categoryView.getMap().put(id, channel) == null;
            }
        }

        channel
            .setName(json.getString("name"))
            .setPosition(json.getInt("position"));

        createOverridesPass(channel, json.getArray("permission_overwrites"));
        if (playbackCache)
            getJDA().getEventCache().playbackCache(EventCache.Type.CHANNEL, id);
        return channel;
    }

    public TextChannel createTextChannel(DataObject json, long guildId)
    {
        return createTextChannel(null, json, guildId);

    }

    public TextChannel createTextChannel(GuildImpl guildObj, DataObject json, long guildId)
    {
        boolean playbackCache = false;
        final long id = json.getLong("id");
        TextChannelImpl channel = (TextChannelImpl) getJDA().getTextChannelsView().get(id);
        if (channel == null)
        {
            if (guildObj == null)
                guildObj = (GuildImpl) getJDA().getGuildsView().get(guildId);
            SnowflakeCacheViewImpl<TextChannel>
                    guildTextView = guildObj.getTextChannelsView(),
                    textView = getJDA().getTextChannelsView();
            try (
                UnlockHook glock = guildTextView.writeLock();
                UnlockHook jlock = textView.writeLock())
            {
                channel = new TextChannelImpl(id, guildObj);
                guildTextView.getMap().put(id, channel);
                playbackCache = textView.getMap().put(id, channel) == null;
            }
        }

        channel
            .setParentCategory(json.getLong("parent_id", 0))
            .setLatestMessageIdLong(json.getLong("last_message_id", 0))
            .setName(json.getString("name"))
            .setTopic(json.getString("topic", null))
            .setPosition(json.getInt("position"))
            .setNSFW(json.getBoolean("nsfw"))
            .setSlowmode(json.getInt("rate_limit_per_user", 0));

        createOverridesPass(channel, json.getArray("permission_overwrites"));
        if (playbackCache)
            getJDA().getEventCache().playbackCache(EventCache.Type.CHANNEL, id);
        return channel;
    }

    public NewsChannel createNewsChannel(DataObject json, long guildId)
    {
        return createNewsChannel(null, json, guildId);

    }

    public NewsChannel createNewsChannel(GuildImpl guildObj, DataObject json, long guildId)
    {
        boolean playbackCache = false;
        final long id = json.getLong("id");
        NewsChannelImpl channel = (NewsChannelImpl) getJDA().getNewsChannelView().get(id);
        if (channel == null)
        {
            if (guildObj == null)
                guildObj = (GuildImpl) getJDA().getGuildsView().get(guildId);
            SnowflakeCacheViewImpl<NewsChannel>
                    guildNewsView = guildObj.getNewsChannelView(),
                    newsView = getJDA().getNewsChannelView();
            try (
                    UnlockHook glock = guildNewsView.writeLock();
                    UnlockHook jlock = newsView.writeLock())
            {
                channel = new NewsChannelImpl(id, guildObj);
                guildNewsView.getMap().put(id, channel);
                playbackCache = newsView.getMap().put(id, channel) == null;
            }
        }

        channel
                .setParentCategory(json.getLong("parent_id", 0))
                .setLatestMessageIdLong(json.getLong("last_message_id", 0))
                .setName(json.getString("name"))
                .setTopic(json.getString("topic", null))
                .setPosition(json.getInt("position"))
                .setNSFW(json.getBoolean("nsfw"));

        createOverridesPass(channel, json.getArray("permission_overwrites"));
        if (playbackCache)
            getJDA().getEventCache().playbackCache(EventCache.Type.CHANNEL, id);
        return channel;
    }

    public VoiceChannel createVoiceChannel(DataObject json, long guildId)
    {
        return createVoiceChannel(null, json, guildId);
    }

    public VoiceChannel createVoiceChannel(GuildImpl guild, DataObject json, long guildId)
    {
        boolean playbackCache = false;
        final long id = json.getLong("id");
        VoiceChannelImpl channel = ((VoiceChannelImpl) getJDA().getVoiceChannelsView().get(id));
        if (channel == null)
        {
            if (guild == null)
                guild = (GuildImpl) getJDA().getGuildsView().get(guildId);
            SnowflakeCacheViewImpl<VoiceChannel>
                    guildVoiceView = guild.getVoiceChannelsView(),
                    voiceView = getJDA().getVoiceChannelsView();
            try (
                UnlockHook vlock = guildVoiceView.writeLock();
                UnlockHook jlock = voiceView.writeLock())
            {
                channel = new VoiceChannelImpl(id, guild);
                guildVoiceView.getMap().put(id, channel);
                playbackCache = voiceView.getMap().put(id, channel) == null;
            }
        }

        channel
            .setParentCategory(json.getLong("parent_id", 0))
            .setLatestMessageIdLong(json.getLong("last_message_id", 0))
            .setName(json.getString("name"))
            .setPosition(json.getInt("position"))
            .setUserLimit(json.getInt("user_limit"))
            .setBitrate(json.getInt("bitrate"))
            .setRegion(json.getString("rtc_region", null));

        createOverridesPass(channel, json.getArray("permission_overwrites"));
        if (playbackCache)
            getJDA().getEventCache().playbackCache(EventCache.Type.CHANNEL, id);
        return channel;
    }

    public StageChannel createStageChannel(DataObject json, long guildId)
    {
        return createStageChannel(null, json, guildId);
    }

    public StageChannel createStageChannel(GuildImpl guild, DataObject json, long guildId)
    {
        boolean playbackCache = false;
        final long id = json.getLong("id");
        StageChannelImpl channel = ((StageChannelImpl) getJDA().getStageChannelView().get(id));
        if (channel == null)
        {
            if (guild == null)
                guild = (GuildImpl) getJDA().getGuildsView().get(guildId);
            SnowflakeCacheViewImpl<StageChannel>
                    guildStageView = guild.getStageChannelsView(),
                    stageView = getJDA().getStageChannelView();
            try (
                    UnlockHook vlock = guildStageView.writeLock();
                    UnlockHook jlock = stageView.writeLock())
            {
                channel = new StageChannelImpl(id, guild);
                guildStageView.getMap().put(id, channel);
                playbackCache = stageView.getMap().put(id, channel) == null;
            }
        }

        channel
            .setParentCategory(json.getLong("parent_id", 0))
            .setName(json.getString("name"))
            .setPosition(json.getInt("position"))
            .setBitrate(json.getInt("bitrate"))
            .setRegion(json.getString("rtc_region", null));

        createOverridesPass(channel, json.getArray("permission_overwrites"));
        if (playbackCache)
            getJDA().getEventCache().playbackCache(EventCache.Type.CHANNEL, id);
        return channel;
    }

    public ThreadChannel createThreadChannel(DataObject json, long guildId)
    {
        return createThreadChannel(null, json, guildId);
    }

    public ThreadChannel createThreadChannel(GuildImpl guild, DataObject json, long guildId)
    {
        boolean playbackCache = false;
        final long id = json.getLong("id");
        final ChannelType type = ChannelType.fromId(json.getInt("type"));

        if (guild == null)
            guild = (GuildImpl) getJDA().getGuildsView().get(guildId);

        ThreadChannelImpl channel = ((ThreadChannelImpl) getJDA().getThreadChannelsView().get(id));
        if (channel == null)
        {
            SnowflakeCacheViewImpl<ThreadChannel>
                    guildThreadView = guild.getThreadChannelsView(),
                    threadView = getJDA().getThreadChannelsView();
            try (
                    UnlockHook vlock = guildThreadView.writeLock();
                    UnlockHook jlock = threadView.writeLock())
            {
                channel = new ThreadChannelImpl(id, guild, type);
                guildThreadView.getMap().put(id, channel);
                playbackCache = threadView.getMap().put(id, channel) == null;
            }
        }

        DataObject threadMetadata = json.getObject("thread_metadata");

        channel
                .setName(json.getString("name"))
                .setParentChannelId(json.getLong("parent_id"))
                .setOwnerId(json.getLong("owner_id"))
                .setMemberCount(json.getInt("member_count"))
                .setMessageCount(json.getInt("message_count"))
                .setLatestMessageIdLong(json.getLong("last_message_id", 0))
                .setSlowmode(json.getInt("rate_limit_per_user", 0))
                .setLocked(threadMetadata.getBoolean("locked"))
                .setArchived(threadMetadata.getBoolean("archived"))
                .setInvitable(threadMetadata.getBoolean("invitable"))
                .setArchiveTimestamp(Helpers.toTimestamp(threadMetadata.getString("archive_timestamp")))
                .setCreationTimestamp(threadMetadata.isNull("create_timestamp") ? 0 : Helpers.toTimestamp(threadMetadata.getString("create_timestamp")))
                .setAutoArchiveDuration(ThreadChannel.AutoArchiveDuration.fromKey(threadMetadata.getInt("auto_archive_duration")));

        //If the bot in the thread already, then create a thread member for the bot.
        if (!json.isNull("member"))
        {
            ThreadMember selfThreadMember = createThreadMember(channel, guild.getSelfMember(), json.getObject("member"));
            CacheView.SimpleCacheView<ThreadMember> view = channel.getThreadMemberView();
            try (UnlockHook lock = view.writeLock())
            {
                view.getMap().put(selfThreadMember.getIdLong(), selfThreadMember);
            }
        }

        if (playbackCache)
            getJDA().getEventCache().playbackCache(EventCache.Type.CHANNEL, id);
        return channel;
    }

    public ThreadMember createThreadMember(GuildImpl guild, ThreadChannelImpl threadChannel, DataObject json)
    {
        DataObject memberJson = json.getObject("member");
        DataObject presenceJson = json.isNull("presence") ? null : json.getObject("presence");

        Member member = createMember(guild, memberJson, null, presenceJson);
        return createThreadMember(threadChannel, member, json);
    }

    public ThreadMember createThreadMember(ThreadChannelImpl threadChannel, Member member, DataObject json)
    {
        ThreadMemberImpl threadMember = new ThreadMemberImpl(member, threadChannel);
        threadMember
            .setJoinedTimestamp(Helpers.toTimestamp(json.getString("join_timestamp")))
            .setFlags(json.getInt("flags"));

        return threadMember;
    }

    public PrivateChannel createPrivateChannel(DataObject json)
    {
        return createPrivateChannel(json, null);
    }

    public PrivateChannel createPrivateChannel(DataObject json, UserImpl user)
    {
        final long channelId = json.getUnsignedLong("id");
        PrivateChannelImpl channel = (PrivateChannelImpl) api.getPrivateChannelById(channelId);
        if (channel == null)
        {
            channel = new PrivateChannelImpl(getJDA(), channelId, user)
                    .setLatestMessageIdLong(json.getLong("last_message_id", 0));
        }
        UserImpl recipient = user;
        if (channel.getUser() == null)
        {
            if (recipient == null && (json.hasKey("recipients") || json.hasKey("recipient")))
            {
                //if we don't know the recipient, and we have information on them, we can use that
                DataObject recipientJson = json.hasKey("recipients") ?
                        json.getArray("recipients").getObject(0) :
                        json.getObject("recipient");
                final long userId = recipientJson.getUnsignedLong("id");
                recipient = (UserImpl) getJDA().getUserById(userId);
                if (recipient == null)
                {
                    recipient = createUser(recipientJson);
                }
            }
            if (recipient != null)
            {
                //update the channel if we have found the user
                channel.setUser(recipient);
            }
        }
        if (recipient != null)
        {
            recipient.setPrivateChannel(channel);
        }
        // only add channels to the cache when they come from an event, otherwise we would never remove the channel
        cachePrivateChannel(channel);
        api.usedPrivateChannel(channelId);
        return channel;
    }

    private void cachePrivateChannel(PrivateChannelImpl priv)
    {
        SnowflakeCacheViewImpl<PrivateChannel> privateView = getJDA().getPrivateChannelsView();
        try (UnlockHook hook = privateView.writeLock())
        {
            privateView.getMap().put(priv.getIdLong(), priv);
        }
        api.usedPrivateChannel(priv.getIdLong());
        getJDA().getEventCache().playbackCache(EventCache.Type.CHANNEL, priv.getIdLong());
    }

    @Nullable
    public StageInstance createStageInstance(GuildImpl guild, DataObject json)
    {
        long channelId = json.getUnsignedLong("channel_id");
        StageChannelImpl channel = (StageChannelImpl) guild.getStageChannelById(channelId);
        if (channel == null)
            return null;

        long id = json.getUnsignedLong("id");
        String topic = json.getString("topic");
        StageInstance.PrivacyLevel level = StageInstance.PrivacyLevel.fromKey(json.getInt("privacy_level", -1));


        StageInstanceImpl instance = (StageInstanceImpl) channel.getStageInstance();
        if (instance == null)
        {
            instance = new StageInstanceImpl(id, channel);
            channel.setStageInstance(instance);
        }

        return instance
                .setPrivacyLevel(level)
                .setTopic(topic);
    }

    public void createOverridesPass(IPermissionContainerMixin<?> channel, DataArray overrides)
    {
        for (int i = 0; i < overrides.length(); i++)
        {
            try
            {
                createPermissionOverride(overrides.getObject(i), channel);
            }
            catch (NoSuchElementException e)
            {
                //Caused by Discord not properly clearing PermissionOverrides when a Member leaves a Guild.
                LOG.debug("{}. Ignoring PermissionOverride.", e.getMessage());
            }
            catch (IllegalArgumentException e)
            {
                //Missing handling for a type
                LOG.warn("{}. Ignoring PermissionOverride.", e.getMessage());
            }
        }
    }

    public Role createRole(GuildImpl guild, DataObject roleJson, long guildId)
    {
        boolean playbackCache = false;
        final long id = roleJson.getLong("id");
        if (guild == null)
            guild = (GuildImpl) getJDA().getGuildsView().get(guildId);
        RoleImpl role = (RoleImpl) guild.getRolesView().get(id);
        if (role == null)
        {
            SnowflakeCacheViewImpl<Role> roleView = guild.getRolesView();
            try (UnlockHook hook = roleView.writeLock())
            {
                role = new RoleImpl(id, guild);
                playbackCache = roleView.getMap().put(id, role) == null;
            }
        }
        final int color = roleJson.getInt("color");
        role.setName(roleJson.getString("name"))
            .setRawPosition(roleJson.getInt("position"))
            .setRawPermissions(roleJson.getLong("permissions"))
            .setManaged(roleJson.getBoolean("managed"))
            .setHoisted(roleJson.getBoolean("hoist"))
            .setColor(color == 0 ? Role.DEFAULT_COLOR_RAW : color)
            .setMentionable(roleJson.getBoolean("mentionable"))
            .setTags(roleJson.optObject("tags").orElseGet(DataObject::empty));

        final String iconId = roleJson.getString("icon", null);
        final String emoji = roleJson.getString("unicode_emoji", null);
        if (iconId == null && emoji == null)
            role.setIcon(null);
        else
            role.setIcon(new RoleIcon(iconId, emoji, id));

        if (playbackCache)
            getJDA().getEventCache().playbackCache(EventCache.Type.ROLE, id);
        return role;
    }

    public ReceivedMessage createMessageWithChannel(DataObject json, @Nonnull MessageChannel channel, boolean modifyCache)
    {
        // Use channel directly if message is from a known guild channel
        if (channel instanceof GuildMessageChannel)
            return createMessage0(json, channel, modifyCache);
        // Try to resolve private channel recipient if needed
        if (channel instanceof PrivateChannel)
            return createMessageWithLookup(json, null, modifyCache);
        throw new IllegalArgumentException(MISSING_CHANNEL);
    }

    public ReceivedMessage createMessageWithLookup(DataObject json, @Nullable Guild guild, boolean modifyCache)
    {
        //Private channels may be partial in our cache and missing recipient information
        // we can try and derive the user from the message here
        if (guild == null)
            return createMessage0(json, createPrivateChannelByMessage(json), modifyCache);
        //If we know that the message was sent in a guild, we can use the guild to resolve the channel directly
        MessageChannel channel = guild.getChannelById(MessageChannel.class, json.getUnsignedLong("channel_id"));
        if (channel == null)
            throw new IllegalArgumentException(MISSING_CHANNEL);
        return createMessage0(json, channel, modifyCache);
    }

    // This tries to build a private channel instance through an arbitrary message object
    private PrivateChannel createPrivateChannelByMessage(DataObject message)
    {
        final long channelId = message.getLong("channel_id");
        final DataObject author = message.getObject("author");
        final long authorId = author.getLong("id");

        PrivateChannelImpl channel = (PrivateChannelImpl) getJDA().getPrivateChannelById(channelId);
        boolean isAuthorSelfUser = authorId == getJDA().getSelfUser().getIdLong();
        if (channel == null)
        {
            DataObject channelData = DataObject.empty()
                    .put("id", channelId);

            //if we see an author that isn't us, we can assume that is the other side of this private channel
            //if the author is us, we learn no information about the user at the other end
            if (!isAuthorSelfUser)
                channelData.put("recipient", author);

            //even without knowing the user at the other end, we can still construct a minimal channel
            channel = (PrivateChannelImpl) createPrivateChannel(channelData);
        }
        else if (channel.getUser() == null && !isAuthorSelfUser)
        {
            //In this situation, we already know the channel
            // but the message provided us with the recipient
            // which we can now add to the channel
            UserImpl user = createUser(author);
            channel.setUser(user);
            user.setPrivateChannel(channel);
        }

        return channel;
    }

    private ReceivedMessage createMessage0(DataObject jsonObject, @Nonnull MessageChannel channel, boolean modifyCache)
    {
        MessageType type = MessageType.fromId(jsonObject.getInt("type"));
        if (type == MessageType.UNKNOWN)
            throw new IllegalArgumentException(UNKNOWN_MESSAGE_TYPE);

        final long id = jsonObject.getLong("id");
        final DataObject author = jsonObject.getObject("author");
        final long authorId = author.getLong("id");
        MemberImpl member = null;
        GuildImpl guild = null;
        if (channel instanceof GuildChannel)
            guild = (GuildImpl) ((GuildChannel) channel).getGuild();

        // Member details for author
        if (channel.getType().isGuild() && !jsonObject.isNull("member"))
        {
            DataObject memberJson = jsonObject.getObject("member");
            memberJson.put("user", author);
            member = createMember(guild, memberJson);
            if (modifyCache)
            {
                // Update member cache with new information if needed
                updateMemberCache(member);
            }
        }

        final String content = jsonObject.getString("content", "");
        final boolean fromWebhook = jsonObject.hasKey("webhook_id");
        final boolean pinned = jsonObject.getBoolean("pinned");
        final boolean tts = jsonObject.getBoolean("tts");
        final boolean mentionsEveryone = jsonObject.getBoolean("mention_everyone");
        final OffsetDateTime editTime = jsonObject.isNull("edited_timestamp") ? null : OffsetDateTime.parse(jsonObject.getString("edited_timestamp"));
        final String nonce = jsonObject.isNull("nonce") ? null : jsonObject.get("nonce").toString();
        final int flags = jsonObject.getInt("flags", 0);

        // Message accessories
        MessageChannel tmpChannel = channel; // because java
        final List<Message.Attachment> attachments = map(jsonObject, "attachments",   this::createMessageAttachment);
        final List<MessageEmbed>       embeds      = map(jsonObject, "embeds",        this::createMessageEmbed);
        final List<MessageReaction>    reactions   = map(jsonObject, "reactions",     (obj) -> createMessageReaction(tmpChannel, id, obj));
        final List<StickerItem>        stickers    = map(jsonObject, "sticker_items", this::createStickerItem);

        // Message activity (for game invites/spotify)
        MessageActivity activity = null;
        if (!jsonObject.isNull("activity"))
            activity = createMessageActivity(jsonObject);

        // Message Author
        User user;
        if (guild != null)
        {
            if (member == null)
                member = (MemberImpl) guild.getMemberById(authorId);
            user = member != null ? member.getUser() : null;
            if (user == null)
            {
                if (fromWebhook || !modifyCache)
                    user = createUser(author);
                else
                    throw new IllegalArgumentException(MISSING_USER); // Specifically for MESSAGE_CREATE
            }
        }
        else
        {
            //Assume private channel
            if (authorId == getJDA().getSelfUser().getIdLong())
            {
                user = getJDA().getSelfUser();
            }
            else
            {
                //Note, while PrivateChannel.getUser() can produce null, this invocation of it WILL NOT produce null
                // because when the bot receives a message in a private channel that was _not authored by the bot_ then
                // the message had to have come from the user, so that means that we had all the information to build
                // the channel properly (or fill-in the missing user info of an existing partial channel)
                user = ((PrivateChannel) channel).getUser();
            }
        }

        if (modifyCache && !fromWebhook) // update the user information on message receive
            updateUser((UserImpl) user, author);

        // Message Reference (Reply or Pin)
        Message referencedMessage = null;
        if (!jsonObject.isNull("referenced_message"))
        {
            DataObject referenceJson = jsonObject.getObject("referenced_message");
            try
            {
                referencedMessage = createMessage0(referenceJson, channel, false);
            }
            catch (IllegalArgumentException ex)
            {
                // We can just discard the message for some trivial cases
                if (UNKNOWN_MESSAGE_TYPE.equals(ex.getMessage()))
                    LOG.debug("Received referenced message with unknown type. Type: {}", referenceJson.getInt("type", -1));
                else if (MISSING_CHANNEL.equals(ex.getMessage()))
                    LOG.debug("Received referenced message with unknown channel. channel_id: {} Type: {}",
                        referenceJson.getUnsignedLong("channel_id", 0), referenceJson.getInt("type", -1));
                else
                    throw ex;
            }
        }

        MessageReference messageReference = null;
        if (!jsonObject.isNull("message_reference")) // always contains the channel + message id for a referenced message
        {                                                // used for when referenced_message is not provided
            DataObject messageReferenceJson = jsonObject.getObject("message_reference");

            messageReference = new MessageReference(
                    messageReferenceJson.getLong("message_id", 0),
                    messageReferenceJson.getLong("channel_id", 0),
                    messageReferenceJson.getLong("guild_id", 0),
                    referencedMessage,
                    api
            );
        }

        // Message Components
        List<ActionRow> components = Collections.emptyList();
        Optional<DataArray> componentsArrayOpt = jsonObject.optArray("components");
        if (componentsArrayOpt.isPresent())
        {
            DataArray array = componentsArrayOpt.get();
            components = array.stream(DataArray::getObject)
                    .filter(it -> it.getInt("type", 0) == 1)
                    .map(ActionRow::fromData)
                    .collect(Collectors.toList());
        }

        // Application command and component replies
        Message.Interaction messageInteraction = null;
        if (!jsonObject.isNull("interaction"))
            messageInteraction = createMessageInteraction(guild, jsonObject.getObject("interaction"));

        // Lazy Mention parsing and caching (includes reply mentions)
        Mentions mentions = new MessageMentionsImpl(
            api, guild, content, mentionsEveryone,
            jsonObject.getArray("mentions"), jsonObject.getArray("mention_roles")
        );
        
        ThreadChannel startedThread = null;
        if (guild != null && !jsonObject.isNull("thread"))
            startedThread = createThreadChannel(guild, jsonObject.getObject("thread"), guild.getIdLong());

        if (!type.isSystem())
        {
            return new ReceivedMessage(id, channel, type, messageReference, fromWebhook, tts, pinned,
                    content, nonce, user, member, activity, editTime, mentions, reactions, attachments, embeds, stickers, components, flags, messageInteraction, startedThread);
        }
        else
        {
            return new SystemMessage(id, channel, type, messageReference, fromWebhook, tts, pinned,
                    content, nonce, user, member, activity, editTime, mentions, reactions, attachments, embeds, stickers, flags, startedThread);
        }
    }

    private static MessageActivity createMessageActivity(DataObject jsonObject)
    {
        DataObject activityData = jsonObject.getObject("activity");
        final MessageActivity.ActivityType activityType = MessageActivity.ActivityType.fromId(activityData.getInt("type"));
        final String partyId = activityData.getString("party_id", null);
        MessageActivity.Application application = null;

        if (!jsonObject.isNull("application"))
        {
            DataObject applicationData = jsonObject.getObject("application");

            final String name = applicationData.getString("name");
            final String description = applicationData.getString("description", "");
            final String iconId = applicationData.getString("icon", null);
            final String coverId = applicationData.getString("cover_image", null);
            final long applicationId = applicationData.getLong("id");

            application = new MessageActivity.Application(name, description, iconId, coverId, applicationId);
        }
        if (activityType == MessageActivity.ActivityType.UNKNOWN)
        {
            LOG.debug("Received an unknown ActivityType, Activity: {}", activityData);
        }

        return new MessageActivity(activityType, partyId, application);
    }

    public MessageReaction createMessageReaction(MessageChannel chan, long id, DataObject obj)
    {
        DataObject emoji = obj.getObject("emoji");
        final int count = obj.getInt("count", -1);
        final boolean me = obj.getBoolean("me");
        Emoji emojiObj = Emoji.fromData(emoji);

        return new MessageReaction(chan, emojiObj, id, me, count);
    }

    public Message.Attachment createMessageAttachment(DataObject jsonObject)
    {
        final boolean ephemeral = jsonObject.getBoolean("ephemeral", false);
        final int width = jsonObject.getInt("width", -1);
        final int height = jsonObject.getInt("height", -1);
        final int size = jsonObject.getInt("size");
        final String url = jsonObject.getString("url");
        final String proxyUrl = jsonObject.getString("proxy_url");
        final String filename = jsonObject.getString("filename");
        final String contentType = jsonObject.getString("content_type", null);
        final String description = jsonObject.getString("description", null);
        final long id = jsonObject.getLong("id");
        return new Message.Attachment(id, url, proxyUrl, filename, contentType, description, size, height, width, ephemeral, getJDA());
    }

    public MessageEmbed createMessageEmbed(DataObject content)
    {
        if (content.isNull("type"))
            throw new IllegalStateException("Encountered embed object with missing/null type field for Json: " + content);
        EmbedType type = EmbedType.fromKey(content.getString("type"));
        final String url = content.getString("url", null);
        final String title = content.getString("title", null);
        final String description = content.getString("description", null);
        final OffsetDateTime timestamp = content.isNull("timestamp") ? null : OffsetDateTime.parse(content.getString("timestamp"));
        final int color = content.isNull("color") ? Role.DEFAULT_COLOR_RAW : content.getInt("color");

        final Thumbnail thumbnail;
        if (content.isNull("thumbnail"))
        {
            thumbnail = null;
        }
        else
        {
            DataObject obj = content.getObject("thumbnail");
            thumbnail = new Thumbnail(obj.getString("url", null),
                                      obj.getString("proxy_url", null),
                                      obj.getInt("width", -1),
                                      obj.getInt("height", -1));
        }

        final Provider provider;
        if (content.isNull("provider"))
        {
            provider = null;
        }
        else
        {
            DataObject obj = content.getObject("provider");
            provider = new Provider(obj.getString("name", null),
                                    obj.getString("url", null));
        }

        final AuthorInfo author;
        if (content.isNull("author"))
        {
            author = null;
        }
        else
        {
            DataObject obj = content.getObject("author");
            author = new AuthorInfo(obj.getString("name", null),
                                    obj.getString("url", null),
                                    obj.getString("icon_url", null),
                                    obj.getString("proxy_icon_url", null));
        }

        final VideoInfo video;
        if (content.isNull("video"))
        {
            video = null;
        }
        else
        {
            DataObject obj = content.getObject("video");
            video = new VideoInfo(obj.getString("url", null),
                                  obj.getInt("width", -1),
                                  obj.getInt("height", -1));
        }

        final Footer footer;
        if (content.isNull("footer"))
        {
            footer = null;
        }
        else
        {
            DataObject obj = content.getObject("footer");
            footer = new Footer(obj.getString("text", null),
                                obj.getString("icon_url", null),
                                obj.getString("proxy_icon_url", null));
        }

        final ImageInfo image;
        if (content.isNull("image"))
        {
            image = null;
        }
        else
        {
            DataObject obj = content.getObject("image");
            image = new ImageInfo(obj.getString("url", null),
                                  obj.getString("proxy_url", null),
                                  obj.getInt("width", -1),
                                  obj.getInt("height", -1));
        }

        final List<Field> fields = map(content, "fields", (obj) ->
            new Field(obj.getString("name", null),
                      obj.getString("value", null),
                      obj.getBoolean("inline"),
                      false)
        );

        return createMessageEmbed(url, title, description, type, timestamp,
                color, thumbnail, provider, author, video, footer, image, fields);
    }

    public static MessageEmbed createMessageEmbed(String url, String title, String description, EmbedType type, OffsetDateTime timestamp,
                                           int color, Thumbnail thumbnail, Provider siteProvider, AuthorInfo author,
                                           VideoInfo videoInfo, Footer footer, ImageInfo image, List<Field> fields)
    {
        return new MessageEmbed(url, title, description, type, timestamp,
            color, thumbnail, siteProvider, author, videoInfo, footer, image, fields);
    }

    public StickerItem createStickerItem(DataObject content)
    {
        long id = content.getLong("id");
        String name = content.getString("name");
        Sticker.StickerFormat format = Sticker.StickerFormat.fromId(content.getInt("format_type"));
        return new StickerItemImpl(id, format, name);
    }

    public RichStickerImpl createRichSticker(DataObject content)
    {
        long id = content.getLong("id");
        String name = content.getString("name");
        Sticker.StickerFormat format = Sticker.StickerFormat.fromId(content.getInt("format_type"));
        Sticker.Type type = Sticker.Type.fromId(content.getInt("type", -1));

        String description = content.getString("description", "");
        Set<String> tags = Collections.emptySet();
        if (!content.isNull("tags"))
        {
            String[] array = content.getString("tags").split(",\\s*");
            tags = Helpers.setOf(array);
        }

        switch (type)
        {
        case GUILD:
            boolean available = content.getBoolean("available");
            long guildId = content.getUnsignedLong("guild_id", 0L);
            User owner = content.isNull("user") ? null : createUser(content.getObject("user"));
            return new GuildStickerImpl(id, format, name, tags, description, available, guildId, api, owner);
        case STANDARD:
            long packId = content.getUnsignedLong("pack_id", 0L);
            int sortValue = content.getInt("sort_value", -1);
            return new StandardStickerImpl(id, format, name, tags, description, packId, sortValue);
        default:
            throw new IllegalArgumentException("Unknown sticker type. Type: " + type  +" JSON: " + content);
        }
    }

    public StickerPack createStickerPack(DataObject content)
    {
        long id = content.getUnsignedLong("id");
        String name = content.getString("name");
        String description = content.getString("description", "");
        long skuId = content.getUnsignedLong("sku_id", 0);
        long coverId = content.getUnsignedLong("cover_sticker_id", 0);
        long bannerId = content.getUnsignedLong("banner_asset_id", 0);

        DataArray stickerArr = content.getArray("stickers");
        List<StandardSticker> stickers = new ArrayList<>(stickerArr.length());
        for (int i = 0; i < stickerArr.length(); i++)
        {
            DataObject object = null;
            try
            {
                object = stickerArr.getObject(i);
                StandardSticker sticker = (StandardSticker) createRichSticker(object);
                stickers.add(sticker);
            }
            catch (ParsingException | ClassCastException ex)
            {
                LOG.error("Sticker contained in pack {} ({}) could not be parsed. JSON: {}", name, id, object);
            }
        }

        return new StickerPackImpl(id, stickers, name, description, coverId, bannerId, skuId);
    }

    public Message.Interaction createMessageInteraction(GuildImpl guildImpl, DataObject content)
    {
        final long id = content.getLong("id");
        final int type = content.getInt("type");
        final String name = content.getString("name");
        DataObject userJson = content.getObject("user");
        User user = null;
        MemberImpl member = null;
        if (!content.isNull("member") && guildImpl != null)
        {
            DataObject memberJson = content.getObject("member");
            memberJson.put("user", userJson);
            member = createMember(guildImpl, memberJson);
            user = member.getUser();
        }
        else
        {
            user = createUser(userJson);
        }

        return new Message.Interaction(id, type, name, user, member);
    }

    @Nullable
    public PermissionOverride createPermissionOverride(DataObject override, IPermissionContainerMixin<?> chan)
    {
        int type = override.getInt("type");
        final long id = override.getLong("id");
        boolean role = type == 0;
        if (role && chan.getGuild().getRoleById(id) == null)
            throw new NoSuchElementException("Attempted to create a PermissionOverride for a non-existent role! JSON: " + override);
        if (!role && type != 1)
            throw new IllegalArgumentException("Provided with an unknown PermissionOverride type! JSON: " + override);
        if (!role && id != api.getSelfUser().getIdLong() && !api.isCacheFlagSet(CacheFlag.MEMBER_OVERRIDES))
            return null;

        long allow = override.getLong("allow");
        long deny = override.getLong("deny");
        // Don't cache empty @everyone overrides, they ruin our sync check
        if (id == chan.getGuild().getIdLong() && (allow | deny) == 0L)
            return null;

        PermissionOverrideImpl permOverride = (PermissionOverrideImpl) chan.getPermissionOverrideMap().get(id);
        if (permOverride == null)
        {
            permOverride = new PermissionOverrideImpl(chan, id, role);
            chan.getPermissionOverrideMap().put(id, permOverride);
        }

        return permOverride.setAllow(allow).setDeny(deny);
    }

    public WebhookImpl createWebhook(DataObject object)
    {
        return createWebhook(object, false);
    }

    public WebhookImpl createWebhook(DataObject object, boolean allowMissingChannel)
    {
        final long id = object.getLong("id");
        final long guildId = object.getUnsignedLong("guild_id");
        final long channelId = object.getUnsignedLong("channel_id");
        final String token = object.getString("token", null);
        final WebhookType type = WebhookType.fromKey(object.getInt("type", -1));

<<<<<<< HEAD
        //TODO-v5-unified-channel-cache
        BaseGuildMessageChannel channel = getJDA().getChannelById(BaseGuildMessageChannel.class, channelId);
=======
        IWebhookContainer channel = getJDA().getChannelById(IWebhookContainer.class, channelId);
>>>>>>> 7b3ba835
        if (channel == null && !allowMissingChannel)
            throw new NullPointerException(String.format("Tried to create Webhook for an un-cached IWebhookContainer channel! WebhookId: %s ChannelId: %s GuildId: %s",
                    id, channelId, guildId));

        Object name = !object.isNull("name") ? object.get("name") : null;
        Object avatar = !object.isNull("avatar") ? object.get("avatar") : null;

        DataObject fakeUser = DataObject.empty()
                    .put("username", name)
                    .put("discriminator", "0000")
                    .put("id", id)
                    .put("avatar", avatar);
        User defaultUser = createUser(fakeUser);

        Optional<DataObject> ownerJson = object.optObject("user");
        User owner = null;

        if (ownerJson.isPresent())
        {
            DataObject json = ownerJson.get();
            final long userId = json.getLong("id");

            owner = getJDA().getUserById(userId);
            if (owner == null)
            {
                json.put("id", userId);
                owner = createUser(json);
            }
        }

        Member ownerMember = owner == null || channel == null ? null : channel.getGuild().getMember(owner);
        WebhookImpl webhook = new WebhookImpl(channel, getJDA(), id, type)
                .setToken(token)
                .setOwner(ownerMember, owner)
                .setUser(defaultUser);

        if (!object.isNull("source_channel"))
        {
            DataObject source = object.getObject("source_channel");
            webhook.setSourceChannel(new Webhook.ChannelReference(source.getUnsignedLong("id"), source.getString("name")));
        }
        if (!object.isNull("source_guild"))
        {
            DataObject source = object.getObject("source_guild");
            webhook.setSourceGuild(new Webhook.GuildReference(source.getUnsignedLong("id"), source.getString("name")));
        }

        return webhook;
    }

    public Invite createInvite(DataObject object)
    {
        final String code = object.getString("code");
        final User inviter = object.hasKey("inviter") ? createUser(object.getObject("inviter")) : null;

        final DataObject channelObject = object.getObject("channel");
        final ChannelType channelType = ChannelType.fromId(channelObject.getInt("type"));
        final Invite.TargetType targetType = Invite.TargetType.fromId(object.getInt("target_type", 0));

        final Invite.InviteType type;
        final Invite.Guild guild;
        final Invite.Channel channel;
        final Invite.Group group;
        final Invite.InviteTarget target;

        if (channelType == ChannelType.GROUP)
        {
            type = Invite.InviteType.GROUP;
            guild = null;
            channel = null;

            final String groupName = channelObject.getString("name", "");
            final long groupId = channelObject.getLong("id");
            final String groupIconId = channelObject.getString("icon", null);

            final List<String> usernames;
            if (channelObject.isNull("recipients"))
                usernames = null;
            else
                usernames = map(channelObject, "recipients", (json) -> json.getString("username"));

            group = new InviteImpl.GroupImpl(groupIconId, groupName, groupId, usernames);
        }
        else if (channelType.isGuild())
        {
            type = Invite.InviteType.GUILD;

            final DataObject guildObject = object.getObject("guild");

            final String guildIconId = guildObject.getString("icon", null);
            final long guildId = guildObject.getLong("id");
            final String guildName = guildObject.getString("name");
            final String guildSplashId = guildObject.getString("splash", null);
            final VerificationLevel guildVerificationLevel = VerificationLevel.fromKey(guildObject.getInt("verification_level", -1));
            final int presenceCount = object.getInt("approximate_presence_count", -1);
            final int memberCount = object.getInt("approximate_member_count", -1);

            final Set<String> guildFeatures;
            if (guildObject.isNull("features"))
                guildFeatures = Collections.emptySet();
            else
                guildFeatures = Collections.unmodifiableSet(StreamSupport.stream(guildObject.getArray("features").spliterator(), false).map(String::valueOf).collect(Collectors.toSet()));

            guild = new InviteImpl.GuildImpl(guildId, guildIconId, guildName, guildSplashId, guildVerificationLevel, presenceCount, memberCount, guildFeatures);

            final String channelName = channelObject.getString("name");
            final long channelId = channelObject.getLong("id");

            channel = new InviteImpl.ChannelImpl(channelId, channelName, channelType);
            group = null;
        }
        else
        {
            // Unknown channel type for invites

            type = Invite.InviteType.UNKNOWN;
            guild = null;
            channel = null;
            group = null;
        }

        switch (targetType)
        {
        case EMBEDDED_APPLICATION:
            final DataObject applicationObject = object.getObject("target_application");

            Invite.EmbeddedApplication application = new InviteImpl.EmbeddedApplicationImpl(
                    applicationObject.getString("icon", null), applicationObject.getString("name"), applicationObject.getString("description"),
                    applicationObject.getString("summary"), applicationObject.getLong("id"), applicationObject.getInt("max_participants", -1)
            );
            target = new InviteImpl.InviteTargetImpl(targetType, application, null);
            break;
        case STREAM:
            final DataObject targetUserObject = object.getObject("target_user");
            target = new InviteImpl.InviteTargetImpl(targetType, null, createUser(targetUserObject));
            break;
        case NONE:
            target = null;
            break;
        default:
            target = new InviteImpl.InviteTargetImpl(targetType, null, null);
        }

        final int maxAge;
        final int maxUses;
        final boolean temporary;
        final OffsetDateTime timeCreated;
        final int uses;
        final boolean expanded;

        if (object.hasKey("max_uses"))
        {
            expanded = true;
            maxAge = object.getInt("max_age");
            maxUses = object.getInt("max_uses");
            uses = object.getInt("uses");
            temporary = object.getBoolean("temporary");
            timeCreated = OffsetDateTime.parse(object.getString("created_at"));
        }
        else
        {
            expanded = false;
            maxAge = -1;
            maxUses = -1;
            uses = -1;
            temporary = false;
            timeCreated = null;
        }

        return new InviteImpl(getJDA(), code, expanded, inviter,
                              maxAge, maxUses, temporary, timeCreated,
                              uses, channel, guild, group, target, type);
    }

    public Template createTemplate(DataObject object)
    {
        final String code = object.getString("code");
        final String name = object.getString("name");
        final String description = object.getString("description", null);
        final int uses = object.getInt("usage_count");
        final User creator = createUser(object.getObject("creator"));
        final OffsetDateTime createdAt = OffsetDateTime.parse(object.getString("created_at"));
        final OffsetDateTime updatedAt = OffsetDateTime.parse(object.getString("updated_at"));
        final long guildId = object.getLong("source_guild_id");
        final DataObject guildObject = object.getObject("serialized_source_guild");
        final String guildName = guildObject.getString("name");
        final String guildDescription = guildObject.getString("description", null);
        final String guildIconId = guildObject.getString("icon_hash", null);
        final VerificationLevel guildVerificationLevel = VerificationLevel.fromKey(guildObject.getInt("verification_level", -1));
        final NotificationLevel notificationLevel = NotificationLevel.fromKey(guildObject.getInt("default_message_notifications", 0));
        final ExplicitContentLevel explicitContentLevel = ExplicitContentLevel.fromKey(guildObject.getInt("explicit_content_filter", 0));
        final Locale locale = Locale.forLanguageTag(guildObject.getString("preferred_locale", "en"));
        final Timeout afkTimeout = Timeout.fromKey(guildObject.getInt("afk_timeout", 0));
        final DataArray roleArray = guildObject.getArray("roles");
        final DataArray channelsArray = guildObject.getArray("channels");
        final long afkChannelId = guildObject.getLong("afk_channel_id", -1L);
        final long systemChannelId = guildObject.getLong("system_channel_id", -1L);

        final List<TemplateRole> roles = new ArrayList<>();
        for (int i = 0; i < roleArray.length(); i++)
        {
               DataObject obj = roleArray.getObject(i);
               final long roleId = obj.getLong("id");
               final String roleName = obj.getString("name");
               final int roleColor = obj.getInt("color");
               final boolean hoisted = obj.getBoolean("hoist");
               final boolean mentionable = obj.getBoolean("mentionable");
               final long rawPermissions = obj.getLong("permissions");
               roles.add(new TemplateRole(roleId, roleName, roleColor == 0 ? Role.DEFAULT_COLOR_RAW : roleColor, hoisted, mentionable, rawPermissions));
        }

        final List<TemplateChannel> channels = new ArrayList<>();
        for (int i = 0; i < channelsArray.length(); i++)
        {
            DataObject obj = channelsArray.getObject(i);
            final long channelId = obj.getLong("id");
            final int type = obj.getInt("type");
            final ChannelType channelType = ChannelType.fromId(type);
            final String channelName = obj.getString("name");
            final String topic = obj.getString("topic", null);
            final int rawPosition = obj.getInt("position");
            final long parentId = obj.getLong("parent_id", -1);

            final boolean nsfw = obj.getBoolean("nsfw");
            final int slowmode = obj.getInt("rate_limit_per_user");

            final int bitrate = obj.getInt("bitrate");
            final int userLimit = obj.getInt("user_limit");

            final List<TemplateChannel.PermissionOverride> permissionOverrides = new ArrayList<>();
            DataArray overrides = obj.getArray("permission_overwrites");

            for (int j = 0; j < overrides.length(); j++)
            {
                DataObject overrideObj = overrides.getObject(j);
                final long overrideId = overrideObj.getLong("id");
                final long allow = overrideObj.getLong("allow");
                final long deny = overrideObj.getLong("deny");
                permissionOverrides.add(new TemplateChannel.PermissionOverride(overrideId, allow, deny));
            }
            channels.add(new TemplateChannel(channelId, channelType, channelName, topic, rawPosition, parentId, type == 5, permissionOverrides, nsfw,
                    slowmode, bitrate, userLimit));
        }

        TemplateChannel afkChannel = channels.stream().filter(templateChannel -> templateChannel.getIdLong() == afkChannelId)
                .findFirst().orElse(null);
        TemplateChannel systemChannel = channels.stream().filter(templateChannel -> templateChannel.getIdLong() == systemChannelId)
                .findFirst().orElse(null);

        final TemplateGuild guild = new TemplateGuild(guildId, guildName, guildDescription, guildIconId, guildVerificationLevel, notificationLevel, explicitContentLevel, locale,
                afkTimeout, afkChannel, systemChannel, roles, channels);

        final boolean synced = !object.getBoolean("is_dirty", false);

        return new Template(getJDA(), code, name, description,
                uses, creator, createdAt, updatedAt,
                guild, synced);
    }

    public ApplicationInfo createApplicationInfo(DataObject object)
    {
        final String description = object.getString("description");
        final String termsOfServiceUrl = object.getString("terms_of_service_url", null);
        final String privacyPolicyUrl = object.getString("privacy_policy_url", null);
        final boolean doesBotRequireCodeGrant = object.getBoolean("bot_require_code_grant");
        final String iconId = object.getString("icon", null);
        final long id = object.getLong("id");
        final String name = object.getString("name");
        final boolean isBotPublic = object.getBoolean("bot_public");
        final User owner = createUser(object.getObject("owner"));
        final ApplicationTeam team = !object.isNull("team") ? createApplicationTeam(object.getObject("team")) : null;
        final String customAuthUrl = object.getString("custom_install_url", null);
        final List<String> tags = object.optArray("tags").orElseGet(DataArray::empty)
                    .stream(DataArray::getString)
                    .collect(Collectors.toList());

        final Optional<DataObject> installParams = object.optObject("install_params");

        final long defaultAuthUrlPerms = installParams.map(o -> o.getLong("permissions"))
                    .orElse(0L);

        final List<String> defaultAuthUrlScopes = installParams.map(obj -> obj.getArray("scopes")
                            .stream(DataArray::getString)
                            .collect(Collectors.toList()))
                    .orElse(Collections.emptyList());

        return new ApplicationInfoImpl(getJDA(), description, doesBotRequireCodeGrant, iconId, id, isBotPublic, name,
                termsOfServiceUrl, privacyPolicyUrl, owner, team, tags, customAuthUrl, defaultAuthUrlPerms, defaultAuthUrlScopes);
    }

    public ApplicationTeam createApplicationTeam(DataObject object)
    {
        String iconId = object.getString("icon", null);
        long id = object.getUnsignedLong("id");
        long ownerId = object.getUnsignedLong("owner_user_id", 0);
        List<TeamMember> members = map(object, "members", (o) -> {
            DataObject userJson = o.getObject("user");
            TeamMember.MembershipState state = TeamMember.MembershipState.fromKey(o.getInt("membership_state"));
            User user = createUser(userJson);
            return new TeamMemberImpl(user, state, id);
        });
        return new ApplicationTeamImpl(iconId, members, id, ownerId);
    }

    public AuditLogEntry createAuditLogEntry(GuildImpl guild, DataObject entryJson, DataObject userJson, DataObject webhookJson)
    {
        final long targetId = entryJson.getLong("target_id", 0);
        final long id = entryJson.getLong("id");
        final int typeKey = entryJson.getInt("action_type");
        final DataArray changes = entryJson.isNull("changes") ? null : entryJson.getArray("changes");
        final DataObject options = entryJson.isNull("options") ? null : entryJson.getObject("options");
        final String reason = entryJson.getString("reason", null);

        final UserImpl user = userJson == null ? null : createUser(userJson);
        final WebhookImpl webhook = webhookJson == null ? null : createWebhook(webhookJson);
        final Set<AuditLogChange> changesList;
        final ActionType type = ActionType.from(typeKey);

        if (changes != null)
        {
            changesList = new HashSet<>(changes.length());
            for (int i = 0; i < changes.length(); i++)
            {
                final DataObject object = changes.getObject(i);
                AuditLogChange change = createAuditLogChange(object);
                changesList.add(change);
            }
        }
        else
        {
            changesList = Collections.emptySet();
        }

        CaseInsensitiveMap<String, AuditLogChange> changeMap = new CaseInsensitiveMap<>(changeToMap(changesList));
        CaseInsensitiveMap<String, Object> optionMap = options != null
                ? new CaseInsensitiveMap<>(options.toMap()) : null;

        return new AuditLogEntry(type, typeKey, id, targetId, guild, user, webhook, reason, changeMap, optionMap);
    }

    public AuditLogChange createAuditLogChange(DataObject change)
    {
        final String key = change.getString("key");
        Object oldValue = change.isNull("old_value") ? null : change.get("old_value");
        Object newValue = change.isNull("new_value") ? null : change.get("new_value");
        return new AuditLogChange(oldValue, newValue, key);
    }

    private Map<String, AuditLogChange> changeToMap(Set<AuditLogChange> changesList)
    {
        return changesList.stream().collect(Collectors.toMap(AuditLogChange::getKey, UnaryOperator.identity()));
    }

    private <T> List<T> map(DataObject jsonObject, String key, Function<DataObject, T> convert)
    {
        if (jsonObject.isNull(key))
            return Collections.emptyList();

        final DataArray arr = jsonObject.getArray(key);
        final List<T> mappedObjects = new ArrayList<>(arr.length());
        for (int i = 0; i < arr.length(); i++)
        {
            DataObject obj = arr.getObject(i);
            T result = convert.apply(obj);
            if (result != null)
                mappedObjects.add(result);
        }

        return mappedObjects;
    }
}<|MERGE_RESOLUTION|>--- conflicted
+++ resolved
@@ -1545,7 +1545,7 @@
             api, guild, content, mentionsEveryone,
             jsonObject.getArray("mentions"), jsonObject.getArray("mention_roles")
         );
-        
+
         ThreadChannel startedThread = null;
         if (guild != null && !jsonObject.isNull("thread"))
             startedThread = createThreadChannel(guild, jsonObject.getObject("thread"), guild.getIdLong());
@@ -1857,12 +1857,7 @@
         final String token = object.getString("token", null);
         final WebhookType type = WebhookType.fromKey(object.getInt("type", -1));
 
-<<<<<<< HEAD
-        //TODO-v5-unified-channel-cache
-        BaseGuildMessageChannel channel = getJDA().getChannelById(BaseGuildMessageChannel.class, channelId);
-=======
         IWebhookContainer channel = getJDA().getChannelById(IWebhookContainer.class, channelId);
->>>>>>> 7b3ba835
         if (channel == null && !allowMissingChannel)
             throw new NullPointerException(String.format("Tried to create Webhook for an un-cached IWebhookContainer channel! WebhookId: %s ChannelId: %s GuildId: %s",
                     id, channelId, guildId));
