--- conflicted
+++ resolved
@@ -1144,12 +1144,8 @@
         MessageChannel tmpChannel = channel; // because java
         final List<Message.Attachment> attachments = map(jsonObject, "attachments", this::createMessageAttachment);
         final List<MessageEmbed>       embeds      = map(jsonObject, "embeds",      this::createMessageEmbed);
-<<<<<<< HEAD
-        final List<MessageReaction>    reactions   = map(jsonObject, "reactions",   (obj) -> createMessageReaction(chan, id, obj));
+        final List<MessageReaction>    reactions   = map(jsonObject, "reactions",   (obj) -> createMessageReaction(tmpChannel, id, obj));
         final List<MessageSticker>     stickers    = map(jsonObject, "stickers",    this::createSticker);
-=======
-        final List<MessageReaction>    reactions   = map(jsonObject, "reactions",   (obj) -> createMessageReaction(tmpChannel, id, obj));
->>>>>>> 0ab5896d
 
         MessageActivity activity = null;
 
@@ -1224,26 +1220,14 @@
         {
             message = new ReceivedMessage(id, channel, type, referencedMessage, fromWebhook,
                     mentionsEveryone, mentionedUsers, mentionedRoles, tts, pinned,
-<<<<<<< HEAD
                     content, nonce, user, member, activity, editTime, reactions, attachments, embeds, stickers, flags);
-                break;
-            case UNKNOWN:
-                throw new IllegalArgumentException(UNKNOWN_MESSAGE_TYPE);
-            default:
-                message = new SystemMessage(id, chan, type, fromWebhook,
+        }
+        else
+        {
+            message = new SystemMessage(id, channel, type, fromWebhook,
                     mentionsEveryone, mentionedUsers, mentionedRoles, tts, pinned,
                     content, nonce, user, member, activity, editTime, reactions, attachments, embeds, stickers, flags);
-                break;
-=======
-                    content, nonce, user, member, activity, editTime, reactions, attachments, embeds, flags);
-        }
-        else
-        {
-            message = new SystemMessage(id, channel, type, fromWebhook,
-                    mentionsEveryone, mentionedUsers, mentionedRoles, tts, pinned,
-                    content, nonce, user, member, activity, editTime, reactions, attachments, embeds, flags);
             return message; // We don't need to parse mentions for system messages, they are always empty anyway
->>>>>>> 0ab5896d
         }
 
         GuildImpl guild = message.isFromGuild() ? (GuildImpl) message.getGuild() : null;
