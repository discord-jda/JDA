/*
 * Copyright 2015 Austin Keener, Michael Ritter, Florian Spieß, and the JDA contributors
 *
 * Licensed under the Apache License, Version 2.0 (the "License");
 * you may not use this file except in compliance with the License.
 * You may obtain a copy of the License at
 *
 *    http://www.apache.org/licenses/LICENSE-2.0
 *
 * Unless required by applicable law or agreed to in writing, software
 * distributed under the License is distributed on an "AS IS" BASIS,
 * WITHOUT WARRANTIES OR CONDITIONS OF ANY KIND, either express or implied.
 * See the License for the specific language governing permissions and
 * limitations under the License.
 */

package net.dv8tion.jda.internal.entities;

import gnu.trove.map.TLongObjectMap;
import gnu.trove.map.hash.TLongObjectHashMap;
import gnu.trove.set.TLongSet;
import gnu.trove.set.hash.TLongHashSet;
import net.dv8tion.jda.api.JDA;
import net.dv8tion.jda.api.OnlineStatus;
import net.dv8tion.jda.api.audit.ActionType;
import net.dv8tion.jda.api.audit.AuditLogChange;
import net.dv8tion.jda.api.audit.AuditLogEntry;
import net.dv8tion.jda.api.entities.*;
import net.dv8tion.jda.api.entities.Guild.ExplicitContentLevel;
import net.dv8tion.jda.api.entities.Guild.NotificationLevel;
import net.dv8tion.jda.api.entities.Guild.Timeout;
import net.dv8tion.jda.api.entities.Guild.VerificationLevel;
import net.dv8tion.jda.api.entities.MessageEmbed.*;
import net.dv8tion.jda.api.entities.templates.Template;
import net.dv8tion.jda.api.entities.templates.TemplateChannel;
import net.dv8tion.jda.api.entities.templates.TemplateGuild;
import net.dv8tion.jda.api.entities.templates.TemplateRole;
import net.dv8tion.jda.api.events.guild.member.GuildMemberRoleAddEvent;
import net.dv8tion.jda.api.events.guild.member.GuildMemberRoleRemoveEvent;
import net.dv8tion.jda.api.events.guild.member.update.*;
import net.dv8tion.jda.api.events.user.update.UserUpdateAvatarEvent;
import net.dv8tion.jda.api.events.user.update.UserUpdateDiscriminatorEvent;
import net.dv8tion.jda.api.events.user.update.UserUpdateFlagsEvent;
import net.dv8tion.jda.api.events.user.update.UserUpdateNameEvent;
import net.dv8tion.jda.api.interactions.components.ActionRow;
import net.dv8tion.jda.api.utils.cache.CacheFlag;
import net.dv8tion.jda.api.utils.cache.CacheView;
import net.dv8tion.jda.api.utils.data.DataArray;
import net.dv8tion.jda.api.utils.data.DataObject;
import net.dv8tion.jda.internal.JDAImpl;
import net.dv8tion.jda.internal.entities.mixin.channel.attribute.IPermissionContainerMixin;
import net.dv8tion.jda.internal.entities.mixin.channel.middleman.AudioChannelMixin;
import net.dv8tion.jda.internal.handle.EventCache;
import net.dv8tion.jda.internal.utils.Helpers;
import net.dv8tion.jda.internal.utils.JDALogger;
import net.dv8tion.jda.internal.utils.UnlockHook;
import net.dv8tion.jda.internal.utils.cache.MemberCacheViewImpl;
import net.dv8tion.jda.internal.utils.cache.SnowflakeCacheViewImpl;
import org.apache.commons.collections4.CollectionUtils;
import org.apache.commons.collections4.map.CaseInsensitiveMap;
import org.slf4j.Logger;

import javax.annotation.Nullable;
import java.time.Instant;
import java.time.OffsetDateTime;
import java.time.format.DateTimeFormatter;
import java.time.temporal.TemporalAccessor;
import java.util.*;
import java.util.function.Function;
import java.util.function.ToLongFunction;
import java.util.function.UnaryOperator;
import java.util.stream.Collectors;
import java.util.stream.StreamSupport;

public class EntityBuilder
{
    public static final Logger LOG = JDALogger.getLog(EntityBuilder.class);
    public static final String MISSING_CHANNEL = "MISSING_CHANNEL";
    public static final String MISSING_USER = "MISSING_USER";
    public static final String UNKNOWN_MESSAGE_TYPE = "UNKNOWN_MESSAGE_TYPE";
    private static final Set<String> richGameFields;
    static
    {
        Set<String> tmp = new HashSet<>();
        tmp.add("application_id");
        tmp.add("assets");
        tmp.add("details");
        tmp.add("flags");
        tmp.add("party");
        tmp.add("session_id");
        tmp.add("state");
        tmp.add("sync_id");
        richGameFields = Collections.unmodifiableSet(tmp);
    }

    protected final JDAImpl api;

    public EntityBuilder(JDA api)
    {
        this.api = (JDAImpl) api;
    }

    public JDAImpl getJDA()
    {
        return api;
    }

    public SelfUser createSelfUser(DataObject self)
    {
        SelfUserImpl selfUser = (SelfUserImpl) (getJDA().hasSelfUser() ? getJDA().getSelfUser() : null);
        if (selfUser == null)
        {
            final long id = self.getLong("id");
            selfUser = new SelfUserImpl(id, getJDA());
            getJDA().setSelfUser(selfUser);
        }

        SnowflakeCacheViewImpl<User> userView = getJDA().getUsersView();
        try (UnlockHook hook = userView.writeLock())
        {
            if (userView.getElementById(selfUser.getIdLong()) == null)
                userView.getMap().put(selfUser.getIdLong(), selfUser);
        }

        if (!self.isNull("application_id"))
            selfUser.setApplicationId(self.getUnsignedLong("application_id"));
        selfUser.setVerified(self.getBoolean("verified"))
                .setMfaEnabled(self.getBoolean("mfa_enabled"))
                .setName(self.getString("username"))
                .setDiscriminator(self.getString("discriminator"))
                .setAvatarId(self.getString("avatar", null))
                .setBot(self.getBoolean("bot"))
                .setSystem(false);

        return selfUser;
    }

    public static Activity createActivity(String name, String url, Activity.ActivityType type)
    {
        return new ActivityImpl(name, url, type);
    }

    private void createGuildEmotePass(GuildImpl guildObj, DataArray array)
    {
        if (!getJDA().isCacheFlagSet(CacheFlag.EMOTE))
            return;
        SnowflakeCacheViewImpl<Emote> emoteView = guildObj.getEmotesView();
        try (UnlockHook hook = emoteView.writeLock())
        {
            TLongObjectMap<Emote> emoteMap = emoteView.getMap();
            for (int i = 0; i < array.length(); i++)
            {
                DataObject object = array.getObject(i);
                if (object.isNull("id"))
                {
                    LOG.error("Received GUILD_CREATE with an emoji with a null ID. JSON: {}", object);
                    continue;
                }
                final long emoteId = object.getLong("id");
                emoteMap.put(emoteId, createEmote(guildObj, object));
            }
        }
    }

    public TLongObjectMap<DataObject> convertToUserMap(ToLongFunction<DataObject> getId, DataArray array)
    {
        TLongObjectMap<DataObject> map = new TLongObjectHashMap<>();
        for (int i = 0; i < array.length(); i++)
        {
            DataObject obj = array.getObject(i);
            long userId = getId.applyAsLong(obj);
            map.put(userId, obj);
        }
        return map;
    }

    public GuildImpl createGuild(long guildId, DataObject guildJson, TLongObjectMap<DataObject> members, int memberCount)
    {
        final GuildImpl guildObj = new GuildImpl(getJDA(), guildId);
        final String name = guildJson.getString("name", "");
        final String iconId = guildJson.getString("icon", null);
        final String splashId = guildJson.getString("splash", null);
        final String region = guildJson.getString("region", null);
        final String description = guildJson.getString("description", null);
        final String vanityCode = guildJson.getString("vanity_url_code", null);
        final String bannerId = guildJson.getString("banner", null);
        final String locale = guildJson.getString("preferred_locale", "en");
        final DataArray roleArray = guildJson.getArray("roles");
        final DataArray channelArray = guildJson.getArray("channels");
        final DataArray threadArray = guildJson.getArray("threads");
        final DataArray emotesArray = guildJson.getArray("emojis");
        final DataArray voiceStateArray = guildJson.getArray("voice_states");
        final Optional<DataArray> featuresArray = guildJson.optArray("features");
        final Optional<DataArray> presencesArray = guildJson.optArray("presences");
        final long ownerId = guildJson.getUnsignedLong("owner_id", 0L);
        final long afkChannelId = guildJson.getUnsignedLong("afk_channel_id", 0L);
        final long systemChannelId = guildJson.getUnsignedLong("system_channel_id", 0L);
        final long rulesChannelId = guildJson.getUnsignedLong("rules_channel_id", 0L);
        final long communityUpdatesChannelId = guildJson.getUnsignedLong("public_updates_channel_id", 0L);
        final int boostCount = guildJson.getInt("premium_subscription_count", 0);
        final int boostTier = guildJson.getInt("premium_tier", 0);
        final int maxMembers = guildJson.getInt("max_members", 0);
        final int maxPresences = guildJson.getInt("max_presences", 5000);
        final int mfaLevel = guildJson.getInt("mfa_level", 0);
        final int afkTimeout = guildJson.getInt("afk_timeout", 0);
        final int verificationLevel = guildJson.getInt("verification_level", 0);
        final int notificationLevel = guildJson.getInt("default_message_notifications", 0);
        final int explicitContentLevel = guildJson.getInt("explicit_content_filter", 0);
        final int nsfwLevel = guildJson.getInt("nsfw_level", -1);

        guildObj.setAvailable(true)
                .setName(name)
                .setIconId(iconId)
                .setSplashId(splashId)
                .setRegion(region)
                .setDescription(description)
                .setBannerId(bannerId)
                .setVanityCode(vanityCode)
                .setMaxMembers(maxMembers)
                .setMaxPresences(maxPresences)
                .setOwnerId(ownerId)
                .setAfkTimeout(Guild.Timeout.fromKey(afkTimeout))
                .setVerificationLevel(VerificationLevel.fromKey(verificationLevel))
                .setDefaultNotificationLevel(Guild.NotificationLevel.fromKey(notificationLevel))
                .setExplicitContentLevel(Guild.ExplicitContentLevel.fromKey(explicitContentLevel))
                .setRequiredMFALevel(Guild.MFALevel.fromKey(mfaLevel))
                .setLocale(locale)
                .setBoostCount(boostCount)
                .setBoostTier(boostTier)
                .setMemberCount(memberCount)
                .setNSFWLevel(Guild.NSFWLevel.fromKey(nsfwLevel));

        SnowflakeCacheViewImpl<Guild> guildView = getJDA().getGuildsView();
        try (UnlockHook hook = guildView.writeLock())
        {
            guildView.getMap().put(guildId, guildObj);
        }

        guildObj.setFeatures(featuresArray.map(it ->
            StreamSupport.stream(it.spliterator(), false)
                         .map(String::valueOf)
                         .collect(Collectors.toSet())
        ).orElse(Collections.emptySet()));

        SnowflakeCacheViewImpl<Role> roleView = guildObj.getRolesView();
        try (UnlockHook hook = roleView.writeLock())
        {
            TLongObjectMap<Role> map = roleView.getMap();
            for (int i = 0; i < roleArray.length(); i++)
            {
                DataObject obj = roleArray.getObject(i);
                Role role = createRole(guildObj, obj, guildId);
                map.put(role.getIdLong(), role);
                if (role.getIdLong() == guildObj.getIdLong())
                    guildObj.setPublicRole(role);
            }
        }

        for (int i = 0; i < channelArray.length(); i++)
        {
            DataObject channelJson = channelArray.getObject(i);
            createGuildChannel(guildObj, channelJson);
        }

        TLongObjectMap<DataObject> voiceStates = convertToUserMap((o) -> o.getUnsignedLong("user_id", 0L), voiceStateArray);
        TLongObjectMap<DataObject> presences = presencesArray.map(o1 -> convertToUserMap(o2 -> o2.getObject("user").getUnsignedLong("id"), o1)).orElseGet(TLongObjectHashMap::new);
        try (UnlockHook h1 = guildObj.getMembersView().writeLock();
             UnlockHook h2 = getJDA().getUsersView().writeLock())
        {
            //Add members to cache when subscriptions are disabled when they appear here
            // this is done because we can still keep track of members in voice channels
            for (DataObject memberJson : members.valueCollection())
            {
                long userId = memberJson.getObject("user").getUnsignedLong("id");
                DataObject voiceState = voiceStates.get(userId);
                DataObject presence = presences.get(userId);
                updateMemberCache(createMember(guildObj, memberJson, voiceState, presence));
            }
        }

        if (guildObj.getOwner() == null)
            LOG.debug("Finished setup for guild with a null owner. GuildId: {} OwnerId: {}", guildId, guildJson.opt("owner_id").orElse(null));
        if (guildObj.getMember(api.getSelfUser()) == null)
        {
            LOG.error("Guild is missing a SelfMember. GuildId: {}", guildId);
            LOG.debug("Guild is missing a SelfMember. GuildId: {} JSON: \n{}", guildId, guildJson);
            // This is actually a gateway request
            guildObj.retrieveMembersByIds(api.getSelfUser().getIdLong()).onSuccess(m -> {
                if (m.isEmpty())
                    LOG.warn("Was unable to recover SelfMember for guild with id {}. This guild might be corrupted!", guildId);
                else
                    LOG.debug("Successfully recovered SelfMember for guild with id {}.", guildId);
            });
        }

        for (int i = 0; i < threadArray.length(); i++)
        {
            DataObject threadJson = threadArray.getObject(i);
            createThreadChannel(guildObj, threadJson, guildObj.getIdLong());
        }

        createGuildEmotePass(guildObj, emotesArray);
        guildJson.optArray("stage_instances")
                .map(arr -> arr.stream(DataArray::getObject))
                .ifPresent(list -> list.forEach(it -> createStageInstance(guildObj, it)));

        guildObj.setAfkChannel(guildObj.getVoiceChannelById(afkChannelId))
                .setSystemChannel(guildObj.getTextChannelById(systemChannelId))
                .setRulesChannel(guildObj.getTextChannelById(rulesChannelId))
                .setCommunityUpdatesChannel(guildObj.getTextChannelById(communityUpdatesChannelId));

        return guildObj;
    }

    private void createGuildChannel(GuildImpl guildObj, DataObject channelData)
    {
        final ChannelType channelType = ChannelType.fromId(channelData.getInt("type"));
        switch (channelType)
        {
        case TEXT:
            createTextChannel(guildObj, channelData, guildObj.getIdLong());
            break;
        case NEWS:
            createNewsChannel(guildObj, channelData, guildObj.getIdLong());
            break;
        case STAGE:
            createStageChannel(guildObj, channelData, guildObj.getIdLong());
            break;
        case VOICE:
            createVoiceChannel(guildObj, channelData, guildObj.getIdLong());
            break;
        case CATEGORY:
            createCategory(guildObj, channelData, guildObj.getIdLong());
            break;
        case STORE:
            createStoreChannel(guildObj, channelData, guildObj.getIdLong());
            break;
        default:
            LOG.debug("Cannot create channel for type " + channelData.getInt("type"));
        }
    }

    public UserImpl createUser(DataObject user)
    {
        boolean newUser = false;
        final long id = user.getLong("id");
        UserImpl userObj;

        SnowflakeCacheViewImpl<User> userView = getJDA().getUsersView();
        try (UnlockHook hook = userView.readLock())
        {
            userObj = (UserImpl) userView.getElementById(id);
            if (userObj == null)
            {
                userObj = new UserImpl(id, getJDA());
                newUser = true;
            }
        }

        User.Profile profile = user.hasKey("banner")
            ? new User.Profile(id, user.getString("banner", null), user.getInt("accent_color", User.DEFAULT_ACCENT_COLOR_RAW))
            : null;

        if (newUser)
        {
            // Initial creation
            userObj.setName(user.getString("username"))
                   .setDiscriminator(user.get("discriminator").toString())
                   .setAvatarId(user.getString("avatar", null))
                   .setBot(user.getBoolean("bot"))
                   .setSystem(user.getBoolean("system"))
                   .setFlags(user.getInt("public_flags", 0))
                   .setProfile(profile);
        }
        else
        {
            // Fire update events
            updateUser(userObj, user);
        }

        return userObj;
    }

    public void updateUser(UserImpl userObj, DataObject user)
    {
        String oldName = userObj.getName();
        String newName = user.getString("username");
        String oldDiscriminator = userObj.getDiscriminator();
        String newDiscriminator = user.get("discriminator").toString();
        String oldAvatar = userObj.getAvatarId();
        String newAvatar = user.getString("avatar", null);
        int oldFlags = userObj.getFlagsRaw();
        int newFlags = user.getInt("public_flags", 0);

        JDAImpl jda = getJDA();
        long responseNumber = jda.getResponseTotal();
        if (!oldName.equals(newName))
        {
            userObj.setName(newName);
            jda.handleEvent(
                new UserUpdateNameEvent(
                    jda, responseNumber,
                    userObj, oldName));
        }

        if (!oldDiscriminator.equals(newDiscriminator))
        {
            userObj.setDiscriminator(newDiscriminator);
            jda.handleEvent(
                new UserUpdateDiscriminatorEvent(
                    jda, responseNumber,
                    userObj, oldDiscriminator));
        }

        if (!Objects.equals(oldAvatar, newAvatar))
        {
            userObj.setAvatarId(newAvatar);
            jda.handleEvent(
                new UserUpdateAvatarEvent(
                    jda, responseNumber,
                    userObj, oldAvatar));
        }

        if (oldFlags != newFlags)
        {
            userObj.setFlags(newFlags);
            jda.handleEvent(
                    new UserUpdateFlagsEvent(
                        jda, responseNumber,
                        userObj, User.UserFlag.getFlags(oldFlags)));
        }
    }

    public boolean updateMemberCache(MemberImpl member)
    {
        return updateMemberCache(member, false);
    }

    public boolean updateMemberCache(MemberImpl member, boolean forceRemove)
    {
        GuildImpl guild = member.getGuild();
        UserImpl user = (UserImpl) member.getUser();
        MemberCacheViewImpl membersView = guild.getMembersView();
        if (forceRemove || !getJDA().cacheMember(member))
        {
            if (membersView.remove(member.getIdLong()) == null)
                return false;
            LOG.trace("Unloading member {}", member);
            if (user.getMutualGuilds().isEmpty())
            {
                // we no longer share any guilds/channels with this user so remove it from cache
                user.setFake(true);
                getJDA().getUsersView().remove(user.getIdLong());
            }

            GuildVoiceStateImpl voiceState = (GuildVoiceStateImpl) member.getVoiceState();
            if (voiceState != null)
            {
                VoiceChannelImpl connectedChannel = (VoiceChannelImpl) voiceState.getChannel();
                if (connectedChannel != null)
                    connectedChannel.getConnectedMembersMap().remove(member.getIdLong());
                voiceState.setConnectedChannel(null);
            }

            return false;
        }
        else if (guild.getMemberById(member.getIdLong()) != null)
        {
            // Member should be added to cache but already is cached -> do nothing
            return true;
        }

        LOG.trace("Loading member {}", member);

        if (getJDA().getUserById(user.getIdLong()) == null)
        {
            SnowflakeCacheViewImpl<User> usersView = getJDA().getUsersView();
            try (UnlockHook hook1 = usersView.writeLock())
            {
                usersView.getMap().put(user.getIdLong(), user);
            }
        }

        try (UnlockHook hook = membersView.writeLock())
        {
            membersView.getMap().put(member.getIdLong(), member);
            if (member.isOwner())
                guild.setOwner(member);
        }

        long hashId = guild.getIdLong() ^ user.getIdLong();
        getJDA().getEventCache().playbackCache(EventCache.Type.USER, member.getIdLong());
        getJDA().getEventCache().playbackCache(EventCache.Type.MEMBER, hashId);
        return true;
    }

    public MemberImpl createMember(GuildImpl guild, DataObject memberJson)
    {
        return createMember(guild, memberJson, null, null);
    }

    public MemberImpl createMember(GuildImpl guild, DataObject memberJson, DataObject voiceStateJson, DataObject presence)
    {
        boolean playbackCache = false;
        User user = createUser(memberJson.getObject("user"));
        DataArray roleArray = memberJson.getArray("roles");
        MemberImpl member = (MemberImpl) guild.getMember(user);
        if (member == null)
        {
            // Create a brand new member
            member = new MemberImpl(guild, user);
            member.setNickname(memberJson.getString("nick", null));
            member.setAvatarId(memberJson.getString("avatar", null));

<<<<<<< HEAD
            long epoch = 0;
            if (!memberJson.isNull("premium_since"))
            {
                TemporalAccessor date = DateTimeFormatter.ISO_OFFSET_DATE_TIME.parse(memberJson.getString("premium_since"));
                epoch = Instant.from(date).toEpochMilli();
            }
            member.setBoostDate(epoch);

            long timedOutEpoch = 0;
            if (!memberJson.isNull("communication_disabled_until"))
            {
                TemporalAccessor date = DateTimeFormatter.ISO_OFFSET_DATE_TIME.parse(memberJson.getString("communication_disabled_until"));
                timedOutEpoch = Instant.from(date).toEpochMilli();
            }
            member.setTimeUntilTimedOut(timedOutEpoch);
=======
            long boostTimestamp = memberJson.isNull("premium_since")
                ? 0
                : Helpers.toTimestamp(memberJson.getString("premium_since"));
            member.setBoostDate(boostTimestamp);
>>>>>>> 6eaf3d47

            if (!memberJson.isNull("pending"))
                member.setPending(memberJson.getBoolean("pending"));
            Set<Role> roles = member.getRoleSet();
            for (int i = 0; i < roleArray.length(); i++)
            {
                long roleId = roleArray.getUnsignedLong(i);
                Role role = guild.getRoleById(roleId);
                if (role != null)
                    roles.add(role);
            }
        }
        else
        {
            // Update cached member and fire events
            List<Role> roles = new ArrayList<>(roleArray.length());
            for (int i = 0; i < roleArray.length(); i++)
            {
                long roleId = roleArray.getUnsignedLong(i);
                Role role = guild.getRoleById(roleId);
                if (role != null)
                    roles.add(role);
            }
            updateMember(guild, member, memberJson, roles);
        }

        // Load joined_at if necessary
        if (!memberJson.isNull("joined_at") && !member.hasTimeJoined())
        {
            member.setJoinDate(Helpers.toTimestamp(memberJson.getString("joined_at")));
        }

        // Load voice state and presence if necessary
        if (voiceStateJson != null && member.getVoiceState() != null)
            createVoiceState(guild, voiceStateJson, user, member);
        if (presence != null)
            createPresence(member, presence);
        return member;
    }

    private void createVoiceState(GuildImpl guild, DataObject voiceStateJson, User user, MemberImpl member)
    {
        GuildVoiceStateImpl voiceState = (GuildVoiceStateImpl) member.getVoiceState();

        final long channelId = voiceStateJson.getLong("channel_id");
        AudioChannel audioChannel = (AudioChannel) guild.getGuildChannelById(channelId);
        if (audioChannel != null)
            ((AudioChannelMixin<?>) audioChannel).getConnectedMembersMap().put(member.getIdLong(), member);
        else
            LOG.error("Received a GuildVoiceState with a channel ID for a non-existent channel! ChannelId: {} GuildId: {} UserId: {}",
                      channelId, guild.getId(), user.getId());

        String requestToSpeak = voiceStateJson.getString("request_to_speak_timestamp", null);
        OffsetDateTime timestamp = null;
        if (requestToSpeak != null)
            timestamp = OffsetDateTime.parse(requestToSpeak);

        // VoiceState is considered volatile so we don't expect anything to actually exist
        voiceState.setSelfMuted(voiceStateJson.getBoolean("self_mute"))
                  .setSelfDeafened(voiceStateJson.getBoolean("self_deaf"))
                  .setGuildMuted(voiceStateJson.getBoolean("mute"))
                  .setGuildDeafened(voiceStateJson.getBoolean("deaf"))
                  .setSuppressed(voiceStateJson.getBoolean("suppress"))
                  .setSessionId(voiceStateJson.getString("session_id"))
                  .setStream(voiceStateJson.getBoolean("self_stream"))
                  .setRequestToSpeak(timestamp)
                  .setConnectedChannel(audioChannel);
    }

    public void updateMember(GuildImpl guild, MemberImpl member, DataObject content, List<Role> newRoles)
    {
        //If newRoles is null that means that we didn't find a role that was in the array and was cached this event
        long responseNumber = getJDA().getResponseTotal();
        if (newRoles != null)
        {
            updateMemberRoles(member, newRoles, responseNumber);
        }

        if (content.hasKey("nick"))
        {
            String oldNick = member.getNickname();
            String newNick = content.getString("nick", null);
            if (!Objects.equals(oldNick, newNick))
            {
                member.setNickname(newNick);
                getJDA().handleEvent(
                    new GuildMemberUpdateNicknameEvent(
                        getJDA(), responseNumber,
                        member, oldNick));
            }
        }
        if (content.hasKey("avatar"))
        {
            String oldAvatarId = member.getAvatarId();
            String newAvatarId = content.getString("avatar", null);
            if (!Objects.equals(oldAvatarId, newAvatarId))
            {
                member.setAvatarId(newAvatarId);
                getJDA().handleEvent(
                        new GuildMemberUpdateAvatarEvent(
                                getJDA(), responseNumber,
                                member, oldAvatarId));
            }
        }
        if (content.hasKey("premium_since"))
        {
            long epoch = 0;
            if (!content.isNull("premium_since"))
            {
                TemporalAccessor date = DateTimeFormatter.ISO_OFFSET_DATE_TIME.parse(content.getString("premium_since"));
                epoch = Instant.from(date).toEpochMilli();
            }
            if (epoch != member.getBoostDateRaw())
            {
                OffsetDateTime oldTime = member.getTimeBoosted();
                member.setBoostDate(epoch);
                getJDA().handleEvent(
                    new GuildMemberUpdateBoostTimeEvent(
                        getJDA(), responseNumber,
                        member, oldTime));
            }
        }

        if (content.hasKey("communication_disabled_until"))
        {
            long epoch = 0;
            if (!content.isNull("communication_disabled_until"))
            {
                TemporalAccessor date = DateTimeFormatter.ISO_OFFSET_DATE_TIME.parse(content.getString("communication_disabled_until"));
                epoch = Instant.from(date).toEpochMilli();
            }
            if (epoch != member.getTimeUntilTimedOutRaw())
            {
                OffsetDateTime oldTime = member.getTimeUntilTimedOut();
                member.setTimeUntilTimedOut(epoch);
                getJDA().handleEvent(
                        new GuildMemberUpdateTimedOutTimeEvent(
                                getJDA(), responseNumber,
                                member, oldTime));
            }
        }

        if (!content.isNull("joined_at") && !member.hasTimeJoined())
        {
            String joinedAtRaw = content.getString("joined_at");
            TemporalAccessor joinedAt = DateTimeFormatter.ISO_OFFSET_DATE_TIME.parse(joinedAtRaw);
            long joinEpoch = Instant.from(joinedAt).toEpochMilli();
            member.setJoinDate(joinEpoch);
        }

        if (!content.isNull("pending"))
        {
            boolean pending = content.getBoolean("pending");
            boolean oldPending = member.isPending();
            if (pending != oldPending)
            {
                member.setPending(pending);
                getJDA().handleEvent(
                    new GuildMemberUpdatePendingEvent(
                        getJDA(), responseNumber,
                        member, oldPending));
            }
        }

        updateUser((UserImpl) member.getUser(), content.getObject("user"));
    }

    private void updateMemberRoles(MemberImpl member, List<Role> newRoles, long responseNumber)
    {
        Set<Role> currentRoles = member.getRoleSet();
        //Find the roles removed.
        List<Role> removedRoles = new LinkedList<>();
        each:
        for (Role role : currentRoles)
        {
            for (Iterator<Role> it = newRoles.iterator(); it.hasNext(); )
            {
                Role r = it.next();
                if (role.equals(r))
                {
                    it.remove();
                    continue each;
                }
            }
            removedRoles.add(role);
        }

        if (removedRoles.size() > 0)
            currentRoles.removeAll(removedRoles);
        if (newRoles.size() > 0)
            currentRoles.addAll(newRoles);

        if (removedRoles.size() > 0)
        {
            getJDA().handleEvent(
                new GuildMemberRoleRemoveEvent(
                    getJDA(), responseNumber,
                    member, removedRoles));
        }
        if (newRoles.size() > 0)
        {
            getJDA().handleEvent(
                new GuildMemberRoleAddEvent(
                    getJDA(), responseNumber,
                    member, newRoles));
        }
    }

    public void createPresence(MemberImpl member, DataObject presenceJson)
    {
        if (member == null)
            throw new NullPointerException("Provided member was null!");
        OnlineStatus onlineStatus = OnlineStatus.fromKey(presenceJson.getString("status"));
        if (onlineStatus == OnlineStatus.OFFLINE)
            return; // don't cache offline member presences!
        MemberPresenceImpl presence = member.getPresence();
        if (presence == null)
        {
            CacheView.SimpleCacheView<MemberPresenceImpl> view = member.getGuild().getPresenceView();
            if (view == null)
                return;
            presence = new MemberPresenceImpl();
            try (UnlockHook lock = view.writeLock())
            {
                view.getMap().put(member.getIdLong(), presence);
            }
        }

        boolean cacheGame = getJDA().isCacheFlagSet(CacheFlag.ACTIVITY);
        boolean cacheStatus = getJDA().isCacheFlagSet(CacheFlag.CLIENT_STATUS);

        DataArray activityArray = !cacheGame || presenceJson.isNull("activities") ? null : presenceJson.getArray("activities");
        DataObject clientStatusJson = !cacheStatus || presenceJson.isNull("client_status") ? null : presenceJson.getObject("client_status");
        List<Activity> activities = new ArrayList<>();
        boolean parsedActivity = false;

        if (cacheGame && activityArray != null)
        {
            for (int i = 0; i < activityArray.length(); i++)
            {
                try
                {
                    activities.add(createActivity(activityArray.getObject(i)));
                    parsedActivity = true;
                }
                catch (Exception ex)
                {
                    String userId = member.getId();
                    if (LOG.isDebugEnabled())
                        LOG.warn("Encountered exception trying to parse a presence! UserId: {} JSON: {}", userId, activityArray, ex);
                    else
                        LOG.warn("Encountered exception trying to parse a presence! UserId: {} Message: {} Enable debug for details", userId, ex.getMessage());
                }
            }
        }
        if (cacheGame && parsedActivity)
            presence.setActivities(activities);
        presence.setOnlineStatus(onlineStatus);
        if (clientStatusJson != null)
        {
            for (String key : clientStatusJson.keys())
            {
                ClientType type = ClientType.fromKey(key);
                OnlineStatus status = OnlineStatus.fromKey(clientStatusJson.getString(key));
                presence.setOnlineStatus(type, status);
            }
        }
    }

    public static Activity createActivity(DataObject gameJson)
    {
        String name = String.valueOf(gameJson.get("name"));
        String url = gameJson.isNull("url") ? null : String.valueOf(gameJson.get("url"));
        Activity.ActivityType type;
        try
        {
            type = gameJson.isNull("type")
                ? Activity.ActivityType.PLAYING
                : Activity.ActivityType.fromKey(Integer.parseInt(gameJson.get("type").toString()));
        }
        catch (NumberFormatException e)
        {
            type = Activity.ActivityType.PLAYING;
        }

        RichPresence.Timestamps timestamps = null;
        if (!gameJson.isNull("timestamps"))
        {
            DataObject obj = gameJson.getObject("timestamps");
            long start, end;
            start = obj.getLong("start", 0L);
            end = obj.getLong("end", 0L);
            timestamps = new RichPresence.Timestamps(start, end);
        }

        Activity.Emoji emoji = null;
        if (!gameJson.isNull("emoji"))
        {
            DataObject emojiJson = gameJson.getObject("emoji");
            String emojiName = emojiJson.getString("name");
            long emojiId = emojiJson.getUnsignedLong("id", 0);
            boolean emojiAnimated = emojiJson.getBoolean("animated");
            emoji = new Activity.Emoji(emojiName, emojiId, emojiAnimated);
        }

        if (type == Activity.ActivityType.CUSTOM_STATUS)
        {
            if (gameJson.hasKey("state") && name.equalsIgnoreCase("Custom Status"))
            {
                name = gameJson.getString("state", "");
                gameJson = gameJson.remove("state");
            }
        }

        if (!CollectionUtils.containsAny(gameJson.keys(), richGameFields))
            return new ActivityImpl(name, url, type, timestamps, emoji);

        // data for spotify
        long id = gameJson.getLong("application_id", 0L);
        String sessionId = gameJson.getString("session_id", null);
        String syncId = gameJson.getString("sync_id", null);
        int flags = gameJson.getInt("flags", 0);
        String details = gameJson.isNull("details") ? null : String.valueOf(gameJson.get("details"));
        String state = gameJson.isNull("state") ? null : String.valueOf(gameJson.get("state"));

        RichPresence.Party party = null;
        if (!gameJson.isNull("party"))
        {
            DataObject obj = gameJson.getObject("party");
            String partyId = obj.isNull("id") ? null : obj.getString("id");
            DataArray sizeArr = obj.isNull("size") ? null : obj.getArray("size");
            long size = 0, max = 0;
            if (sizeArr != null && sizeArr.length() > 0)
            {
                size = sizeArr.getLong(0);
                max = sizeArr.length() < 2 ? 0 : sizeArr.getLong(1);
            }
            party = new RichPresence.Party(partyId, size, max);
        }

        String smallImageKey = null, smallImageText = null;
        String largeImageKey = null, largeImageText = null;
        if (!gameJson.isNull("assets"))
        {
            DataObject assets = gameJson.getObject("assets");
            if (!assets.isNull("small_image"))
            {
                smallImageKey = String.valueOf(assets.get("small_image"));
                smallImageText = assets.isNull("small_text") ? null : String.valueOf(assets.get("small_text"));
            }
            if (!assets.isNull("large_image"))
            {
                largeImageKey = String.valueOf(assets.get("large_image"));
                largeImageText = assets.isNull("large_text") ? null : String.valueOf(assets.get("large_text"));
            }
        }

        return new RichPresenceImpl(type, name, url,
            id, emoji, party, details, state, timestamps, syncId, sessionId, flags,
            largeImageKey, largeImageText, smallImageKey, smallImageText);
    }

    public EmoteImpl createEmote(GuildImpl guildObj, DataObject json)
    {
        DataArray emoteRoles = json.optArray("roles").orElseGet(DataArray::empty);
        final long emoteId = json.getLong("id");
        final User user = json.isNull("user") ? null : createUser(json.getObject("user"));
        EmoteImpl emoteObj = (EmoteImpl) guildObj.getEmoteById(emoteId);
        if (emoteObj == null)
            emoteObj = new EmoteImpl(emoteId, guildObj);
        Set<Role> roleSet = emoteObj.getRoleSet();

        roleSet.clear();
        for (int j = 0; j < emoteRoles.length(); j++)
        {
            Role role = guildObj.getRoleById(emoteRoles.getString(j));
            if (role != null)
                roleSet.add(role);
        }
        if (user != null)
            emoteObj.setUser(user);
        return emoteObj
                .setName(json.getString("name", ""))
                .setAnimated(json.getBoolean("animated"))
                .setManaged(json.getBoolean("managed"))
                .setAvailable(json.getBoolean("available", true));
    }

    public Category createCategory(DataObject json, long guildId)
    {
        return createCategory(null, json, guildId);
    }

    public Category createCategory(GuildImpl guild, DataObject json, long guildId)
    {
        boolean playbackCache = false;
        final long id = json.getLong("id");
        CategoryImpl channel = (CategoryImpl) getJDA().getCategoriesView().get(id);
        if (channel == null)
        {
            if (guild == null)
                guild = (GuildImpl) getJDA().getGuildsView().get(guildId);
            SnowflakeCacheViewImpl<Category>
                    guildCategoryView = guild.getCategoriesView(),
                    categoryView = getJDA().getCategoriesView();
            try (
                UnlockHook glock = guildCategoryView.writeLock();
                UnlockHook jlock = categoryView.writeLock())
            {
                channel = new CategoryImpl(id, guild);
                guildCategoryView.getMap().put(id, channel);
                playbackCache = categoryView.getMap().put(id, channel) == null;
            }
        }

        channel
            .setName(json.getString("name"))
            .setPosition(json.getInt("position"));

        createOverridesPass(channel, json.getArray("permission_overwrites"));
        if (playbackCache)
            getJDA().getEventCache().playbackCache(EventCache.Type.CHANNEL, id);
        return channel;
    }

    public StoreChannel createStoreChannel(DataObject json, long guildId)
    {
        return createStoreChannel(null, json, guildId);
    }

    public StoreChannel createStoreChannel(GuildImpl guild, DataObject json, long guildId)
    {
        boolean playbackCache = false;
        final long id = json.getLong("id");
        StoreChannelImpl channel = (StoreChannelImpl) getJDA().getStoreChannelsView().get(id);
        if (channel == null)
        {
            if (guild == null)
                guild = (GuildImpl) getJDA().getGuildById(guildId);
            SnowflakeCacheViewImpl<StoreChannel>
                    guildStoreView = guild.getStoreChannelView(),
                    storeView = getJDA().getStoreChannelsView();
            try (
                UnlockHook glock = guildStoreView.writeLock();
                UnlockHook jlock = storeView.writeLock())
            {
                channel = new StoreChannelImpl(id, guild);
                guildStoreView.getMap().put(id, channel);
                playbackCache = storeView.getMap().put(id, channel) == null;
            }
        }

        channel
            .setParentCategory(json.getLong("parent_id", 0))
            .setName(json.getString("name"))
            .setPosition(json.getInt("position"));

        createOverridesPass(channel, json.getArray("permission_overwrites"));
        if (playbackCache)
            getJDA().getEventCache().playbackCache(EventCache.Type.CHANNEL, id);
        return channel;
    }

    public TextChannel createTextChannel(DataObject json, long guildId)
    {
        return createTextChannel(null, json, guildId);

    }

    public TextChannel createTextChannel(GuildImpl guildObj, DataObject json, long guildId)
    {
        boolean playbackCache = false;
        final long id = json.getLong("id");
        TextChannelImpl channel = (TextChannelImpl) getJDA().getTextChannelsView().get(id);
        if (channel == null)
        {
            if (guildObj == null)
                guildObj = (GuildImpl) getJDA().getGuildsView().get(guildId);
            SnowflakeCacheViewImpl<TextChannel>
                    guildTextView = guildObj.getTextChannelsView(),
                    textView = getJDA().getTextChannelsView();
            try (
                UnlockHook glock = guildTextView.writeLock();
                UnlockHook jlock = textView.writeLock())
            {
                channel = new TextChannelImpl(id, guildObj);
                guildTextView.getMap().put(id, channel);
                playbackCache = textView.getMap().put(id, channel) == null;
            }
        }

        channel
            .setParentCategory(json.getLong("parent_id", 0))
            .setLatestMessageIdLong(json.getLong("last_message_id", 0))
            .setName(json.getString("name"))
            .setTopic(json.getString("topic", null))
            .setPosition(json.getInt("position"))
            .setNSFW(json.getBoolean("nsfw"))
            .setSlowmode(json.getInt("rate_limit_per_user", 0));

        createOverridesPass(channel, json.getArray("permission_overwrites"));
        if (playbackCache)
            getJDA().getEventCache().playbackCache(EventCache.Type.CHANNEL, id);
        return channel;
    }

    public NewsChannel createNewsChannel(DataObject json, long guildId)
    {
        return createNewsChannel(null, json, guildId);

    }

    public NewsChannel createNewsChannel(GuildImpl guildObj, DataObject json, long guildId)
    {
        boolean playbackCache = false;
        final long id = json.getLong("id");
        NewsChannelImpl channel = (NewsChannelImpl) getJDA().getNewsChannelView().get(id);
        if (channel == null)
        {
            if (guildObj == null)
                guildObj = (GuildImpl) getJDA().getGuildsView().get(guildId);
            SnowflakeCacheViewImpl<NewsChannel>
                    guildNewsView = guildObj.getNewsChannelView(),
                    newsView = getJDA().getNewsChannelView();
            try (
                    UnlockHook glock = guildNewsView.writeLock();
                    UnlockHook jlock = newsView.writeLock())
            {
                channel = new NewsChannelImpl(id, guildObj);
                guildNewsView.getMap().put(id, channel);
                playbackCache = newsView.getMap().put(id, channel) == null;
            }
        }

        channel
                .setParentCategory(json.getLong("parent_id", 0))
                .setLatestMessageIdLong(json.getLong("last_message_id", 0))
                .setName(json.getString("name"))
                .setTopic(json.getString("topic", null))
                .setPosition(json.getInt("position"))
                .setNSFW(json.getBoolean("nsfw"));

        createOverridesPass(channel, json.getArray("permission_overwrites"));
        if (playbackCache)
            getJDA().getEventCache().playbackCache(EventCache.Type.CHANNEL, id);
        return channel;
    }

    public VoiceChannel createVoiceChannel(DataObject json, long guildId)
    {
        return createVoiceChannel(null, json, guildId);
    }

    public VoiceChannel createVoiceChannel(GuildImpl guild, DataObject json, long guildId)
    {
        boolean playbackCache = false;
        final long id = json.getLong("id");
        VoiceChannelImpl channel = ((VoiceChannelImpl) getJDA().getVoiceChannelsView().get(id));
        if (channel == null)
        {
            if (guild == null)
                guild = (GuildImpl) getJDA().getGuildsView().get(guildId);
            SnowflakeCacheViewImpl<VoiceChannel>
                    guildVoiceView = guild.getVoiceChannelsView(),
                    voiceView = getJDA().getVoiceChannelsView();
            try (
                UnlockHook vlock = guildVoiceView.writeLock();
                UnlockHook jlock = voiceView.writeLock())
            {
                channel = new VoiceChannelImpl(id, guild);
                guildVoiceView.getMap().put(id, channel);
                playbackCache = voiceView.getMap().put(id, channel) == null;
            }
        }

        channel
            .setParentCategory(json.getLong("parent_id", 0))
            .setName(json.getString("name"))
            .setPosition(json.getInt("position"))
            .setUserLimit(json.getInt("user_limit"))
            .setBitrate(json.getInt("bitrate"))
            .setRegion(json.getString("rtc_region", null));

        createOverridesPass(channel, json.getArray("permission_overwrites"));
        if (playbackCache)
            getJDA().getEventCache().playbackCache(EventCache.Type.CHANNEL, id);
        return channel;
    }

    public StageChannel createStageChannel(DataObject json, long guildId)
    {
        return createStageChannel(null, json, guildId);
    }

    public StageChannel createStageChannel(GuildImpl guild, DataObject json, long guildId)
    {
        boolean playbackCache = false;
        final long id = json.getLong("id");
        StageChannelImpl channel = ((StageChannelImpl) getJDA().getStageChannelView().get(id));
        if (channel == null)
        {
            if (guild == null)
                guild = (GuildImpl) getJDA().getGuildsView().get(guildId);
            SnowflakeCacheViewImpl<StageChannel>
                    guildStageView = guild.getStageChannelsView(),
                    stageView = getJDA().getStageChannelView();
            try (
                    UnlockHook vlock = guildStageView.writeLock();
                    UnlockHook jlock = stageView.writeLock())
            {
                channel = new StageChannelImpl(id, guild);
                guildStageView.getMap().put(id, channel);
                playbackCache = stageView.getMap().put(id, channel) == null;
            }
        }

        channel
            .setParentCategory(json.getLong("parent_id", 0))
            .setName(json.getString("name"))
            .setPosition(json.getInt("position"))
            .setBitrate(json.getInt("bitrate"))
            .setRegion(json.getString("rtc_region", null));

        createOverridesPass(channel, json.getArray("permission_overwrites"));
        if (playbackCache)
            getJDA().getEventCache().playbackCache(EventCache.Type.CHANNEL, id);
        return channel;
    }

    public ThreadChannel createThreadChannel(DataObject json, long guildId)
    {
        return createThreadChannel(null, json, guildId);
    }

    public ThreadChannel createThreadChannel(GuildImpl guild, DataObject json, long guildId)
    {
        boolean playbackCache = false;
        final long id = json.getLong("id");
        final ChannelType type = ChannelType.fromId(json.getInt("type"));

        if (guild == null)
            guild = (GuildImpl) getJDA().getGuildsView().get(guildId);

        ThreadChannelImpl channel = ((ThreadChannelImpl) getJDA().getThreadChannelsView().get(id));
        if (channel == null)
        {
            SnowflakeCacheViewImpl<ThreadChannel>
                    guildThreadView = guild.getThreadChannelsView(),
                    threadView = getJDA().getThreadChannelsView();
            try (
                    UnlockHook vlock = guildThreadView.writeLock();
                    UnlockHook jlock = threadView.writeLock())
            {
                channel = new ThreadChannelImpl(id, guild, type);
                guildThreadView.getMap().put(id, channel);
                playbackCache = threadView.getMap().put(id, channel) == null;
            }
        }

        DataObject threadMetadata = json.getObject("thread_metadata");

        channel
                .setName(json.getString("name"))
                .setParentChannelId(json.getLong("parent_id"))
                .setOwnerId(json.getLong("owner_id"))
                .setMemberCount(json.getInt("member_count"))
                .setMessageCount(json.getInt("message_count"))
                .setLatestMessageIdLong(json.getLong("last_message_id", 0))
                .setSlowmode(json.getInt("rate_limit_per_user", 0))
                .setLocked(threadMetadata.getBoolean("locked"))
                .setArchived(threadMetadata.getBoolean("archived"))
                .setInvitable(threadMetadata.getBoolean("invitable"))
                .setArchiveTimestamp(Helpers.toTimestamp(threadMetadata.getString("archive_timestamp")))
                .setAutoArchiveDuration(ThreadChannel.AutoArchiveDuration.fromKey(threadMetadata.getInt("auto_archive_duration")));

        //If the bot in the thread already, then create a thread member for the bot.
        if (!json.isNull("member"))
        {
            ThreadMember selfThreadMember = createThreadMember(channel, guild.getSelfMember(), json.getObject("member"));
            CacheView.SimpleCacheView<ThreadMember> view = channel.getThreadMemberView();
            try (UnlockHook lock = view.writeLock())
            {
                view.getMap().put(selfThreadMember.getIdLong(), selfThreadMember);
            }
        }

        if (playbackCache)
            getJDA().getEventCache().playbackCache(EventCache.Type.CHANNEL, id);
        return channel;
    }

    public ThreadMember createThreadMember(GuildImpl guild, ThreadChannelImpl threadChannel, DataObject json)
    {
        DataObject memberJson = json.getObject("member");
        DataObject presenceJson = json.getObject("presence");

        Member member = createMember(guild, memberJson, null, presenceJson);
        return createThreadMember(threadChannel, member, json);
    }

    public ThreadMember createThreadMember(ThreadChannelImpl threadChannel, Member member, DataObject json)
    {
        ThreadMemberImpl threadMember = new ThreadMemberImpl(member, threadChannel);
        threadMember
            .setJoinedTimestamp(Helpers.toTimestamp(json.getString("join_timestamp")))
            .setFlags(json.getInt("flags"));

        return threadMember;
    }

    public PrivateChannel createPrivateChannel(DataObject json)
    {
        final long channelId = json.getUnsignedLong("id");
        PrivateChannel channel = api.getPrivateChannelById(channelId);
        api.usedPrivateChannel(channelId);
        if (channel != null)
            return channel;

        DataObject recipient = json.hasKey("recipients") ?
            json.getArray("recipients").getObject(0) :
            json.getObject("recipient");
        final long userId = recipient.getLong("id");
        UserImpl user = (UserImpl) getJDA().getUserById(userId);
        if (user == null)
        {   //The getJDA() can give us private channels connected to Users that we can no longer communicate with.
            // As such, make a fake user and fake private channel.
            user = createUser(recipient);
        }

        return createPrivateChannel(json, user);
    }

    public PrivateChannel createPrivateChannel(DataObject json, UserImpl user)
    {
        final long channelId = json.getLong("id");
        PrivateChannelImpl priv = new PrivateChannelImpl(channelId, user)
                .setLatestMessageIdLong(json.getLong("last_message_id", 0));
        user.setPrivateChannel(priv);

        // only add channels to cache when they come from an event, otherwise we would never remove the channel
        SnowflakeCacheViewImpl<PrivateChannel> privateView = getJDA().getPrivateChannelsView();
        try (UnlockHook hook = privateView.writeLock())
        {
            privateView.getMap().put(channelId, priv);
        }
        api.usedPrivateChannel(channelId);
        getJDA().getEventCache().playbackCache(EventCache.Type.CHANNEL, channelId);
        return priv;
    }

    @Nullable
    public StageInstance createStageInstance(GuildImpl guild, DataObject json)
    {
        long channelId = json.getUnsignedLong("channel_id");
        StageChannelImpl channel = (StageChannelImpl) guild.getStageChannelById(channelId);
        if (channel == null)
            return null;

        long id = json.getUnsignedLong("id");
        String topic = json.getString("topic");
        boolean discoverable = !json.getBoolean("discoverable_disabled");
        StageInstance.PrivacyLevel level = StageInstance.PrivacyLevel.fromKey(json.getInt("privacy_level", -1));


        StageInstanceImpl instance = (StageInstanceImpl) channel.getStageInstance();
        if (instance == null)
        {
            instance = new StageInstanceImpl(id, channel);
            channel.setStageInstance(instance);
        }

        return instance
                .setPrivacyLevel(level)
                .setDiscoverable(discoverable)
                .setTopic(topic);
    }

    public void createOverridesPass(IPermissionContainerMixin<?> channel, DataArray overrides)
    {
        for (int i = 0; i < overrides.length(); i++)
        {
            try
            {
                createPermissionOverride(overrides.getObject(i), channel);
            }
            catch (NoSuchElementException e)
            {
                //Caused by Discord not properly clearing PermissionOverrides when a Member leaves a Guild.
                LOG.debug("{}. Ignoring PermissionOverride.", e.getMessage());
            }
            catch (IllegalArgumentException e)
            {
                //Missing handling for a type
                LOG.warn("{}. Ignoring PermissionOverride.", e.getMessage());
            }
        }
    }

    public Role createRole(GuildImpl guild, DataObject roleJson, long guildId)
    {
        boolean playbackCache = false;
        final long id = roleJson.getLong("id");
        if (guild == null)
            guild = (GuildImpl) getJDA().getGuildsView().get(guildId);
        RoleImpl role = (RoleImpl) guild.getRolesView().get(id);
        if (role == null)
        {
            SnowflakeCacheViewImpl<Role> roleView = guild.getRolesView();
            try (UnlockHook hook = roleView.writeLock())
            {
                role = new RoleImpl(id, guild);
                playbackCache = roleView.getMap().put(id, role) == null;
            }
        }
        final int color = roleJson.getInt("color");
        role.setName(roleJson.getString("name"))
            .setRawPosition(roleJson.getInt("position"))
            .setRawPermissions(roleJson.getLong("permissions"))
            .setManaged(roleJson.getBoolean("managed"))
            .setHoisted(roleJson.getBoolean("hoist"))
            .setColor(color == 0 ? Role.DEFAULT_COLOR_RAW : color)
            .setMentionable(roleJson.getBoolean("mentionable"))
            .setTags(roleJson.optObject("tags").orElseGet(DataObject::empty));

        final String iconId = roleJson.getString("icon", null);
        final String emoji = roleJson.getString("unicode_emoji", null);
        if (iconId == null && emoji == null)
            role.setIcon(null);
        else
            role.setIcon(new RoleIcon(iconId, emoji, id));

        if (playbackCache)
            getJDA().getEventCache().playbackCache(EventCache.Type.ROLE, id);
        return role;
    }

    public Message createMessage(DataObject jsonObject) { return createMessage(jsonObject, false); }
    public Message createMessage(DataObject jsonObject, boolean modifyCache)
    {
        final long channelId = jsonObject.getLong("channel_id");

        //TODO-v5-unified-channel-cache
        MessageChannel chan = getJDA().getTextChannelById(channelId);
        if (chan == null)
            chan = getJDA().getNewsChannelById(channelId);
        if (chan == null)
            chan = getJDA().getPrivateChannelById(channelId);
        if (chan == null)
            chan = getJDA().getThreadChannelById(channelId);
        if (chan == null && !jsonObject.isNull("guild_id"))
            throw new IllegalArgumentException(MISSING_CHANNEL);

        return createMessage(jsonObject, chan, modifyCache);
    }
    public ReceivedMessage createMessage(DataObject jsonObject, @Nullable MessageChannel channel, boolean modifyCache)
    {
        long channelId = jsonObject.getUnsignedLong("channel_id");
        if (channel != null && channelId != channel.getIdLong())
        {
            //TODO-v5-unified-channel-cache
            channel = api.getTextChannelById(channelId);
            if (channel == null)
                channel = api.getNewsChannelById(channelId);
            if (channel == null)
                channel = api.getPrivateChannelById(channelId);
        }

        final long id = jsonObject.getLong("id");
        final DataObject author = jsonObject.getObject("author");
        final long authorId = author.getLong("id");
        MemberImpl member = null;

        if (channel == null && jsonObject.isNull("guild_id") && authorId != getJDA().getSelfUser().getIdLong())
        {
            DataObject channelData = DataObject.empty()
                    .put("id", channelId)
                    .put("recipient", author);
            channel = createPrivateChannel(channelData);
        }
        else if (channel == null)
            throw new IllegalArgumentException(MISSING_CHANNEL);

        if (channel.getType().isGuild() && !jsonObject.isNull("member"))
        {
            DataObject memberJson = jsonObject.getObject("member");
            memberJson.put("user", author);
            GuildChannel guildChannel = (GuildChannel) channel;
            Guild guild = guildChannel.getGuild();
            member = createMember((GuildImpl) guild, memberJson);
            if (modifyCache)
            {
                // Update member cache with new information if needed
                updateMemberCache(member);
            }
        }

        final String content = jsonObject.getString("content", "");
        final boolean fromWebhook = jsonObject.hasKey("webhook_id");
        final boolean pinned = jsonObject.getBoolean("pinned");
        final boolean tts = jsonObject.getBoolean("tts");
        final boolean mentionsEveryone = jsonObject.getBoolean("mention_everyone");
        final OffsetDateTime editTime = jsonObject.isNull("edited_timestamp") ? null : OffsetDateTime.parse(jsonObject.getString("edited_timestamp"));
        final String nonce = jsonObject.isNull("nonce") ? null : jsonObject.get("nonce").toString();
        final int flags = jsonObject.getInt("flags", 0);

        MessageChannel tmpChannel = channel; // because java
        final List<Message.Attachment> attachments = map(jsonObject, "attachments",   this::createMessageAttachment);
        final List<MessageEmbed>       embeds      = map(jsonObject, "embeds",        this::createMessageEmbed);
        final List<MessageReaction>    reactions   = map(jsonObject, "reactions",     (obj) -> createMessageReaction(tmpChannel, id, obj));
        final List<MessageSticker>     stickers    = map(jsonObject, "sticker_items", this::createSticker);

        MessageActivity activity = null;

        if (!jsonObject.isNull("activity"))
            activity = createMessageActivity(jsonObject);

        User user;
        if (channel.getType().isGuild()) {
            Guild guild = ((GuildChannel) channel).getGuild();
            if (member == null)
                member = (MemberImpl) guild.getMemberById(authorId);
            user = member != null ? member.getUser() : null;
            if (user == null)
            {
                if (fromWebhook || !modifyCache)
                    user = createUser(author);
                else
                    throw new IllegalArgumentException(MISSING_USER); // Specifically for MESSAGE_CREATE
            }
        }
        else {
            //Assume private channel
            if (authorId == getJDA().getSelfUser().getIdLong())
                user = getJDA().getSelfUser();
            else
                user = ((PrivateChannel) channel).getUser();
        }

        if (modifyCache && !fromWebhook) // update the user information on message receive
            updateUser((UserImpl) user, author);

        TLongSet mentionedRoles = new TLongHashSet();
        TLongSet mentionedUsers = new TLongHashSet(map(jsonObject, "mentions", (o) -> o.getLong("id")));
        Optional<DataArray> roleMentionArr = jsonObject.optArray("mention_roles");
        roleMentionArr.ifPresent((arr) ->
        {
            for (int i = 0; i < arr.length(); i++)
                mentionedRoles.add(arr.getLong(i));
        });

        MessageType type = MessageType.fromId(jsonObject.getInt("type"));
        ReceivedMessage message;
        Message referencedMessage = null;
        if (!jsonObject.isNull("referenced_message"))
        {
            DataObject referenceJson = jsonObject.getObject("referenced_message");
            try
            {
                referencedMessage = createMessage(referenceJson, channel, false);
            }
            catch (IllegalArgumentException ex)
            {
                // We can just discard the message for some trivial cases
                if (UNKNOWN_MESSAGE_TYPE.equals(ex.getMessage()))
                    LOG.debug("Received referenced message with unknown type. Type: {}", referenceJson.getInt("type", -1));
                else if (MISSING_CHANNEL.equals(ex.getMessage()))
                    LOG.debug("Received referenced message with unknown channel. channel_id: {} Type: {}",
                        referenceJson.getUnsignedLong("channel_id", 0), referenceJson.getInt("type", -1));
                else
                    throw ex;
            }
        }

        MessageReference messageReference = null;

        if (!jsonObject.isNull("message_reference")) // always contains the channel + message id for a referenced message
        {                                                // used for when referenced_message is not provided
            DataObject messageReferenceJson = jsonObject.getObject("message_reference");

            messageReference = new MessageReference(
                    messageReferenceJson.getLong("message_id", 0),
                    messageReferenceJson.getLong("channel_id", 0),
                    messageReferenceJson.getLong("guild_id", 0),
                    referencedMessage,
                    api
            );
        }

        List<ActionRow> components = Collections.emptyList();
        Optional<DataArray> componentsArrayOpt = jsonObject.optArray("components");
        if (componentsArrayOpt.isPresent())
        {
            DataArray array = componentsArrayOpt.get();
            components = array.stream(DataArray::getObject)
                    .filter(it -> it.getInt("type", 0) == 1)
                    .map(ActionRow::fromData)
                    .collect(Collectors.toList());
        }

        Message.Interaction messageInteraction = null;
        if (!jsonObject.isNull("interaction"))
        {
            GuildImpl guild = null;
            if (channel instanceof GuildChannel)
            {
                guild = (GuildImpl) ((GuildChannel) (channel)).getGuild();
            }
            messageInteraction = createMessageInteraction(guild, jsonObject.getObject("interaction"));
        }

        if (type == MessageType.UNKNOWN)
            throw new IllegalArgumentException(UNKNOWN_MESSAGE_TYPE);
        if (!type.isSystem())
        {
            message = new ReceivedMessage(id, channel, type, messageReference, fromWebhook,
                    mentionsEveryone, mentionedUsers, mentionedRoles, tts, pinned,
                    content, nonce, user, member, activity, editTime, reactions, attachments, embeds, stickers, components, flags, messageInteraction);
        }
        else
        {
            message = new SystemMessage(id, channel, type, messageReference, fromWebhook,
                    mentionsEveryone, mentionedUsers, mentionedRoles, tts, pinned,
                    content, nonce, user, member, activity, editTime, reactions, attachments, embeds, stickers, flags);
            return message; // We don't need to parse mentions for system messages, they are always empty anyway
        }

        GuildImpl guild = message.isFromGuild() ? (GuildImpl) message.getGuild() : null;

        // Load users/members from message object through mentions
        List<User> mentionedUsersList = new ArrayList<>();
        List<Member> mentionedMembersList = new ArrayList<>();
        DataArray userMentions = jsonObject.getArray("mentions");

        for (int i = 0; i < userMentions.length(); i++)
        {
            DataObject mentionJson = userMentions.getObject(i);
            if (guild == null || mentionJson.isNull("member"))
            {
                // Can't load user without member context so fake them if possible
                User mentionedUser = createUser(mentionJson);
                mentionedUsersList.add(mentionedUser);
                if (guild != null)
                {
                    Member mentionedMember = guild.getMember(mentionedUser);
                    if (mentionedMember != null)
                        mentionedMembersList.add(mentionedMember);
                }
                continue;
            }

            // Load member/user from mention (gateway messages only)
            DataObject memberJson = mentionJson.getObject("member");
            mentionJson.remove("member");
            memberJson.put("user", mentionJson);
            Member mentionedMember = createMember(guild, memberJson);
            mentionedMembersList.add(mentionedMember);
            mentionedUsersList.add(mentionedMember.getUser());
        }

        message.setMentions(mentionedUsersList, mentionedMembersList);
        return message;
    }

    private static MessageActivity createMessageActivity(DataObject jsonObject)
    {
        DataObject activityData = jsonObject.getObject("activity");
        final MessageActivity.ActivityType activityType = MessageActivity.ActivityType.fromId(activityData.getInt("type"));
        final String partyId = activityData.getString("party_id", null);
        MessageActivity.Application application = null;

        if (!jsonObject.isNull("application"))
        {
            DataObject applicationData = jsonObject.getObject("application");

            final String name = applicationData.getString("name");
            final String description = applicationData.getString("description", "");
            final String iconId = applicationData.getString("icon", null);
            final String coverId = applicationData.getString("cover_image", null);
            final long applicationId = applicationData.getLong("id");

            application = new MessageActivity.Application(name, description, iconId, coverId, applicationId);
        }
        if (activityType == MessageActivity.ActivityType.UNKNOWN)
        {
            LOG.debug("Received an unknown ActivityType, Activity: {}", activityData);
        }

        return new MessageActivity(activityType, partyId, application);
    }

    public MessageReaction createMessageReaction(MessageChannel chan, long id, DataObject obj)
    {
        DataObject emoji = obj.getObject("emoji");
        final Long emojiID = emoji.isNull("id") ? null : emoji.getLong("id");
        final String name = emoji.getString("name", "");
        final boolean animated = emoji.getBoolean("animated");
        final int count = obj.getInt("count", -1);
        final boolean me = obj.getBoolean("me");

        final MessageReaction.ReactionEmote reactionEmote;
        if (emojiID != null)
        {
            Emote emote = getJDA().getEmoteById(emojiID);
            // creates fake emoji because no guild has this emoji id
            if (emote == null)
                emote = new EmoteImpl(emojiID, getJDA()).setAnimated(animated).setName(name);
            reactionEmote = MessageReaction.ReactionEmote.fromCustom(emote);
        }
        else
        {
            reactionEmote = MessageReaction.ReactionEmote.fromUnicode(name, getJDA());
        }

        return new MessageReaction(chan, reactionEmote, id, me, count);
    }

    public Message.Attachment createMessageAttachment(DataObject jsonObject)
    {
        final boolean ephemeral = jsonObject.getBoolean("ephemeral", false);
        final int width = jsonObject.getInt("width", -1);
        final int height = jsonObject.getInt("height", -1);
        final int size = jsonObject.getInt("size");
        final String url = jsonObject.getString("url");
        final String proxyUrl = jsonObject.getString("proxy_url");
        final String filename = jsonObject.getString("filename");
        final String contentType = jsonObject.getString("content_type", null);
        final long id = jsonObject.getLong("id");
        return new Message.Attachment(id, url, proxyUrl, filename, contentType, size, height, width, ephemeral, getJDA());
    }

    public MessageEmbed createMessageEmbed(DataObject content)
    {
        if (content.isNull("type"))
            throw new IllegalStateException("Encountered embed object with missing/null type field for Json: " + content);
        EmbedType type = EmbedType.fromKey(content.getString("type"));
        final String url = content.getString("url", null);
        final String title = content.getString("title", null);
        final String description = content.getString("description", null);
        final OffsetDateTime timestamp = content.isNull("timestamp") ? null : OffsetDateTime.parse(content.getString("timestamp"));
        final int color = content.isNull("color") ? Role.DEFAULT_COLOR_RAW : content.getInt("color");

        final Thumbnail thumbnail;
        if (content.isNull("thumbnail"))
        {
            thumbnail = null;
        }
        else
        {
            DataObject obj = content.getObject("thumbnail");
            thumbnail = new Thumbnail(obj.getString("url", null),
                                      obj.getString("proxy_url", null),
                                      obj.getInt("width", -1),
                                      obj.getInt("height", -1));
        }

        final Provider provider;
        if (content.isNull("provider"))
        {
            provider = null;
        }
        else
        {
            DataObject obj = content.getObject("provider");
            provider = new Provider(obj.getString("name", null),
                                    obj.getString("url", null));
        }

        final AuthorInfo author;
        if (content.isNull("author"))
        {
            author = null;
        }
        else
        {
            DataObject obj = content.getObject("author");
            author = new AuthorInfo(obj.getString("name", null),
                                    obj.getString("url", null),
                                    obj.getString("icon_url", null),
                                    obj.getString("proxy_icon_url", null));
        }

        final VideoInfo video;
        if (content.isNull("video"))
        {
            video = null;
        }
        else
        {
            DataObject obj = content.getObject("video");
            video = new VideoInfo(obj.getString("url", null),
                                  obj.getInt("width", -1),
                                  obj.getInt("height", -1));
        }

        final Footer footer;
        if (content.isNull("footer"))
        {
            footer = null;
        }
        else
        {
            DataObject obj = content.getObject("footer");
            footer = new Footer(obj.getString("text", null),
                                obj.getString("icon_url", null),
                                obj.getString("proxy_icon_url", null));
        }

        final ImageInfo image;
        if (content.isNull("image"))
        {
            image = null;
        }
        else
        {
            DataObject obj = content.getObject("image");
            image = new ImageInfo(obj.getString("url", null),
                                  obj.getString("proxy_url", null),
                                  obj.getInt("width", -1),
                                  obj.getInt("height", -1));
        }

        final List<Field> fields = map(content, "fields", (obj) ->
            new Field(obj.getString("name", null),
                      obj.getString("value", null),
                      obj.getBoolean("inline"),
                      false)
        );

        return createMessageEmbed(url, title, description, type, timestamp,
                color, thumbnail, provider, author, video, footer, image, fields);
    }

    public static MessageEmbed createMessageEmbed(String url, String title, String description, EmbedType type, OffsetDateTime timestamp,
                                           int color, Thumbnail thumbnail, Provider siteProvider, AuthorInfo author,
                                           VideoInfo videoInfo, Footer footer, ImageInfo image, List<Field> fields)
    {
        return new MessageEmbed(url, title, description, type, timestamp,
            color, thumbnail, siteProvider, author, videoInfo, footer, image, fields);
    }

    public MessageSticker createSticker(DataObject content)
    {
        final long id = content.getLong("id");
        final String name = content.getString("name");
        final String description = content.getString("description", "");
        final long packId = content.getLong("pack_id", content.getLong("guild_id", 0L));
        final String asset = content.getString("asset", "");
        final MessageSticker.StickerFormat format = MessageSticker.StickerFormat.fromId(content.getInt("format_type"));
        final Set<String> tags;
        if (content.isNull("tags"))
        {
            tags = Collections.emptySet();
        }
        else
        {
            final String[] split = content.getString("tags").split(", ");
            final Set<String> tmp = new HashSet<>(Arrays.asList(split));
            tags = Collections.unmodifiableSet(tmp);
        }
        return new MessageSticker(id, name, description, packId, asset, format, tags);
    }

    public Message.Interaction createMessageInteraction(GuildImpl guildImpl, DataObject content)
    {
        final long id = content.getLong("id");
        final int type = content.getInt("type");
        final String name = content.getString("name");
        DataObject userJson = content.getObject("user");
        User user = null;
        MemberImpl member = null;
        if (!content.isNull("member") && guildImpl != null)
        {
            DataObject memberJson = content.getObject("member");
            memberJson.put("user", userJson);
            member = createMember(guildImpl, memberJson);
            user = member.getUser();
        }
        else
        {
            user = createUser(userJson);
        }

        return new Message.Interaction(id, type, name, user, member);
    }

    @Nullable
    public PermissionOverride createPermissionOverride(DataObject override, IPermissionContainerMixin<?> chan)
    {
        int type = override.getInt("type");
        final long id = override.getLong("id");
        boolean role = type == 0;
        if (role && chan.getGuild().getRoleById(id) == null)
            throw new NoSuchElementException("Attempted to create a PermissionOverride for a non-existent role! JSON: " + override);
        if (!role && type != 1)
            throw new IllegalArgumentException("Provided with an unknown PermissionOverride type! JSON: " + override);
        if (!role && id != api.getSelfUser().getIdLong() && !api.isCacheFlagSet(CacheFlag.MEMBER_OVERRIDES))
            return null;

        long allow = override.getLong("allow");
        long deny = override.getLong("deny");
        // Don't cache empty @everyone overrides, they ruin our sync check
        if (id == chan.getGuild().getIdLong() && (allow | deny) == 0L)
            return null;

        PermissionOverrideImpl permOverride = (PermissionOverrideImpl) chan.getPermissionOverrideMap().get(id);
        if (permOverride == null)
        {
            permOverride = new PermissionOverrideImpl(chan, id, role);
            chan.getPermissionOverrideMap().put(id, permOverride);
        }

        return permOverride.setAllow(allow).setDeny(deny);
    }

    public WebhookImpl createWebhook(DataObject object)
    {
        return createWebhook(object, false);
    }

    public WebhookImpl createWebhook(DataObject object, boolean allowMissingChannel)
    {
        final long id = object.getLong("id");
        final long guildId = object.getUnsignedLong("guild_id");
        final long channelId = object.getUnsignedLong("channel_id");
        final String token = object.getString("token", null);
        final WebhookType type = WebhookType.fromKey(object.getInt("type", -1));

        //TODO-v5-unified-channel-cache
        BaseGuildMessageChannel channel = getJDA().getTextChannelById(channelId);
        if (channel == null)
            channel = getJDA().getNewsChannelById(channelId);
        if (channel == null && !allowMissingChannel)
            throw new NullPointerException(String.format("Tried to create Webhook for an un-cached Guild MessageChannel! WebhookId: %s ChannelId: %s GuildId: %s",
                    id, channelId, guildId));

        Object name = !object.isNull("name") ? object.get("name") : null;
        Object avatar = !object.isNull("avatar") ? object.get("avatar") : null;

        DataObject fakeUser = DataObject.empty()
                    .put("username", name)
                    .put("discriminator", "0000")
                    .put("id", id)
                    .put("avatar", avatar);
        User defaultUser = createUser(fakeUser);

        Optional<DataObject> ownerJson = object.optObject("user");
        User owner = null;

        if (ownerJson.isPresent())
        {
            DataObject json = ownerJson.get();
            final long userId = json.getLong("id");

            owner = getJDA().getUserById(userId);
            if (owner == null)
            {
                json.put("id", userId);
                owner = createUser(json);
            }
        }

        Member ownerMember = owner == null || channel == null ? null : channel.getGuild().getMember(owner);
        WebhookImpl webhook = new WebhookImpl(channel, getJDA(), id, type)
                .setToken(token)
                .setOwner(ownerMember, owner)
                .setUser(defaultUser);

        if (!object.isNull("source_channel"))
        {
            DataObject source = object.getObject("source_channel");
            webhook.setSourceChannel(new Webhook.ChannelReference(source.getUnsignedLong("id"), source.getString("name")));
        }
        if (!object.isNull("source_guild"))
        {
            DataObject source = object.getObject("source_guild");
            webhook.setSourceGuild(new Webhook.GuildReference(source.getUnsignedLong("id"), source.getString("name")));
        }

        return webhook;
    }

    public Invite createInvite(DataObject object)
    {
        final String code = object.getString("code");
        final User inviter = object.hasKey("inviter") ? createUser(object.getObject("inviter")) : null;

        final DataObject channelObject = object.getObject("channel");
        final ChannelType channelType = ChannelType.fromId(channelObject.getInt("type"));
        final Invite.TargetType targetType = Invite.TargetType.fromId(object.getInt("target_type", 0));

        final Invite.InviteType type;
        final Invite.Guild guild;
        final Invite.Channel channel;
        final Invite.Group group;
        final Invite.InviteTarget target;

        if (channelType == ChannelType.GROUP)
        {
            type = Invite.InviteType.GROUP;
            guild = null;
            channel = null;

            final String groupName = channelObject.getString("name", "");
            final long groupId = channelObject.getLong("id");
            final String groupIconId = channelObject.getString("icon", null);

            final List<String> usernames;
            if (channelObject.isNull("recipients"))
                usernames = null;
            else
                usernames = map(channelObject, "recipients", (json) -> json.getString("username"));

            group = new InviteImpl.GroupImpl(groupIconId, groupName, groupId, usernames);
        }
        else if (channelType.isGuild())
        {
            type = Invite.InviteType.GUILD;

            final DataObject guildObject = object.getObject("guild");

            final String guildIconId = guildObject.getString("icon", null);
            final long guildId = guildObject.getLong("id");
            final String guildName = guildObject.getString("name");
            final String guildSplashId = guildObject.getString("splash", null);
            final VerificationLevel guildVerificationLevel = VerificationLevel.fromKey(guildObject.getInt("verification_level", -1));
            final int presenceCount = object.getInt("approximate_presence_count", -1);
            final int memberCount = object.getInt("approximate_member_count", -1);

            final Set<String> guildFeatures;
            if (guildObject.isNull("features"))
                guildFeatures = Collections.emptySet();
            else
                guildFeatures = Collections.unmodifiableSet(StreamSupport.stream(guildObject.getArray("features").spliterator(), false).map(String::valueOf).collect(Collectors.toSet()));

            guild = new InviteImpl.GuildImpl(guildId, guildIconId, guildName, guildSplashId, guildVerificationLevel, presenceCount, memberCount, guildFeatures);

            final String channelName = channelObject.getString("name");
            final long channelId = channelObject.getLong("id");

            channel = new InviteImpl.ChannelImpl(channelId, channelName, channelType);
            group = null;
        }
        else
        {
            // Unknown channel type for invites

            type = Invite.InviteType.UNKNOWN;
            guild = null;
            channel = null;
            group = null;
        }

        switch (targetType)
        {
        case EMBEDDED_APPLICATION:
            final DataObject applicationObject = object.getObject("target_application");

            Invite.EmbeddedApplication application = new InviteImpl.EmbeddedApplicationImpl(
                    applicationObject.getString("icon", null), applicationObject.getString("name"), applicationObject.getString("description"),
                    applicationObject.getString("summary"), applicationObject.getLong("id"), applicationObject.getInt("max_participants", -1)
            );
            target = new InviteImpl.InviteTargetImpl(targetType, application, null);
            break;
        case STREAM:
            final DataObject targetUserObject = object.getObject("target_user");
            target = new InviteImpl.InviteTargetImpl(targetType, null, createUser(targetUserObject));
            break;
        case NONE:
            target = null;
            break;
        default:
            target = new InviteImpl.InviteTargetImpl(targetType, null, null);
        }

        final int maxAge;
        final int maxUses;
        final boolean temporary;
        final OffsetDateTime timeCreated;
        final int uses;
        final boolean expanded;

        if (object.hasKey("max_uses"))
        {
            expanded = true;
            maxAge = object.getInt("max_age");
            maxUses = object.getInt("max_uses");
            uses = object.getInt("uses");
            temporary = object.getBoolean("temporary");
            timeCreated = OffsetDateTime.parse(object.getString("created_at"));
        }
        else
        {
            expanded = false;
            maxAge = -1;
            maxUses = -1;
            uses = -1;
            temporary = false;
            timeCreated = null;
        }

        return new InviteImpl(getJDA(), code, expanded, inviter,
                              maxAge, maxUses, temporary, timeCreated,
                              uses, channel, guild, group, target, type);
    }

    public Template createTemplate(DataObject object)
    {
        final String code = object.getString("code");
        final String name = object.getString("name");
        final String description = object.getString("description", null);
        final int uses = object.getInt("usage_count");
        final User creator = createUser(object.getObject("creator"));
        final OffsetDateTime createdAt = OffsetDateTime.parse(object.getString("created_at"));
        final OffsetDateTime updatedAt = OffsetDateTime.parse(object.getString("updated_at"));
        final long guildId = object.getLong("source_guild_id");
        final DataObject guildObject = object.getObject("serialized_source_guild");
        final String guildName = guildObject.getString("name");
        final String guildDescription = guildObject.getString("description", null);
        final String region = guildObject.getString("region", null);
        final String guildIconId = guildObject.getString("icon_hash", null);
        final VerificationLevel guildVerificationLevel = VerificationLevel.fromKey(guildObject.getInt("verification_level", -1));
        final NotificationLevel notificationLevel = NotificationLevel.fromKey(guildObject.getInt("default_message_notifications", 0));
        final ExplicitContentLevel explicitContentLevel = ExplicitContentLevel.fromKey(guildObject.getInt("explicit_content_filter", 0));
        final Locale locale = Locale.forLanguageTag(guildObject.getString("preferred_locale", "en"));
        final Timeout afkTimeout = Timeout.fromKey(guildObject.getInt("afk_timeout", 0));
        final DataArray roleArray = guildObject.getArray("roles");
        final DataArray channelsArray = guildObject.getArray("channels");
        final long afkChannelId = guildObject.getLong("afk_channel_id", -1L);
        final long systemChannelId = guildObject.getLong("system_channel_id", -1L);

        final List<TemplateRole> roles = new ArrayList<>();
        for (int i = 0; i < roleArray.length(); i++)
        {
               DataObject obj = roleArray.getObject(i);
               final long roleId = obj.getLong("id");
               final String roleName = obj.getString("name");
               final int roleColor = obj.getInt("color");
               final boolean hoisted = obj.getBoolean("hoist");
               final boolean mentionable = obj.getBoolean("mentionable");
               final long rawPermissions = obj.getLong("permissions");
               roles.add(new TemplateRole(roleId, roleName, roleColor == 0 ? Role.DEFAULT_COLOR_RAW : roleColor, hoisted, mentionable, rawPermissions));
        }

        final List<TemplateChannel> channels = new ArrayList<>();
        for (int i = 0; i < channelsArray.length(); i++)
        {
            DataObject obj = channelsArray.getObject(i);
            final long channelId = obj.getLong("id");
            final int type = obj.getInt("type");
            final ChannelType channelType = ChannelType.fromId(type);
            final String channelName = obj.getString("name");
            final String topic = obj.getString("topic", null);
            final int rawPosition = obj.getInt("position");
            final long parentId = obj.getLong("parent_id", -1);

            final boolean nsfw = obj.getBoolean("nsfw");
            final int slowmode = obj.getInt("rate_limit_per_user");

            final int bitrate = obj.getInt("bitrate");
            final int userLimit = obj.getInt("user_limit");

            final List<TemplateChannel.PermissionOverride> permissionOverrides = new ArrayList<>();
            DataArray overrides = obj.getArray("permission_overwrites");

            for (int j = 0; j < overrides.length(); j++)
            {
                DataObject overrideObj = overrides.getObject(j);
                final long overrideId = overrideObj.getLong("id");
                final long allow = overrideObj.getLong("allow");
                final long deny = overrideObj.getLong("deny");
                permissionOverrides.add(new TemplateChannel.PermissionOverride(overrideId, allow, deny));
            }
            channels.add(new TemplateChannel(channelId, channelType, channelName, topic, rawPosition, parentId, type == 5, permissionOverrides, nsfw,
                    slowmode, bitrate, userLimit));
        }

        TemplateChannel afkChannel = channels.stream().filter(templateChannel -> templateChannel.getIdLong() == afkChannelId)
                .findFirst().orElse(null);
        TemplateChannel systemChannel = channels.stream().filter(templateChannel -> templateChannel.getIdLong() == systemChannelId)
                .findFirst().orElse(null);

        final TemplateGuild guild = new TemplateGuild(guildId, guildName, guildDescription, region, guildIconId, guildVerificationLevel, notificationLevel, explicitContentLevel, locale,
                afkTimeout, afkChannel, systemChannel, roles, channels);

        final boolean synced = !object.getBoolean("is_dirty", false);

        return new Template(getJDA(), code, name, description,
                uses, creator, createdAt, updatedAt,
                guild, synced);
    }

    public ApplicationInfo createApplicationInfo(DataObject object)
    {
        final String description = object.getString("description");
        final String termsOfServiceUrl = object.getString("terms_of_service_url", null);
        final String privacyPolicyUrl = object.getString("privacy_policy_url", null);
        final boolean doesBotRequireCodeGrant = object.getBoolean("bot_require_code_grant");
        final String iconId = object.getString("icon", null);
        final long id = object.getLong("id");
        final String name = object.getString("name");
        final boolean isBotPublic = object.getBoolean("bot_public");
        final User owner = createUser(object.getObject("owner"));
        final ApplicationTeam team = !object.isNull("team") ? createApplicationTeam(object.getObject("team")) : null;

        return new ApplicationInfoImpl(getJDA(), description, doesBotRequireCodeGrant, iconId, id, isBotPublic, name,
                termsOfServiceUrl, privacyPolicyUrl, owner, team);
    }

    public ApplicationTeam createApplicationTeam(DataObject object)
    {
        String iconId = object.getString("icon", null);
        long id = object.getUnsignedLong("id");
        long ownerId = object.getUnsignedLong("owner_user_id", 0);
        List<TeamMember> members = map(object, "members", (o) -> {
            DataObject userJson = o.getObject("user");
            TeamMember.MembershipState state = TeamMember.MembershipState.fromKey(o.getInt("membership_state"));
            User user = createUser(userJson);
            return new TeamMemberImpl(user, state, id);
        });
        return new ApplicationTeamImpl(iconId, members, id, ownerId);
    }

    public AuditLogEntry createAuditLogEntry(GuildImpl guild, DataObject entryJson, DataObject userJson, DataObject webhookJson)
    {
        final long targetId = entryJson.getLong("target_id", 0);
        final long id = entryJson.getLong("id");
        final int typeKey = entryJson.getInt("action_type");
        final DataArray changes = entryJson.isNull("changes") ? null : entryJson.getArray("changes");
        final DataObject options = entryJson.isNull("options") ? null : entryJson.getObject("options");
        final String reason = entryJson.getString("reason", null);

        final UserImpl user = userJson == null ? null : createUser(userJson);
        final WebhookImpl webhook = webhookJson == null ? null : createWebhook(webhookJson);
        final Set<AuditLogChange> changesList;
        final ActionType type = ActionType.from(typeKey);

        if (changes != null)
        {
            changesList = new HashSet<>(changes.length());
            for (int i = 0; i < changes.length(); i++)
            {
                final DataObject object = changes.getObject(i);
                AuditLogChange change = createAuditLogChange(object);
                changesList.add(change);
            }
        }
        else
        {
            changesList = Collections.emptySet();
        }

        CaseInsensitiveMap<String, AuditLogChange> changeMap = new CaseInsensitiveMap<>(changeToMap(changesList));
        CaseInsensitiveMap<String, Object> optionMap = options != null
                ? new CaseInsensitiveMap<>(options.toMap()) : null;

        return new AuditLogEntry(type, typeKey, id, targetId, guild, user, webhook, reason, changeMap, optionMap);
    }

    public AuditLogChange createAuditLogChange(DataObject change)
    {
        final String key = change.getString("key");
        Object oldValue = change.isNull("old_value") ? null : change.get("old_value");
        Object newValue = change.isNull("new_value") ? null : change.get("new_value");
        return new AuditLogChange(oldValue, newValue, key);
    }

    private Map<String, AuditLogChange> changeToMap(Set<AuditLogChange> changesList)
    {
        return changesList.stream().collect(Collectors.toMap(AuditLogChange::getKey, UnaryOperator.identity()));
    }

    private <T> List<T> map(DataObject jsonObject, String key, Function<DataObject, T> convert)
    {
        if (jsonObject.isNull(key))
            return Collections.emptyList();

        final DataArray arr = jsonObject.getArray(key);
        final List<T> mappedObjects = new ArrayList<>(arr.length());
        for (int i = 0; i < arr.length(); i++)
        {
            DataObject obj = arr.getObject(i);
            T result = convert.apply(obj);
            if (result != null)
                mappedObjects.add(result);
        }

        return mappedObjects;
    }
}<|MERGE_RESOLUTION|>--- conflicted
+++ resolved
@@ -512,28 +512,15 @@
             member.setNickname(memberJson.getString("nick", null));
             member.setAvatarId(memberJson.getString("avatar", null));
 
-<<<<<<< HEAD
-            long epoch = 0;
-            if (!memberJson.isNull("premium_since"))
-            {
-                TemporalAccessor date = DateTimeFormatter.ISO_OFFSET_DATE_TIME.parse(memberJson.getString("premium_since"));
-                epoch = Instant.from(date).toEpochMilli();
-            }
-            member.setBoostDate(epoch);
-
-            long timedOutEpoch = 0;
-            if (!memberJson.isNull("communication_disabled_until"))
-            {
-                TemporalAccessor date = DateTimeFormatter.ISO_OFFSET_DATE_TIME.parse(memberJson.getString("communication_disabled_until"));
-                timedOutEpoch = Instant.from(date).toEpochMilli();
-            }
-            member.setTimeUntilTimedOut(timedOutEpoch);
-=======
             long boostTimestamp = memberJson.isNull("premium_since")
                 ? 0
                 : Helpers.toTimestamp(memberJson.getString("premium_since"));
             member.setBoostDate(boostTimestamp);
->>>>>>> 6eaf3d47
+
+            long timeOutTimestamp = memberJson.isNull("communication_disabled_until")
+                ? 0
+                : Helpers.toTimestamp(memberJson.getString("communication_disabled_until"));
+            member.setTimeUntilTimedOut(timeOutTimestamp);
 
             if (!memberJson.isNull("pending"))
                 member.setPending(memberJson.getBoolean("pending"));
