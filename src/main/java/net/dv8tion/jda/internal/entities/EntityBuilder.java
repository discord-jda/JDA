--- conflicted
+++ resolved
@@ -151,35 +151,13 @@
     public GuildImpl createGuild(long guildId, DataObject guildJson, TLongObjectMap<DataObject> members)
     {
         final GuildImpl guildObj = new GuildImpl(getJDA(), guildId);
-<<<<<<< HEAD
-        final String name = guildJson.optString("name", "");
-        final String iconId = guildJson.optString("icon", null);
-        final String splashId = guildJson.optString("splash", null);
-        final String region = guildJson.optString("region", null);
-        final String description = guildJson.optString("description", null);
-        final String vanityCode = guildJson.optString("vanity_url_code", null);
-        final String bannerId = guildJson.optString("banner", null);
-        final JSONArray roleArray = guildJson.getJSONArray("roles");
-        final JSONArray channelArray = guildJson.getJSONArray("channels");
-        final JSONArray emotesArray = guildJson.getJSONArray("emojis");
-        final JSONArray voiceStateArray = guildJson.getJSONArray("voice_states");
-        final JSONArray featuresArray = guildJson.optJSONArray("features");
-        final JSONArray presencesArray = guildJson.optJSONArray("presences");
-        final long ownerId = Helpers.optLong(guildJson, "owner_id", 0L);
-        final long afkChannelId = Helpers.optLong(guildJson, "afk_channel_id", 0L);
-        final long systemChannelId = Helpers.optLong(guildJson, "system_channel_id", 0L);
-        final int maxMembers = Helpers.optInt(guildJson, "max_members", 0);
-        final int maxPresences = Helpers.optInt(guildJson, "max_presences", 5000);
-        final int mfaLevel = Helpers.optInt(guildJson, "mfa_level", 0);
-        final int afkTimeout = Helpers.optInt(guildJson, "afk_timeout", 0);
-        final int verificationLevel = Helpers.optInt(guildJson, "verification_level", 0);
-        final int notificationLevel = Helpers.optInt(guildJson, "default_message_notifications", 0);
-        final int explicitContentLevel = Helpers.optInt(guildJson, "explicit_content_filter", 0);
-=======
         final String name = guildJson.getString("name", "");
         final String iconId = guildJson.getString("icon", null);
         final String splashId = guildJson.getString("splash", null);
         final String region = guildJson.getString("region", null);
+        final String description = guildJson.getString("description", null);
+        final String vanityCode = guildJson.getString("vanity_url_code", null);
+        final String bannerId = guildJson.getString("banner", null);
         final DataArray roleArray = guildJson.getArray("roles");
         final DataArray channelArray = guildJson.getArray("channels");
         final DataArray emotesArray = guildJson.getArray("emojis");
@@ -189,12 +167,13 @@
         final long ownerId = guildJson.getUnsignedLong("owner_id", 0L);
         final long afkChannelId = guildJson.getUnsignedLong("afk_channel_id", 0L);
         final long systemChannelId = guildJson.getUnsignedLong("system_channel_id", 0L);
+        final int maxMembers = guildJson.getInt("max_members", 0);
+        final int maxPresences = guildJson.getInt("max_presences", 5000);
         final int mfaLevel = guildJson.getInt("mfa_level", 0);
         final int afkTimeout = guildJson.getInt("afk_timeout", 0);
         final int verificationLevel = guildJson.getInt("verification_level", 0);
         final int notificationLevel = guildJson.getInt("default_message_notifications", 0);
         final int explicitContentLevel = guildJson.getInt("explicit_content_filter", 0);
->>>>>>> 9a4f2ba6
 
         guildObj.setAvailable(true)
                 .setName(name)
