/*
 * Copyright 2015 Austin Keener, Michael Ritter, Florian Spieß, and the JDA contributors
 *
 * Licensed under the Apache License, Version 2.0 (the "License");
 * you may not use this file except in compliance with the License.
 * You may obtain a copy of the License at
 *
 *    http://www.apache.org/licenses/LICENSE-2.0
 *
 * Unless required by applicable law or agreed to in writing, software
 * distributed under the License is distributed on an "AS IS" BASIS,
 * WITHOUT WARRANTIES OR CONDITIONS OF ANY KIND, either express or implied.
 * See the License for the specific language governing permissions and
 * limitations under the License.
 */

package net.dv8tion.jda.internal.entities;

import net.dv8tion.jda.api.entities.*;
import net.dv8tion.jda.api.requests.restaction.ChannelAction;
import net.dv8tion.jda.internal.utils.Checks;

import javax.annotation.Nonnull;

public class TextChannelImpl extends BaseGuildMessageChannelImpl<TextChannel, TextChannelImpl> implements TextChannel
{
    private int slowmode;

    public TextChannelImpl(long id, GuildImpl guild)
    {
        super(id, guild);
    }

    @Nonnull
    @Override
    public ChannelType getType()
    {
        return ChannelType.TEXT;
    }

    @Override
    public int getSlowmode()
    {
        return slowmode;
    }

    @Nonnull
    @Override
    public ChannelAction<TextChannel> createCopy(@Nonnull Guild guild)
    {
        Checks.notNull(guild, "Guild");
        ChannelAction<TextChannel> action = guild.createTextChannel(name).setNSFW(nsfw).setTopic(topic).setSlowmode(slowmode);
        if (guild.equals(getGuild()))
        {
            Category parent = getParentCategory();
            if (parent != null)
                action.setParent(parent);
            for (PermissionOverride o : overrides.valueCollection())
            {
                if (o.isMemberOverride())
                    action.addMemberPermissionOverride(o.getIdLong(), o.getAllowedRaw(), o.getDeniedRaw());
                else
                    action.addRolePermissionOverride(o.getIdLong(), o.getAllowedRaw(), o.getDeniedRaw());
            }
        }
        return action;
    }

<<<<<<< HEAD
    @Nonnull
    @Override
    public MessageAction sendMessage(@Nonnull CharSequence text)
    {
        checkPermission(Permission.MESSAGE_READ);
        checkPermission(Permission.MESSAGE_WRITE);
        return TextChannel.super.sendMessage(text);
    }

    @Nonnull
    @Override
    public MessageAction sendMessage(@Nonnull Message msg)
    {
        Checks.notNull(msg, "Message");

        checkPermission(Permission.MESSAGE_READ);
        checkPermission(Permission.MESSAGE_WRITE);
        if (msg.getContentRaw().isEmpty() && !msg.getEmbeds().isEmpty())
            checkPermission(Permission.MESSAGE_EMBED_LINKS);

        //Call MessageChannel's default
        return TextChannel.super.sendMessage(msg);
    }

    @Nonnull
    @Override
    public MessageAction sendFile(@Nonnull File file, @Nonnull String fileName, @Nonnull AttachmentOption... options)
    {
        checkPermission(Permission.MESSAGE_READ);
        checkPermission(Permission.MESSAGE_WRITE);
        checkPermission(Permission.MESSAGE_ATTACH_FILES);

        final long maxSize = getGuild().getMaxFileSize();
        Checks.check(file == null || file.length() <= maxSize,
                    "File may not exceed the maximum file length of %d bytes!", maxSize);

        //Call MessageChannel's default method
        return TextChannel.super.sendFile(file, fileName, options);
    }

    @Nonnull
    @Override
    public MessageAction sendFile(@Nonnull InputStream data, @Nonnull String fileName, @Nonnull AttachmentOption... options)
    {
        checkPermission(Permission.MESSAGE_READ);
        checkPermission(Permission.MESSAGE_WRITE);
        checkPermission(Permission.MESSAGE_ATTACH_FILES);

        //Call MessageChannel's default method
        return TextChannel.super.sendFile(data, fileName, options);
    }

    @Nonnull
    @Override
    public MessageAction sendFile(@Nonnull byte[] data, @Nonnull String fileName, @Nonnull AttachmentOption... options)
    {
        checkPermission(Permission.MESSAGE_READ);
        checkPermission(Permission.MESSAGE_WRITE);
        checkPermission(Permission.MESSAGE_ATTACH_FILES);

        final long maxSize = getGuild().getMaxFileSize();
        Checks.check(data == null || data.length <= maxSize, "File is too big! Max file-size is %d bytes", maxSize);

        //Call MessageChannel's default method
        return TextChannel.super.sendFile(data, fileName, options);
    }

    @Nonnull
    @Override
    public RestAction<Message> retrieveMessageById(@Nonnull String messageId)
    {
        checkPermission(Permission.MESSAGE_READ);
        checkPermission(Permission.MESSAGE_HISTORY);

        //Call MessageChannel's default method
        return TextChannel.super.retrieveMessageById(messageId);
    }

    @Nonnull
    @Override
    public AuditableRestAction<Void> deleteMessageById(@Nonnull String messageId)
    {
        Checks.isSnowflake(messageId, "Message ID");
        checkPermission(Permission.MESSAGE_READ);

        //Call MessageChannel's default method
        return TextChannel.super.deleteMessageById(messageId);
    }

    @Nonnull
    @Override
    public RestAction<Void> pinMessageById(@Nonnull String messageId)
    {
        checkPermission(Permission.MESSAGE_READ, "You cannot pin a message in a channel you can't access. (MESSAGE_READ)");
        checkPermission(Permission.MESSAGE_MANAGE, "You need MESSAGE_MANAGE to pin or unpin messages.");

        //Call MessageChannel's default method
        return TextChannel.super.pinMessageById(messageId);
    }

    @Nonnull
    @Override
    public RestAction<Void> unpinMessageById(@Nonnull String messageId)
    {
        checkPermission(Permission.MESSAGE_READ, "You cannot unpin a message in a channel you can't access. (MESSAGE_READ)");
        checkPermission(Permission.MESSAGE_MANAGE, "You need MESSAGE_MANAGE to pin or unpin messages.");

        //Call MessageChannel's default method
        return TextChannel.super.unpinMessageById(messageId);
    }

    @Nonnull
    @Override
    public RestAction<List<Message>> retrievePinnedMessages()
    {
        checkPermission(Permission.MESSAGE_READ, "Cannot get the pinned message of a channel without MESSAGE_READ access.");

        //Call MessageChannel's default method
        return TextChannel.super.retrievePinnedMessages();
    }

    @Nonnull
    @Override
    public RestAction<Void> addReactionById(@Nonnull String messageId, @Nonnull String unicode)
    {
        checkPermission(Permission.MESSAGE_HISTORY);

        //Call MessageChannel's default method
        return TextChannel.super.addReactionById(messageId, unicode);
    }

    @Nonnull
    @Override
    public RestAction<Void> addReactionById(@Nonnull String messageId, @Nonnull Emote emote)
    {
        checkPermission(Permission.MESSAGE_HISTORY);

        //Call MessageChannel's default method
        return TextChannel.super.addReactionById(messageId, emote);
    }

    @Nonnull
    @Override
    public RestAction<Void> clearReactionsById(@Nonnull String messageId)
    {
        Checks.isSnowflake(messageId, "Message ID");

        checkPermission(Permission.MESSAGE_MANAGE);
        final Route.CompiledRoute route = Route.Messages.REMOVE_ALL_REACTIONS.compile(getId(), messageId);
        return new RestActionImpl<>(getJDA(), route);
    }

    @Nonnull
    @Override
    public RestAction<Void> clearReactionsById(@Nonnull String messageId, @Nonnull String unicode)
    {
        Checks.notNull(messageId, "Message ID");
        Checks.notNull(unicode, "Emote Name");
        checkPermission(Permission.MESSAGE_MANAGE);

        String code = EncodingUtil.encodeReaction(unicode);
        Route.CompiledRoute route = Route.Messages.CLEAR_EMOTE_REACTIONS.compile(getId(), messageId, code);
        return new RestActionImpl<>(getJDA(), route);
    }

    @Nonnull
    @Override
    public RestAction<Void> clearReactionsById(@Nonnull String messageId, @Nonnull Emote emote)
    {
        Checks.notNull(emote, "Emote");
        return clearReactionsById(messageId, emote.getName() + ":" + emote.getId());
    }

    @Nonnull
    @Override
    public RestActionImpl<Void> removeReactionById(@Nonnull String messageId, @Nonnull String unicode, @Nonnull User user)
    {
        Checks.isSnowflake(messageId, "Message ID");
        Checks.notNull(unicode, "Provided Unicode");
        unicode = unicode.trim();
        Checks.notEmpty(unicode, "Provided Unicode");
        Checks.notNull(user, "User");

        if (!getJDA().getSelfUser().equals(user))
            checkPermission(Permission.MESSAGE_MANAGE);

        final String encoded = EncodingUtil.encodeReaction(unicode);

        String targetUser;
        if (user.equals(getJDA().getSelfUser()))
            targetUser = "@me";
        else
            targetUser = user.getId();

        final Route.CompiledRoute route = Route.Messages.REMOVE_REACTION.compile(getId(), messageId, encoded, targetUser);
        return new RestActionImpl<>(getJDA(), route);
    }

    @Nonnull
    @Override
    public ReactionPaginationAction retrieveReactionUsersById(@Nonnull String messageId, @Nonnull String unicode)
    {
        Checks.isSnowflake(messageId, "Message ID");
        Checks.notEmpty(unicode, "Emoji");
        Checks.noWhitespace(unicode, "Emoji");

        checkPermission(Permission.MESSAGE_HISTORY);

        return new ReactionPaginationActionImpl(this, messageId, EncodingUtil.encodeUTF8(unicode));
    }

    @Nonnull
    @Override
    public ReactionPaginationAction retrieveReactionUsersById(@Nonnull String messageId, @Nonnull Emote emote)
    {
        Checks.isSnowflake(messageId, "Message ID");
        Checks.notNull(emote, "Emote");

        checkPermission(Permission.MESSAGE_HISTORY);

        return new ReactionPaginationActionImpl(this, messageId, String.format("%s:%s", emote, emote.getId()));
    }

    @Nonnull
    @Override
    public MessageAction editMessageById(@Nonnull String messageId, @Nonnull CharSequence newContent)
    {
        checkPermission(Permission.MESSAGE_READ);
        checkPermission(Permission.MESSAGE_WRITE);
        return TextChannel.super.editMessageById(messageId, newContent);
    }
=======
    // -- Setters --
>>>>>>> 04925d2f

    @Override
<<<<<<< HEAD
    public MessageAction editMessageEmbedsById(@Nonnull String messageId, @Nonnull Collection<? extends MessageEmbed> newEmbeds)
=======
    public TextChannelImpl setPosition(int rawPosition)
    {
        getGuild().getTextChannelsView().clearCachedLists();
        return super.setPosition(rawPosition);
    }

    public TextChannelImpl setSlowmode(int slowmode)
>>>>>>> 04925d2f
    {
        this.slowmode = slowmode;
        return this;
    }

    // -- Object overrides --

    @Override
    public String toString()
    {
        return "TC:" + getName() + '(' + id + ')';
    }

}<|MERGE_RESOLUTION|>--- conflicted
+++ resolved
@@ -66,246 +66,9 @@
         return action;
     }
 
-<<<<<<< HEAD
-    @Nonnull
-    @Override
-    public MessageAction sendMessage(@Nonnull CharSequence text)
-    {
-        checkPermission(Permission.MESSAGE_READ);
-        checkPermission(Permission.MESSAGE_WRITE);
-        return TextChannel.super.sendMessage(text);
-    }
-
-    @Nonnull
-    @Override
-    public MessageAction sendMessage(@Nonnull Message msg)
-    {
-        Checks.notNull(msg, "Message");
-
-        checkPermission(Permission.MESSAGE_READ);
-        checkPermission(Permission.MESSAGE_WRITE);
-        if (msg.getContentRaw().isEmpty() && !msg.getEmbeds().isEmpty())
-            checkPermission(Permission.MESSAGE_EMBED_LINKS);
-
-        //Call MessageChannel's default
-        return TextChannel.super.sendMessage(msg);
-    }
-
-    @Nonnull
-    @Override
-    public MessageAction sendFile(@Nonnull File file, @Nonnull String fileName, @Nonnull AttachmentOption... options)
-    {
-        checkPermission(Permission.MESSAGE_READ);
-        checkPermission(Permission.MESSAGE_WRITE);
-        checkPermission(Permission.MESSAGE_ATTACH_FILES);
-
-        final long maxSize = getGuild().getMaxFileSize();
-        Checks.check(file == null || file.length() <= maxSize,
-                    "File may not exceed the maximum file length of %d bytes!", maxSize);
-
-        //Call MessageChannel's default method
-        return TextChannel.super.sendFile(file, fileName, options);
-    }
-
-    @Nonnull
-    @Override
-    public MessageAction sendFile(@Nonnull InputStream data, @Nonnull String fileName, @Nonnull AttachmentOption... options)
-    {
-        checkPermission(Permission.MESSAGE_READ);
-        checkPermission(Permission.MESSAGE_WRITE);
-        checkPermission(Permission.MESSAGE_ATTACH_FILES);
-
-        //Call MessageChannel's default method
-        return TextChannel.super.sendFile(data, fileName, options);
-    }
-
-    @Nonnull
-    @Override
-    public MessageAction sendFile(@Nonnull byte[] data, @Nonnull String fileName, @Nonnull AttachmentOption... options)
-    {
-        checkPermission(Permission.MESSAGE_READ);
-        checkPermission(Permission.MESSAGE_WRITE);
-        checkPermission(Permission.MESSAGE_ATTACH_FILES);
-
-        final long maxSize = getGuild().getMaxFileSize();
-        Checks.check(data == null || data.length <= maxSize, "File is too big! Max file-size is %d bytes", maxSize);
-
-        //Call MessageChannel's default method
-        return TextChannel.super.sendFile(data, fileName, options);
-    }
-
-    @Nonnull
-    @Override
-    public RestAction<Message> retrieveMessageById(@Nonnull String messageId)
-    {
-        checkPermission(Permission.MESSAGE_READ);
-        checkPermission(Permission.MESSAGE_HISTORY);
-
-        //Call MessageChannel's default method
-        return TextChannel.super.retrieveMessageById(messageId);
-    }
-
-    @Nonnull
-    @Override
-    public AuditableRestAction<Void> deleteMessageById(@Nonnull String messageId)
-    {
-        Checks.isSnowflake(messageId, "Message ID");
-        checkPermission(Permission.MESSAGE_READ);
-
-        //Call MessageChannel's default method
-        return TextChannel.super.deleteMessageById(messageId);
-    }
-
-    @Nonnull
-    @Override
-    public RestAction<Void> pinMessageById(@Nonnull String messageId)
-    {
-        checkPermission(Permission.MESSAGE_READ, "You cannot pin a message in a channel you can't access. (MESSAGE_READ)");
-        checkPermission(Permission.MESSAGE_MANAGE, "You need MESSAGE_MANAGE to pin or unpin messages.");
-
-        //Call MessageChannel's default method
-        return TextChannel.super.pinMessageById(messageId);
-    }
-
-    @Nonnull
-    @Override
-    public RestAction<Void> unpinMessageById(@Nonnull String messageId)
-    {
-        checkPermission(Permission.MESSAGE_READ, "You cannot unpin a message in a channel you can't access. (MESSAGE_READ)");
-        checkPermission(Permission.MESSAGE_MANAGE, "You need MESSAGE_MANAGE to pin or unpin messages.");
-
-        //Call MessageChannel's default method
-        return TextChannel.super.unpinMessageById(messageId);
-    }
-
-    @Nonnull
-    @Override
-    public RestAction<List<Message>> retrievePinnedMessages()
-    {
-        checkPermission(Permission.MESSAGE_READ, "Cannot get the pinned message of a channel without MESSAGE_READ access.");
-
-        //Call MessageChannel's default method
-        return TextChannel.super.retrievePinnedMessages();
-    }
-
-    @Nonnull
-    @Override
-    public RestAction<Void> addReactionById(@Nonnull String messageId, @Nonnull String unicode)
-    {
-        checkPermission(Permission.MESSAGE_HISTORY);
-
-        //Call MessageChannel's default method
-        return TextChannel.super.addReactionById(messageId, unicode);
-    }
-
-    @Nonnull
-    @Override
-    public RestAction<Void> addReactionById(@Nonnull String messageId, @Nonnull Emote emote)
-    {
-        checkPermission(Permission.MESSAGE_HISTORY);
-
-        //Call MessageChannel's default method
-        return TextChannel.super.addReactionById(messageId, emote);
-    }
-
-    @Nonnull
-    @Override
-    public RestAction<Void> clearReactionsById(@Nonnull String messageId)
-    {
-        Checks.isSnowflake(messageId, "Message ID");
-
-        checkPermission(Permission.MESSAGE_MANAGE);
-        final Route.CompiledRoute route = Route.Messages.REMOVE_ALL_REACTIONS.compile(getId(), messageId);
-        return new RestActionImpl<>(getJDA(), route);
-    }
-
-    @Nonnull
-    @Override
-    public RestAction<Void> clearReactionsById(@Nonnull String messageId, @Nonnull String unicode)
-    {
-        Checks.notNull(messageId, "Message ID");
-        Checks.notNull(unicode, "Emote Name");
-        checkPermission(Permission.MESSAGE_MANAGE);
-
-        String code = EncodingUtil.encodeReaction(unicode);
-        Route.CompiledRoute route = Route.Messages.CLEAR_EMOTE_REACTIONS.compile(getId(), messageId, code);
-        return new RestActionImpl<>(getJDA(), route);
-    }
-
-    @Nonnull
-    @Override
-    public RestAction<Void> clearReactionsById(@Nonnull String messageId, @Nonnull Emote emote)
-    {
-        Checks.notNull(emote, "Emote");
-        return clearReactionsById(messageId, emote.getName() + ":" + emote.getId());
-    }
-
-    @Nonnull
-    @Override
-    public RestActionImpl<Void> removeReactionById(@Nonnull String messageId, @Nonnull String unicode, @Nonnull User user)
-    {
-        Checks.isSnowflake(messageId, "Message ID");
-        Checks.notNull(unicode, "Provided Unicode");
-        unicode = unicode.trim();
-        Checks.notEmpty(unicode, "Provided Unicode");
-        Checks.notNull(user, "User");
-
-        if (!getJDA().getSelfUser().equals(user))
-            checkPermission(Permission.MESSAGE_MANAGE);
-
-        final String encoded = EncodingUtil.encodeReaction(unicode);
-
-        String targetUser;
-        if (user.equals(getJDA().getSelfUser()))
-            targetUser = "@me";
-        else
-            targetUser = user.getId();
-
-        final Route.CompiledRoute route = Route.Messages.REMOVE_REACTION.compile(getId(), messageId, encoded, targetUser);
-        return new RestActionImpl<>(getJDA(), route);
-    }
-
-    @Nonnull
-    @Override
-    public ReactionPaginationAction retrieveReactionUsersById(@Nonnull String messageId, @Nonnull String unicode)
-    {
-        Checks.isSnowflake(messageId, "Message ID");
-        Checks.notEmpty(unicode, "Emoji");
-        Checks.noWhitespace(unicode, "Emoji");
-
-        checkPermission(Permission.MESSAGE_HISTORY);
-
-        return new ReactionPaginationActionImpl(this, messageId, EncodingUtil.encodeUTF8(unicode));
-    }
-
-    @Nonnull
-    @Override
-    public ReactionPaginationAction retrieveReactionUsersById(@Nonnull String messageId, @Nonnull Emote emote)
-    {
-        Checks.isSnowflake(messageId, "Message ID");
-        Checks.notNull(emote, "Emote");
-
-        checkPermission(Permission.MESSAGE_HISTORY);
-
-        return new ReactionPaginationActionImpl(this, messageId, String.format("%s:%s", emote, emote.getId()));
-    }
-
-    @Nonnull
-    @Override
-    public MessageAction editMessageById(@Nonnull String messageId, @Nonnull CharSequence newContent)
-    {
-        checkPermission(Permission.MESSAGE_READ);
-        checkPermission(Permission.MESSAGE_WRITE);
-        return TextChannel.super.editMessageById(messageId, newContent);
-    }
-=======
     // -- Setters --
->>>>>>> 04925d2f
 
     @Override
-<<<<<<< HEAD
-    public MessageAction editMessageEmbedsById(@Nonnull String messageId, @Nonnull Collection<? extends MessageEmbed> newEmbeds)
-=======
     public TextChannelImpl setPosition(int rawPosition)
     {
         getGuild().getTextChannelsView().clearCachedLists();
@@ -313,7 +76,6 @@
     }
 
     public TextChannelImpl setSlowmode(int slowmode)
->>>>>>> 04925d2f
     {
         this.slowmode = slowmode;
         return this;
