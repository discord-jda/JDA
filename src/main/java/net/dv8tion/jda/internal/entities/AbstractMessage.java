/*
 * Copyright 2015 Austin Keener, Michael Ritter, Florian Spieß, and the JDA contributors
 *
 * Licensed under the Apache License, Version 2.0 (the "License");
 * you may not use this file except in compliance with the License.
 * You may obtain a copy of the License at
 *
 *    http://www.apache.org/licenses/LICENSE-2.0
 *
 * Unless required by applicable law or agreed to in writing, software
 * distributed under the License is distributed on an "AS IS" BASIS,
 * WITHOUT WARRANTIES OR CONDITIONS OF ANY KIND, either express or implied.
 * See the License for the specific language governing permissions and
 * limitations under the License.
 */

package net.dv8tion.jda.internal.entities;

import net.dv8tion.jda.api.JDA;
import net.dv8tion.jda.api.entities.*;
import net.dv8tion.jda.api.entities.emoji.CustomEmoji;
import net.dv8tion.jda.api.entities.emoji.Emoji;
import net.dv8tion.jda.api.interactions.components.ActionRow;
import net.dv8tion.jda.api.interactions.components.LayoutComponent;
import net.dv8tion.jda.api.requests.RestAction;
import net.dv8tion.jda.api.requests.restaction.AuditableRestAction;
import net.dv8tion.jda.api.requests.restaction.MessageAction;
import net.dv8tion.jda.api.requests.restaction.pagination.ReactionPaginationAction;
import net.dv8tion.jda.internal.utils.Helpers;

import javax.annotation.Nonnull;
import javax.annotation.Nullable;
import java.io.IOException;
import java.io.UncheckedIOException;
import java.time.OffsetDateTime;
import java.util.*;

public abstract class AbstractMessage implements Message
{
    protected static final String UNSUPPORTED = "This operation is not supported for Messages of this type!";

    protected final String content;
    protected final String nonce;
    protected final boolean isTTS;

    public AbstractMessage(String content, String nonce, boolean isTTS)
    {
        this.content = content;
        this.nonce = nonce;
        this.isTTS = isTTS;
    }

    @Nonnull
    @Override
    public String getContentRaw()
    {
        return content;
    }

    @Override
    public String getNonce()
    {
        return nonce;
    }

    @Override
    public boolean isTTS()
    {
        return isTTS;
    }

    protected abstract void unsupported();

    @Override
    public void formatTo(Formatter formatter, int flags, int width, int precision)
    {
        boolean upper = (flags & FormattableFlags.UPPERCASE) == FormattableFlags.UPPERCASE;
        boolean leftJustified = (flags & FormattableFlags.LEFT_JUSTIFY) == FormattableFlags.LEFT_JUSTIFY;

        String out = content;

        if (upper)
            out = out.toUpperCase(formatter.locale());

        appendFormat(formatter, width, precision, leftJustified, out);
    }

    protected void appendFormat(Formatter formatter, int width, int precision, boolean leftJustified, String out)
    {
        try
        {
            Appendable appendable = formatter.out();
            if (precision > -1 && out.length() > precision)
            {
                appendable.append(Helpers.truncate(out, precision - 3)).append("...");
                return;
            }

            if (leftJustified)
                appendable.append(Helpers.rightPad(out, width));
            else
                appendable.append(Helpers.leftPad(out, width));
        }
        catch (IOException e)
        {
            throw new UncheckedIOException(e);
        }
    }

    @Nullable
    @Override
    public MessageReference getMessageReference()
    {
        unsupported();
        return null;
    }

    @Nonnull
    @Override
    public Mentions getMentions()
    {
        unsupported();
        return null;
    }

    @Override
    public boolean isEdited()
    {
        unsupported();
        return false;
    }

    @Override
    public OffsetDateTime getTimeEdited()
    {
        unsupported();
        return null;
    }

    @Nonnull
    @Override
    public User getAuthor()
    {
        unsupported();
        return null;
    }

    @Override
    public Member getMember()
    {
        unsupported();
        return null;
    }

    @Nonnull
    @Override
    public String getJumpUrl()
    {
        unsupported();
        return null;
    }

    @Nonnull
    @Override
    public String getContentDisplay()
    {
        unsupported();
        return null;
    }

    @Nonnull
    @Override
    public String getContentStripped()
    {
        unsupported();
        return null;
    }

    @Nonnull
    @Override
    public List<String> getInvites()
    {
        unsupported();
        return null;
    }

    @Override
    public boolean isFromType(@Nonnull ChannelType type)
    {
        unsupported();
        return false;
    }

    @Nonnull
    @Override
    public ChannelType getChannelType()
    {
        unsupported();
        return null;
    }

    @Override
    public boolean isWebhookMessage()
    {
        unsupported();
        return false;
    }

    @Nonnull
    @Override
    public MessageChannel getChannel()
    {
        unsupported();
        return null;
    }

    @Nonnull
    @Override
    public GuildMessageChannel getGuildChannel()
    {
        unsupported();
        return null;
    }

    @Nonnull
    @Override
    public PrivateChannel getPrivateChannel()
    {
        unsupported();
        return null;
    }

    @Nonnull
    @Override
    public TextChannel getTextChannel()
    {
        unsupported();
        return null;
    }

    @Nonnull
    @Override
    public NewsChannel getNewsChannel()
    {
        unsupported();
        return null;
    }

    @Override
    public Category getCategory()
    {
        unsupported();
        return null;
    }

    @Nonnull
    @Override
    public Guild getGuild()
    {
        unsupported();
        return null;
    }

    @Nonnull
    @Override
    public List<Attachment> getAttachments()
    {
        unsupported();
        return null;
    }

    @Nonnull
    @Override
    public List<MessageEmbed> getEmbeds()
    {
        unsupported();
        return null;
    }

    @Nonnull
    @Override
    public List<ActionRow> getActionRows()
    {
        unsupported();
        return null;
    }

    @Nonnull
    @Override
<<<<<<< HEAD
    public List<CustomEmoji> getCustomEmojis()
    {
        unsupported();
        return null;
    }

    @Nonnull
    @Override
    public Bag<CustomEmoji> getCustomEmojisBag()
    {
        unsupported();
        return null;
    }

    @Nonnull
    @Override
=======
>>>>>>> 0b342740
    public List<MessageReaction> getReactions()
    {
        unsupported();
        return null;
    }

    @Nonnull
    @Override
    public List<MessageSticker> getStickers()
    {
        unsupported();
        return null;
    }

    @Nonnull
    @Override
    public MessageAction editMessage(@Nonnull CharSequence newContent)
    {
        unsupported();
        return null;
    }

    @Nonnull
    @Override
    public MessageAction editMessageEmbeds(@Nonnull Collection<? extends MessageEmbed> newContent)
    {
        unsupported();
        return null;
    }

    @Nonnull
    @Override
    public MessageAction editMessageComponents(@Nonnull Collection<? extends LayoutComponent> components)
    {
        unsupported();
        return null;
    }

    @Nonnull
    @Override
    public MessageAction editMessageFormat(@Nonnull String format, @Nonnull Object... args)
    {
        unsupported();
        return null;
    }

    @Nonnull
    @Override
    public MessageAction editMessage(@Nonnull Message newContent)
    {
        unsupported();
        return null;
    }

    @Nonnull
    @Override
    public AuditableRestAction<Void> delete()
    {
        unsupported();
        return null;
    }

    @Nonnull
    @Override
    public JDA getJDA()
    {
        unsupported();
        return null;
    }

    @Override
    public boolean isPinned()
    {
        unsupported();
        return false;
    }

    @Nonnull
    @Override
    public RestAction<Void> pin()
    {
        unsupported();
        return null;
    }

    @Nonnull
    @Override
    public RestAction<Void> unpin()
    {
        unsupported();
        return null;
    }

    @Nonnull
    @Override
    public RestAction<Void> addReaction(@Nonnull Emoji emoji)
    {
        unsupported();
        return null;
    }

    @Nonnull
    @Override
    public RestAction<Void> addReaction(@Nonnull String unicode)
    {
        unsupported();
        return null;
    }

    @Nonnull
    @Override
    public RestAction<Void> clearReactions()
    {
        unsupported();
        return null;
    }

    @Nonnull
    @Override
    public RestAction<Void> clearReactions(@Nonnull String unicode)
    {
        unsupported();
        return null;
    }

    @Nonnull
    @Override
    public RestAction<Void> clearReactions(@Nonnull Emoji emoji)
    {
        unsupported();
        return null;
    }

    @Nonnull
    @Override
    public RestAction<Void> removeReaction(@Nonnull Emoji emoji)
    {
        unsupported();
        return null;
    }

    @Nonnull
    @Override
    public RestAction<Void> removeReaction(@Nonnull Emoji emoji, @Nonnull User user)
    {
        unsupported();
        return null;
    }

    @Nonnull
    @Override
    public RestAction<Void> removeReaction(@Nonnull String unicode)
    {
        unsupported();
        return null;
    }

    @Nonnull
    @Override
    public RestAction<Void> removeReaction(@Nonnull String unicode, @Nonnull User user)
    {
        unsupported();
        return null;
    }

    @Nonnull
    @Override
    public ReactionPaginationAction retrieveReactionUsers(@Nonnull Emoji emoji)
    {
        unsupported();
        return null;
    }

    @Nonnull
    @Override
    public ReactionPaginationAction retrieveReactionUsers(@Nonnull String unicode)
    {
        unsupported();
        return null;
    }

    @Override
    public MessageReaction getReactionByUnicode(@Nonnull String unicode)
    {
        unsupported();
        return null;
    }

    @Override
    public MessageReaction getReactionById(long id)
    {
        unsupported();
        return null;
    }

    @Nonnull
    @Override
    public AuditableRestAction<Void> suppressEmbeds(boolean suppressed)
    {
        unsupported();
        return null;
    }

    @Nonnull
    @Override
    public RestAction<Message> crosspost()
    {
        unsupported();
        return null;
    }

    @Override
    public boolean isSuppressedEmbeds()
    {
        unsupported();
        return false;
    }

    @Nonnull
    @Override
    public EnumSet<MessageFlag> getFlags()
    {
        unsupported();
        return null;
    }

    @Override
    public long getFlagsRaw()
    {
        unsupported();
        return 0;
    }

    @Override
    public boolean isEphemeral()
    {
        unsupported();
        return false;
    }

    @Nullable
    @Override
    public ThreadChannel getStartedThread()
    {
        unsupported();
        return null;
    }

    @Nonnull
    @Override
    public MessageType getType()
    {
        unsupported();
        return null;
    }

    @Nullable
    @Override
    public Message.Interaction getInteraction()
    {
        unsupported();
        return null;
    }

    @Override
    public RestAction<ThreadChannel> createThreadChannel(String name)
    {
        unsupported();
        return null;
    }
}<|MERGE_RESOLUTION|>--- conflicted
+++ resolved
@@ -287,25 +287,6 @@
 
     @Nonnull
     @Override
-<<<<<<< HEAD
-    public List<CustomEmoji> getCustomEmojis()
-    {
-        unsupported();
-        return null;
-    }
-
-    @Nonnull
-    @Override
-    public Bag<CustomEmoji> getCustomEmojisBag()
-    {
-        unsupported();
-        return null;
-    }
-
-    @Nonnull
-    @Override
-=======
->>>>>>> 0b342740
     public List<MessageReaction> getReactions()
     {
         unsupported();
