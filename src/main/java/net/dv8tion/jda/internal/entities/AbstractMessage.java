--- conflicted
+++ resolved
@@ -219,27 +219,7 @@
 
     @Nonnull
     @Override
-<<<<<<< HEAD
-    public TextChannel getTextChannel()
-    {
-        unsupported();
-        return null;
-    }
-
-    @Nonnull
-    @Override
-    public VoiceChannel getVoiceChannel()
-    {
-        unsupported();
-        return null;
-    }
-
-    @Nonnull
-    @Override
-    public NewsChannel getNewsChannel()
-=======
     public GuildMessageChannelUnion getGuildChannel()
->>>>>>> 7b3ba835
     {
         unsupported();
         return null;
