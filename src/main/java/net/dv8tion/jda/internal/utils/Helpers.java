/*
 * Copyright 2015 Austin Keener, Michael Ritter, Florian Spieß, and the JDA contributors
 *
 * Licensed under the Apache License, Version 2.0 (the "License");
 * you may not use this file except in compliance with the License.
 * You may obtain a copy of the License at
 *
 *    http://www.apache.org/licenses/LICENSE-2.0
 *
 * Unless required by applicable law or agreed to in writing, software
 * distributed under the License is distributed on an "AS IS" BASIS,
 * WITHOUT WARRANTIES OR CONDITIONS OF ANY KIND, either express or implied.
 * See the License for the specific language governing permissions and
 * limitations under the License.
 */

package net.dv8tion.jda.internal.utils;

import gnu.trove.map.TLongObjectMap;
import gnu.trove.map.hash.TLongObjectHashMap;
import net.dv8tion.jda.api.utils.data.DataArray;
import net.dv8tion.jda.api.utils.data.DataObject;

import javax.annotation.Nullable;
import java.time.*;
import java.time.format.DateTimeFormatter;
import java.time.temporal.TemporalAccessor;
import java.util.*;
import java.util.function.Consumer;
import java.util.function.ToLongFunction;

/**
 * This class has major inspiration from <a href="https://commons.apache.org/proper/commons-lang/" target="_blank">Lang 3</a>
 *
 * <p>Specifically StringUtils.java and ExceptionUtils.java
 */
public final class Helpers
{
    private static final ZoneOffset OFFSET = ZoneOffset.of("+00:00");
    @SuppressWarnings("rawtypes")
    private static final Consumer EMPTY_CONSUMER = (v) -> {};

    @SuppressWarnings("unchecked")
    public static <T> Consumer<T> emptyConsumer()
    {
        return (Consumer<T>) EMPTY_CONSUMER;
    }

    public static OffsetDateTime toOffset(long instant)
    {
        return OffsetDateTime.ofInstant(Instant.ofEpochMilli(instant), OFFSET);
    }

    public static long toTimestamp(String iso8601String)
    {
        TemporalAccessor joinedAt = DateTimeFormatter.ISO_OFFSET_DATE_TIME.parse(iso8601String);
        return Instant.from(joinedAt).toEpochMilli();
    }

    public static OffsetDateTime toOffsetDateTime(@Nullable TemporalAccessor temporal)
    {
        if (temporal == null)
        {
            return null;
        }
        else if (temporal instanceof OffsetDateTime)
        {
            return (OffsetDateTime) temporal;
        }
        else
        {
            ZoneOffset offset;
            try
            {
                offset = ZoneOffset.from(temporal);
            }
            catch (DateTimeException ignore)
            {
                offset = ZoneOffset.UTC;
            }
            try
            {
                LocalDateTime ldt = LocalDateTime.from(temporal);
                return OffsetDateTime.of(ldt, offset);
            }
            catch (DateTimeException ignore)
            {
                try
                {
                    Instant instant = Instant.from(temporal);
                    return OffsetDateTime.ofInstant(instant, offset);
                }
                catch (DateTimeException ex)
                {
                    throw new DateTimeException("Unable to obtain OffsetDateTime from TemporalAccessor: " +
                            temporal + " of type " + temporal.getClass().getName(), ex);
                }
            }
        }
    }

    // locale-safe String#format

    public static String format(String format, Object... args)
    {
        return String.format(Locale.ROOT, format, args);
    }

    // ## StringUtils ##

    public static boolean isEmpty(final CharSequence seq)
    {
        return seq == null || seq.length() == 0;
    }

    public static boolean containsWhitespace(final CharSequence seq)
    {
        if (isEmpty(seq))
            return false;
        for (int i = 0; i < seq.length(); i++)
        {
            if (Character.isWhitespace(seq.charAt(i)))
                return true;
        }
        return false;
    }

    public static boolean isBlank(final CharSequence seq)
    {
        if (isEmpty(seq))
            return true;
        for (int i = 0; i < seq.length(); i++)
        {
            if (!Character.isWhitespace(seq.charAt(i)))
                return false;
        }
        return true;
    }

    public static int countMatches(final CharSequence seq, final char c)
    {
        if (isEmpty(seq))
            return 0;
        int count = 0;
        for (int i = 0; i < seq.length(); i++)
        {
            if (seq.charAt(i) == c)
                count++;
        }
        return count;
    }

    public static String truncate(final String input, final int maxWidth)
    {
        if (input == null)
            return null;
        Checks.notNegative(maxWidth, "maxWidth");
        if (input.length() <= maxWidth)
            return input;
        if (maxWidth == 0)
            return "";
        return input.substring(0, maxWidth);
    }

    public static String rightPad(final String input, final int size)
    {
        int pads = size - input.length();
        if (pads <= 0)
            return input;
        StringBuilder out = new StringBuilder(input);
        for (int i = pads; i > 0; i--)
            out.append(' ');
        return out.toString();
    }

    public static String leftPad(final String input, final int size)
    {
        int pads = size - input.length();
        if (pads <= 0)
            return input;
        StringBuilder out = new StringBuilder();
        for (int i = pads; i > 0; i--)
            out.append(' ');
        return out.append(input).toString();
    }

    public static boolean isNumeric(final String input)
    {
        if (isEmpty(input))
            return false;
        for (char c : input.toCharArray())
        {
            if (!Character.isDigit(c))
                return false;
        }
        return true;
    }

    public static int codePointLength(final String string)
    {
        return string.codePointCount(0, string.length());
    }

    // ## CollectionUtils ##

    public static boolean deepEquals(Collection<?> first, Collection<?> second)
    {
        if (first == second)
            return true;
        if (first == null || second == null || first.size() != second.size())
            return false;
        for (Iterator<?> itFirst = first.iterator(), itSecond = second.iterator(); itFirst.hasNext(); )
        {
            Object elementFirst = itFirst.next();
            Object elementSecond = itSecond.next();
            if (!Objects.equals(elementFirst, elementSecond))
                return false;
        }
        return true;
    }

    public static boolean deepEqualsUnordered(Collection<?> first, Collection<?> second)
    {
        if (first == second) return true;
        if (first == null || second == null) return false;
        return first.size() == second.size() && second.containsAll(first);
    }

    public static <E extends Enum<E>> EnumSet<E> copyEnumSet(Class<E> clazz, Collection<E> col)
    {
        return col == null || col.isEmpty() ? EnumSet.noneOf(clazz) : EnumSet.copyOf(col);
    }

<<<<<<< HEAD
    @SafeVarargs
    public static <T> Set<T> setOf(T... elements)
    {
        Set<T> set = new HashSet<>(elements.length);
        Collections.addAll(set, elements);
        return set;
=======
    public static TLongObjectMap<DataObject> convertToMap(ToLongFunction<DataObject> getId, DataArray array)
    {
        TLongObjectMap<DataObject> map = new TLongObjectHashMap<>();
        for (int i = 0; i < array.length(); i++)
        {
            DataObject obj = array.getObject(i);
            long objId = getId.applyAsLong(obj);
            map.put(objId, obj);
        }
        return map;
>>>>>>> 0b342740
    }

    // ## ExceptionUtils ##

    public static <T extends Throwable> T appendCause(T throwable, Throwable cause)
    {
        Throwable t = throwable;
        while (t.getCause() != null)
            t = t.getCause();
        t.initCause(cause);
        return throwable;
    }

    public static boolean hasCause(Throwable throwable, Class<? extends Throwable> cause)
    {
        Throwable cursor = throwable;
        while (cursor != null)
        {
            if (cause.isInstance(cursor))
                return true;
            cursor = cursor.getCause();
        }
        return false;
    }
}<|MERGE_RESOLUTION|>--- conflicted
+++ resolved
@@ -231,14 +231,14 @@
         return col == null || col.isEmpty() ? EnumSet.noneOf(clazz) : EnumSet.copyOf(col);
     }
 
-<<<<<<< HEAD
     @SafeVarargs
     public static <T> Set<T> setOf(T... elements)
     {
         Set<T> set = new HashSet<>(elements.length);
         Collections.addAll(set, elements);
         return set;
-=======
+    }
+
     public static TLongObjectMap<DataObject> convertToMap(ToLongFunction<DataObject> getId, DataArray array)
     {
         TLongObjectMap<DataObject> map = new TLongObjectHashMap<>();
@@ -249,7 +249,6 @@
             map.put(objId, obj);
         }
         return map;
->>>>>>> 0b342740
     }
 
     // ## ExceptionUtils ##
