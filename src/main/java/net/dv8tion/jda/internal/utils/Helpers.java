/*
 * Copyright 2015 Austin Keener, Michael Ritter, Florian Spieß, and the JDA contributors
 *
 * Licensed under the Apache License, Version 2.0 (the "License");
 * you may not use this file except in compliance with the License.
 * You may obtain a copy of the License at
 *
 *    http://www.apache.org/licenses/LICENSE-2.0
 *
 * Unless required by applicable law or agreed to in writing, software
 * distributed under the License is distributed on an "AS IS" BASIS,
 * WITHOUT WARRANTIES OR CONDITIONS OF ANY KIND, either express or implied.
 * See the License for the specific language governing permissions and
 * limitations under the License.
 */

package net.dv8tion.jda.internal.utils;

<<<<<<< HEAD
import java.time.Instant;
import java.time.OffsetDateTime;
import java.time.ZoneOffset;
import java.util.Collection;
import java.util.EnumSet;
import java.util.Iterator;
import java.util.Objects;
=======
import java.util.*;
import java.util.function.Consumer;
>>>>>>> e0ef5a57

/**
 * This class has major inspiration from <a href="https://commons.apache.org/proper/commons-lang/" target="_blank">Lang 3</a>
 *
 * <p>Specifically StringUtils.java and ExceptionUtils.java
 */
public final class Helpers
{
<<<<<<< HEAD
    private static final ZoneOffset OFFSET = ZoneOffset.of("+00:00");

    public static OffsetDateTime toOffset(long instant)
    {
        return OffsetDateTime.ofInstant(Instant.ofEpochMilli(instant), OFFSET);
=======
    @SuppressWarnings("rawtypes")
    private static final Consumer EMPTY_CONSUMER = (v) -> {};

    @SuppressWarnings("unchecked")
    public static <T> Consumer<T> emptyConsumer()
    {
        return (Consumer<T>) EMPTY_CONSUMER;
    }

    // locale-safe String#format

    public static String format(String format, Object... args)
    {
        return String.format(Locale.ROOT, format, args);
>>>>>>> e0ef5a57
    }

    // ## StringUtils ##

    public static boolean isEmpty(final CharSequence seq)
    {
        return seq == null || seq.length() == 0;
    }

    public static boolean containsWhitespace(final CharSequence seq)
    {
        if (isEmpty(seq))
            return false;
        for (int i = 0; i < seq.length(); i++)
        {
            if (Character.isWhitespace(seq.charAt(i)))
                return true;
        }
        return false;
    }

    public static boolean isBlank(final CharSequence seq)
    {
        if (isEmpty(seq))
            return true;
        for (int i = 0; i < seq.length(); i++)
        {
            if (!Character.isWhitespace(seq.charAt(i)))
                return false;
        }
        return true;
    }

    public static int countMatches(final CharSequence seq, final char c)
    {
        if (isEmpty(seq))
            return 0;
        int count = 0;
        for (int i = 0; i < seq.length(); i++)
        {
            if (seq.charAt(i) == c)
                count++;
        }
        return count;
    }

    public static String truncate(final String input, final int maxWidth)
    {
        if (input == null)
            return null;
        Checks.notNegative(maxWidth, "maxWidth");
        if (input.length() <= maxWidth)
            return input;
        if (maxWidth == 0)
            return "";
        return input.substring(0, maxWidth);
    }

    public static String rightPad(final String input, final int size)
    {
        int pads = size - input.length();
        if (pads <= 0)
            return input;
        StringBuilder out = new StringBuilder(input);
        for (int i = pads; i > 0; i--)
            out.append(' ');
        return out.toString();
    }

    public static String leftPad(final String input, final int size)
    {
        int pads = size - input.length();
        if (pads <= 0)
            return input;
        StringBuilder out = new StringBuilder();
        for (int i = pads; i > 0; i--)
            out.append(' ');
        return out.append(input).toString();
    }

    public static boolean isNumeric(final String input)
    {
        if (isEmpty(input))
            return false;
        for (char c : input.toCharArray())
        {
            if (!Character.isDigit(c))
                return false;
        }
        return true;
    }

    public static int codePointLength(final String string)
    {
        return string.codePointCount(0, string.length());
    }

    // ## CollectionUtils ##

    public static boolean deepEquals(Collection<?> first, Collection<?> second)
    {
        if (first == second)
            return true;
        if (first == null || second == null || first.size() != second.size())
            return false;
        for (Iterator<?> itFirst = first.iterator(), itSecond = second.iterator(); itFirst.hasNext(); )
        {
            Object elementFirst = itFirst.next();
            Object elementSecond = itSecond.next();
            if (!Objects.equals(elementFirst, elementSecond))
                return false;
        }
        return true;
    }

    public static boolean deepEqualsUnordered(Collection<?> first, Collection<?> second)
    {
        if (first == second) return true;
        if (first == null || second == null) return false;
        return first.size() == second.size() && second.containsAll(first);
    }

    public static <E extends Enum<E>> EnumSet<E> copyEnumSet(Class<E> clazz, Collection<E> col)
    {
        return col == null || col.isEmpty() ? EnumSet.noneOf(clazz) : EnumSet.copyOf(col);
    }

    // ## ExceptionUtils ##

    public static <T extends Throwable> T appendCause(T throwable, Throwable cause)
    {
        Throwable t = throwable;
        while (t.getCause() != null)
            t = t.getCause();
        t.initCause(cause);
        return throwable;
    }

    public static boolean hasCause(Throwable throwable, Class<? extends Throwable> cause)
    {
        Throwable cursor = throwable;
        while (cursor != null)
        {
            if (cause.isInstance(cursor))
                return true;
            cursor = cursor.getCause();
        }
        return false;
    }
}<|MERGE_RESOLUTION|>--- conflicted
+++ resolved
@@ -16,18 +16,11 @@
 
 package net.dv8tion.jda.internal.utils;
 
-<<<<<<< HEAD
 import java.time.Instant;
 import java.time.OffsetDateTime;
 import java.time.ZoneOffset;
-import java.util.Collection;
-import java.util.EnumSet;
-import java.util.Iterator;
-import java.util.Objects;
-=======
 import java.util.*;
 import java.util.function.Consumer;
->>>>>>> e0ef5a57
 
 /**
  * This class has major inspiration from <a href="https://commons.apache.org/proper/commons-lang/" target="_blank">Lang 3</a>
@@ -36,13 +29,7 @@
  */
 public final class Helpers
 {
-<<<<<<< HEAD
     private static final ZoneOffset OFFSET = ZoneOffset.of("+00:00");
-
-    public static OffsetDateTime toOffset(long instant)
-    {
-        return OffsetDateTime.ofInstant(Instant.ofEpochMilli(instant), OFFSET);
-=======
     @SuppressWarnings("rawtypes")
     private static final Consumer EMPTY_CONSUMER = (v) -> {};
 
@@ -52,12 +39,16 @@
         return (Consumer<T>) EMPTY_CONSUMER;
     }
 
+    public static OffsetDateTime toOffset(long instant)
+    {
+        return OffsetDateTime.ofInstant(Instant.ofEpochMilli(instant), OFFSET);
+    }
+
     // locale-safe String#format
 
     public static String format(String format, Object... args)
     {
         return String.format(Locale.ROOT, format, args);
->>>>>>> e0ef5a57
     }
 
     // ## StringUtils ##
