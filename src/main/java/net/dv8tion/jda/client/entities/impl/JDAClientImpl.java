--- conflicted
+++ resolved
@@ -23,10 +23,7 @@
 import net.dv8tion.jda.client.requests.restaction.pagination.MentionPaginationAction;
 import net.dv8tion.jda.core.JDA;
 import net.dv8tion.jda.core.entities.EntityBuilder;
-<<<<<<< HEAD
-=======
 import net.dv8tion.jda.core.entities.Guild;
->>>>>>> efe05460
 import net.dv8tion.jda.core.entities.Member;
 import net.dv8tion.jda.core.entities.User;
 import net.dv8tion.jda.core.entities.impl.JDAImpl;
@@ -41,10 +38,6 @@
 
 import java.util.ArrayList;
 import java.util.Collections;
-<<<<<<< HEAD
-=======
-import java.util.HashMap;
->>>>>>> efe05460
 import java.util.List;
 import java.util.stream.Collectors;
 
@@ -214,11 +207,12 @@
     }
 
     @Override
-<<<<<<< HEAD
     public Friend getFriendById(long id)
     {
         return (Friend) getRelationshipById(id, RelationshipType.FRIEND);
-=======
+    }
+
+    @Override
     public MentionPaginationAction getRecentMentions()
     {
         return new MentionPaginationAction(getJDA());
@@ -231,7 +225,6 @@
         if (!guild.isAvailable())
             throw new GuildUnavailableException("Cannot retrieve recent mentions for this Guild due to it being temporarily unavailable!");
         return new MentionPaginationAction(guild);
->>>>>>> efe05460
     }
 
     @Override
