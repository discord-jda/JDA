--- conflicted
+++ resolved
@@ -54,11 +54,7 @@
             channel = getJDA().getPrivateChannelMap().get(channelId);
         if (channel == null)
         {
-<<<<<<< HEAD
-            api.getEventCache().cache(EventCache.Type.CHANNEL, channelId, responseNumber, allContent, this::handle);
-=======
-            getJDA().getEventCache().cache(EventCache.Type.CHANNEL, channelId, () -> handle(responseNumber, allContent));
->>>>>>> 466423b0
+            getJDA().getEventCache().cache(EventCache.Type.CHANNEL, channelId, responseNumber, allContent, this::handle);
             EventCache.LOG.debug("Received a CALL_CREATE for a Group/PrivateChannel that is not yet cached. JSON: {}", content);
             return null;
         }
