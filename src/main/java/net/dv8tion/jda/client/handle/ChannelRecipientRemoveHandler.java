/*
 *     Copyright 2015-2018 Austin Keener & Michael Ritter & Florian Spieß
 *
 * Licensed under the Apache License, Version 2.0 (the "License");
 * you may not use this file except in compliance with the License.
 * You may obtain a copy of the License at
 *
 *     http://www.apache.org/licenses/LICENSE-2.0
 *
 * Unless required by applicable law or agreed to in writing, software
 * distributed under the License is distributed on an "AS IS" BASIS,
 * WITHOUT WARRANTIES OR CONDITIONS OF ANY KIND, either express or implied.
 * See the License for the specific language governing permissions and
 * limitations under the License.
 */

package net.dv8tion.jda.client.handle;

import net.dv8tion.jda.client.entities.impl.CallImpl;
import net.dv8tion.jda.client.entities.impl.GroupImpl;
import net.dv8tion.jda.client.events.group.GroupUserLeaveEvent;
import net.dv8tion.jda.core.entities.User;
import net.dv8tion.jda.core.entities.impl.JDAImpl;
import net.dv8tion.jda.core.handle.EventCache;
import net.dv8tion.jda.core.handle.SocketHandler;
import org.json.JSONObject;

public class ChannelRecipientRemoveHandler extends SocketHandler
{
    public ChannelRecipientRemoveHandler(JDAImpl api)
    {
        super(api);
    }

    @Override
    protected Long handleInternally(JSONObject content)
    {
        final long groupId = content.getLong("channel_id");
        final long userId = content.getJSONObject("user").getLong("id");

        GroupImpl group = (GroupImpl) getJDA().asClient().getGroupById(groupId);
        if (group == null)
        {
<<<<<<< HEAD
            api.getEventCache().cache(EventCache.Type.CHANNEL, groupId, responseNumber, allContent, this::handle);
=======
            getJDA().getEventCache().cache(EventCache.Type.CHANNEL, groupId, () -> handle(responseNumber, allContent));
>>>>>>> 466423b0
            EventCache.LOG.debug("Received a CHANNEL_RECIPIENT_REMOVE for a group that is not yet cached! JSON: {}", content);
            return null;
        }

        User user = group.getUserMap().remove(userId);
        if (user == null)
        {
<<<<<<< HEAD
            api.getEventCache().cache(EventCache.Type.USER, userId, responseNumber, allContent, this::handle);
=======
            getJDA().getEventCache().cache(EventCache.Type.USER, userId, () -> handle(responseNumber, allContent));
>>>>>>> 466423b0
            EventCache.LOG.debug("Received a CHANNEL_RECIPIENT_REMOVE for a user that is not yet cached in the group! JSON: {}", content);
            return null;
        }

        CallImpl call = (CallImpl) group.getCurrentCall();
        if (call != null)
        {
            call.getCallUserMap().remove(userId);
        }

        //User is fake, has no privateChannel, is not in a relationship, and is not in any other groups
        // then we remove the fake user from the fake cache as it was only in this group
        //Note: we getGroups() which gets all groups, however we already removed the user from the current group.
        if (user.isFake()
                && !user.hasPrivateChannel()
                && getJDA().asClient().getRelationshipById(userId) == null
                && getJDA().asClient().getGroups().stream().noneMatch(g -> g.getUsers().contains(user)))
        {
            getJDA().getFakeUserMap().remove(userId);
        }
        getJDA().getEventManager().handle(
                new GroupUserLeaveEvent(
                        getJDA(), responseNumber,
                        group, user));
        return null;
    }
}<|MERGE_RESOLUTION|>--- conflicted
+++ resolved
@@ -41,11 +41,7 @@
         GroupImpl group = (GroupImpl) getJDA().asClient().getGroupById(groupId);
         if (group == null)
         {
-<<<<<<< HEAD
-            api.getEventCache().cache(EventCache.Type.CHANNEL, groupId, responseNumber, allContent, this::handle);
-=======
-            getJDA().getEventCache().cache(EventCache.Type.CHANNEL, groupId, () -> handle(responseNumber, allContent));
->>>>>>> 466423b0
+            getJDA().getEventCache().cache(EventCache.Type.CHANNEL, groupId, responseNumber, allContent, this::handle);
             EventCache.LOG.debug("Received a CHANNEL_RECIPIENT_REMOVE for a group that is not yet cached! JSON: {}", content);
             return null;
         }
@@ -53,11 +49,7 @@
         User user = group.getUserMap().remove(userId);
         if (user == null)
         {
-<<<<<<< HEAD
-            api.getEventCache().cache(EventCache.Type.USER, userId, responseNumber, allContent, this::handle);
-=======
-            getJDA().getEventCache().cache(EventCache.Type.USER, userId, () -> handle(responseNumber, allContent));
->>>>>>> 466423b0
+            getJDA().getEventCache().cache(EventCache.Type.USER, userId, responseNumber, allContent, this::handle);
             EventCache.LOG.debug("Received a CHANNEL_RECIPIENT_REMOVE for a user that is not yet cached in the group! JSON: {}", content);
             return null;
         }
