/*
 * Copyright 2015 Austin Keener, Michael Ritter, Florian Spieß, and the JDA contributors
 *
 * Licensed under the Apache License, Version 2.0 (the "License");
 * you may not use this file except in compliance with the License.
 * You may obtain a copy of the License at
 *
 *    http://www.apache.org/licenses/LICENSE-2.0
 *
 * Unless required by applicable law or agreed to in writing, software
 * distributed under the License is distributed on an "AS IS" BASIS,
 * WITHOUT WARRANTIES OR CONDITIONS OF ANY KIND, either express or implied.
 * See the License for the specific language governing permissions and
 * limitations under the License.
 */

//to build everything:             "gradlew build"
//to build and upload everything:  "gradlew release"

import Build_gradle.Pom
import com.github.jengelman.gradle.plugins.shadow.tasks.ShadowJar
import de.marcphilipp.gradle.nexus.InitializeNexusStagingRepository
import de.marcphilipp.gradle.nexus.NexusPublishExtension
import io.codearte.gradle.nexus.BaseStagingTask
import io.codearte.gradle.nexus.NexusStagingExtension
import org.apache.tools.ant.filters.ReplaceTokens
import java.time.Duration

// Don't remove this, its needed for reasons....
typealias Pom = org.gradle.api.publish.maven.MavenPom

plugins {
    signing
    `java-library`
    `maven-publish`

    id("io.codearte.nexus-staging") version "0.30.0"
    id("de.marcphilipp.nexus-publish") version "0.4.0"
    id("com.github.johnrengelman.shadow") version "7.1.0"
}

val javaVersion = JavaVersion.current()
<<<<<<< HEAD
val versionObj = Version(major = "5", minor = "0", revision = "0", classifier = "alpha.4")
=======
val versionObj = Version(major = "5", minor = "0", revision = "0", classifier = "alpha.5")
>>>>>>> 374c0616
val isCI = System.getProperty("BUILD_NUMBER") != null // jenkins
        || System.getenv("BUILD_NUMBER") != null
        || System.getProperty("GIT_COMMIT") != null // jitpack
        || System.getenv("GIT_COMMIT") != null

// Check the commit hash and version information
val commitHash: String by lazy {
    val commit = System.getenv("GIT_COMMIT") ?: System.getProperty("GIT_COMMIT")
    // We only set the commit hash on CI builds since we don't want dirty local repos to set a wrong commit
    if (isCI && commit != null)
        commit.substring(0, 7)
    else
        "DEV"
}

val previousVersion: Version by lazy {
    val file = File(".version")
    if (file.canRead())
        Version.parse(file.readText().trim())
    else
        versionObj
}

val isNewVersion = previousVersion != versionObj
// Use normal version string for new releases and commitHash for other builds
project.version = "$versionObj" + if (isNewVersion) "" else "_$commitHash"

project.group = "net.dv8tion"

val archivesBaseName = "JDA"

java {
    sourceCompatibility = JavaVersion.VERSION_1_8
    targetCompatibility = JavaVersion.VERSION_1_8
}

configure<SourceSetContainer> {
    register("examples") {
        java.srcDir("src/examples/java")
        compileClasspath += sourceSets["main"].output
        runtimeClasspath += sourceSets["main"].output
    }
}


repositories {
    mavenLocal()
    mavenCentral()
}

dependencies {
    /* ABI dependencies */

    //Code safety
    api("com.google.code.findbugs:jsr305:3.0.2")
    api("org.jetbrains:annotations:16.0.1")

    //Logger
    api("org.slf4j:slf4j-api:1.7.25")

    //Web Connection Support
    api("com.neovisionaries:nv-websocket-client:2.14")
    api("com.squareup.okhttp3:okhttp:3.13.0")

    //Opus library support
    api("club.minnced:opus-java:1.1.1")

    //Collections Utility
    api("org.apache.commons:commons-collections4:4.1")

    //we use this only together with opus-java
    // if that dependency is excluded it also doesn't need jna anymore
    // since jna is a transitive runtime dependency of opus-java we don't include it explicitly as dependency
    compileOnly("net.java.dev.jna:jna:4.4.0")

    /* Internal dependencies */

    //General Utility
    implementation("net.sf.trove4j:trove4j:3.0.3")
    implementation("com.fasterxml.jackson.core:jackson-databind:2.10.1")

    //Sets the dependencies for the examples
    configurations["examplesImplementation"].withDependencies {
        addAll(configurations["api"].allDependencies)
        addAll(configurations["implementation"].allDependencies)
    }

    testImplementation("org.junit.jupiter:junit-jupiter:5.4.0")
}

val compileJava: JavaCompile by tasks
val shadowJar: ShadowJar by tasks
val javadoc: Javadoc by tasks
val jar: Jar by tasks
val build: Task by tasks
val clean: Task by tasks
val test: Test by tasks
val check: Task by tasks

shadowJar.archiveClassifier.set("withDependencies")

fun nullable(string: String?): String {
    return if (string == null) "null"
           else "\"$string\""
}

val sourcesForRelease = task<Copy>("sourcesForRelease") {
    from("src/main/java") {
        include("**/JDAInfo.java")
        val tokens = mapOf(
                "versionMajor" to versionObj.major,
                "versionMinor" to versionObj.minor,
                "versionRevision" to versionObj.revision,
                "versionClassifier" to nullable(versionObj.classifier),
                "commitHash" to commitHash
        )
        // Allow for setting null on some strings without breaking the source
        // for this, we have special tokens marked with "!@...@!" which are replaced to @...@
        filter { it.replace(Regex("\"!@|@!\""), "@") }
        // Then we can replace the @...@ with the respective values here
        filter<ReplaceTokens>(mapOf("tokens" to tokens))
    }
    into("build/filteredSrc")

    includeEmptyDirs = false
}

val generateJavaSources = task<SourceTask>("generateJavaSources") {
    val javaSources = sourceSets["main"].allJava.filter {
        it.name != "JDAInfo.java"
    }.asFileTree

    source = javaSources + fileTree(sourcesForRelease.destinationDir)
    dependsOn(sourcesForRelease)
}

val noOpusJar = task<ShadowJar>("noOpusJar") {
    dependsOn(shadowJar)
    archiveClassifier.set(shadowJar.archiveClassifier.get() + "-no-opus")

    configurations = shadowJar.configurations
    from(sourceSets["main"].output)
    exclude("natives/**")     // ~2 MB
    exclude("com/sun/jna/**") // ~1 MB
    exclude("club/minnced/opus/util/*")
    exclude("tomp2p/opuswrapper/*")

    manifest.inheritFrom(jar.manifest)
}

val minimalJar = task<ShadowJar>("minimalJar") {
    dependsOn(shadowJar)
    minimize()
    archiveClassifier.set(shadowJar.archiveClassifier.get() + "-min")

    configurations = shadowJar.configurations
    from(sourceSets["main"].output)
    exclude("natives/**")     // ~2 MB
    exclude("com/sun/jna/**") // ~1 MB
    exclude("club/minnced/opus/util/*")
    exclude("tomp2p/opuswrapper/*")
    manifest.inheritFrom(jar.manifest)
}

val sourcesJar = task<Jar>("sourcesJar") {
    archiveClassifier.set("sources")
    from("src/main/java") {
        exclude("**/JDAInfo.java")
    }
    from(sourcesForRelease.destinationDir)

    dependsOn(sourcesForRelease)
}

val javadocJar = task<Jar>("javadocJar") {
    dependsOn(javadoc)
    archiveClassifier.set("javadoc")
    from(javadoc.destinationDir)
}

tasks.withType<ShadowJar> {
    exclude("*.pom")
}

tasks.withType<JavaCompile> {
    val arguments = mutableListOf("-Xlint:deprecation", "-Xlint:unchecked")
    options.encoding = "UTF-8"
    options.isIncremental = true
    if (javaVersion.isJava9Compatible) doFirst {
        arguments += "--release"
        arguments += "8"
    }
    doFirst {
        options.compilerArgs = arguments
    }
}

compileJava.apply {
    source = generateJavaSources.source
    dependsOn(generateJavaSources)
}

jar.apply {
    archiveBaseName.set(project.name)
    manifest.attributes(mapOf(
            "Implementation-Version" to project.version,
            "Automatic-Module-Name" to "net.dv8tion.jda"))
}

javadoc.apply {
    isFailOnError = false
    options.memberLevel = JavadocMemberLevel.PUBLIC
    options.encoding = "UTF-8"

    (options as? StandardJavadocDocletOptions)?.let { opt ->
        opt.author()
        opt.tags("incubating:a:Incubating:")
        opt.links(
                "https://docs.oracle.com/javase/8/docs/api/",
                "https://takahikokawasaki.github.io/nv-websocket-client/",
                "https://square.github.io/okhttp/3.x/okhttp/")
        if (JavaVersion.VERSION_1_8 < javaVersion) {
            opt.addBooleanOption("html5", true) // Adds search bar
            opt.addStringOption("-release", "8")
        }
        // Fix for https://stackoverflow.com/questions/52326318/maven-javadoc-search-redirects-to-undefined-url
        if (javaVersion in JavaVersion.VERSION_11..JavaVersion.VERSION_12) {
            opt.addBooleanOption("-no-module-directories", true)
        }
        // Java 13 changed accessibility rules.
        // On versions less than Java 13, we simply ignore the errors.
        // Both of these remove "no comment" warnings.
        if (javaVersion >= JavaVersion.VERSION_13) {
            opt.addBooleanOption("Xdoclint:all,-missing", true)
        } else {
            opt.addBooleanOption("Xdoclint:all,-missing,-accessibility", true)
        }
    }

    dependsOn(sourcesJar)
    source = sourcesJar.source.asFileTree
    exclude("MANIFEST.MF")

    //### excludes ###

    //jda internals
    exclude("net/dv8tion/jda/internal")

    //voice crypto
    exclude("com/iwebpp/crypto")
}

build.apply {
    dependsOn(jar)
    dependsOn(javadocJar)
    dependsOn(sourcesJar)
    dependsOn(shadowJar)
    dependsOn(noOpusJar)
    dependsOn(minimalJar)

    jar.mustRunAfter(clean)
    shadowJar.mustRunAfter(sourcesJar)
}

test.apply {
    useJUnitPlatform()
    failFast = true
}


fun getProjectProperty(name: String) = project.properties[name] as? String

class Version(
    val major: String,
    val minor: String,
    val revision: String,
    val classifier: String? = null
) {
    companion object {
        fun parse(string: String): Version {
            val (major, minor, revision) = string.substringBefore("-").split(".")
            val classifier = if ("-" in string) string.substringAfter("-") else null
            return Version(major, minor, revision, classifier)
        }
    }

    override fun equals(other: Any?): Boolean {
        if (other === this) return true
        if (other !is Version) return false
        return major == other.major
            && minor == other.minor
            && revision == other.revision
            && classifier == other.classifier
    }

    override fun toString(): String {
        return "$major.$minor.$revision" + if (classifier != null) "-$classifier" else ""
    }
}


////////////////////////////////////////
////////////////////////////////////////
////                                ////
////     Publishing And Signing     ////
////                                ////
////////////////////////////////////////
////////////////////////////////////////

// Generate pom file for maven central

fun generatePom(pom: Pom) {
    pom.packaging = "jar"
    pom.name.set(project.name)
    pom.description.set("Java wrapper for the popular chat & VOIP service: Discord https://discord.com")
    pom.url.set("https://github.com/DV8FromTheWorld/JDA")
    pom.scm {
        url.set("https://github.com/DV8FromTheWorld/JDA")
        connection.set("scm:git:git://github.com/DV8FromTheWorld/JDA")
        developerConnection.set("scm:git:ssh:git@github.com:DV8FromTheWorld/JDA")
    }
    pom.licenses {
        license {
            name.set("The Apache Software License, Version 2.0")
            url.set("http://www.apache.org/licenses/LICENSE-2.0.txt")
            distribution.set("repo")
        }
    }
    pom.developers {
        developer {
            id.set("Minn")
            name.set("Florian Spieß")
            email.set("business@minn.dev")
        }
        developer {
            id.set("DV8FromTheWorld")
            name.set("Austin Keener")
            email.set("keeneraustin@yahoo.com")
        }
    }
}


// Publish

// Skip fat jar publication (See https://github.com/johnrengelman/shadow/issues/586)
components.java.withVariantsFromConfiguration(configurations.shadowRuntimeElements.get()) { skip() }
val SoftwareComponentContainer.java
    get() = components.getByName("java") as AdhocComponentWithVariants

publishing {
    publications {
        register("Release", MavenPublication::class) {
            from(components["java"])

            artifactId = project.name
            groupId = project.group as String
            version = project.version as String

            artifact(sourcesJar)
            artifact(javadocJar)

            generatePom(pom)
        }
    }
}


// Turn off sign tasks if we don't have a key
val canSign = getProjectProperty("signing.keyId") != null
if (canSign) {
    signing {
        sign(publishing.publications.getByName("Release"))
    }
}

// Staging and Promotion

configure<NexusStagingExtension> {
    username = getProjectProperty("ossrhUser") ?: ""
    password = getProjectProperty("ossrhPassword") ?: ""
    stagingProfileId = getProjectProperty("stagingProfileId") ?: ""
}

configure<NexusPublishExtension> {
    nexusPublishing {
        repositories.sonatype {
            username.set(getProjectProperty("ossrhUser") ?: "")
            password.set(getProjectProperty("ossrhPassword") ?: "")
            stagingProfileId.set(getProjectProperty("stagingProfileId") ?: "")
        }
        // Sonatype is very slow :)
        connectTimeout.set(Duration.ofMinutes(1))
        clientTimeout.set(Duration.ofMinutes(10))
    }
}

// This links the close/release tasks to the right repository (from the publication above)

val ossrhConfigured = getProjectProperty("ossrhUser") != null
val shouldPublish = isNewVersion && canSign && ossrhConfigured

// Turn off the staging tasks if we don't want to publish
tasks.withType<InitializeNexusStagingRepository> {
    enabled = shouldPublish
}

tasks.withType<BaseStagingTask> {
    enabled = shouldPublish
    // We give each step an hour because it takes very long sometimes ...
    numberOfRetries = 30 // 30 tries
    delayBetweenRetriesInMillis = 2 * 60 * 1000 // 2 minutes
}

// Getting staging profile is fine though
tasks.getByName("getStagingProfile").enabled = ossrhConfigured

tasks.create("release") {
    val closeAndReleaseRepository: Task by tasks
    closeAndReleaseRepository.mustRunAfter(tasks.withType<PublishToMavenRepository>())
    dependsOn(tasks.withType<PublishToMavenRepository>()) // uploads artifacts to sonatype
    dependsOn(closeAndReleaseRepository) // does the maven central sync
    dependsOn(build) // builds all jars for jenkins
    enabled = shouldPublish

    doLast { // Only runs when shouldPublish = true
        println("Saving version $versionObj to .version")
        val file = File(".version")
        file.createNewFile()
        file.writeText(versionObj.toString())
    }
}

tasks.withType<PublishToMavenRepository> {
    enabled = shouldPublish
}

// Gradle stop complaining please
tasks.withType<Copy> {
    duplicatesStrategy = DuplicatesStrategy.INCLUDE
}<|MERGE_RESOLUTION|>--- conflicted
+++ resolved
@@ -40,11 +40,7 @@
 }
 
 val javaVersion = JavaVersion.current()
-<<<<<<< HEAD
-val versionObj = Version(major = "5", minor = "0", revision = "0", classifier = "alpha.4")
-=======
 val versionObj = Version(major = "5", minor = "0", revision = "0", classifier = "alpha.5")
->>>>>>> 374c0616
 val isCI = System.getProperty("BUILD_NUMBER") != null // jenkins
         || System.getenv("BUILD_NUMBER") != null
         || System.getProperty("GIT_COMMIT") != null // jitpack
