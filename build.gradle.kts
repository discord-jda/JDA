/*
 * Copyright 2015 Austin Keener, Michael Ritter, Florian Spieß, and the JDA contributors
 *
 * Licensed under the Apache License, Version 2.0 (the "License");
 * you may not use this file except in compliance with the License.
 * You may obtain a copy of the License at
 *
 *    http://www.apache.org/licenses/LICENSE-2.0
 *
 * Unless required by applicable law or agreed to in writing, software
 * distributed under the License is distributed on an "AS IS" BASIS,
 * WITHOUT WARRANTIES OR CONDITIONS OF ANY KIND, either express or implied.
 * See the License for the specific language governing permissions and
 * limitations under the License.
 */

//to build everything:             "gradlew build"
//to build and upload everything:  "gradlew release"

import com.github.jengelman.gradle.plugins.shadow.tasks.ShadowJar
import io.github.gradlenexus.publishplugin.AbstractNexusStagingRepositoryTask
import org.apache.tools.ant.filters.ReplaceTokens
import java.time.Duration

plugins {
    signing
    `java-library`
    `maven-publish`

<<<<<<< HEAD
    id("io.github.gradle-nexus.publish-plugin") version "1.1.0"
    id("com.github.johnrengelman.shadow") version "7.1.2"
=======
    id("io.codearte.nexus-staging") version "0.30.0"
    id("de.marcphilipp.nexus-publish") version "0.4.0"
    id("com.github.johnrengelman.shadow") version "8.1.1"
>>>>>>> e4860b4d
}


////////////////////////////////////
//                                //
//     Project Configuration      //
//                                //
////////////////////////////////////


val javaVersion = JavaVersion.current()
val versionObj = Version(major = "5", minor = "0", revision = "0", classifier = "beta.22")
val isCI = System.getProperty("BUILD_NUMBER") != null // jenkins
        || System.getenv("BUILD_NUMBER") != null
        || System.getProperty("GIT_COMMIT") != null // jitpack
        || System.getenv("GIT_COMMIT") != null
        || System.getProperty("GITHUB_ACTION") != null // Github Actions
        || System.getenv("GITHUB_ACTION") != null

// Check the commit hash and version information
val commitHash: String by lazy {
    val commit = System.getenv("GIT_COMMIT") ?: System.getProperty("GIT_COMMIT") ?: System.getenv("GITHUB_SHA")
    // We only set the commit hash on CI builds since we don't want dirty local repos to set a wrong commit
    if (isCI && commit != null)
        commit.take(7)
    else
        "DEV"
}

val previousVersion: Version by lazy {
    val file = layout.projectDirectory.file(".version").asFile
    if (file.canRead())
        Version.parse(file.readText().trim())
    else
        versionObj
}

val isNewVersion = previousVersion != versionObj

// Use normal version string for new releases and commitHash for other builds
project.version = "$versionObj" + if (isNewVersion) "" else "_$commitHash"
project.group = "net.dv8tion"


base {
    archivesName.set("JDA")
}

java {
    sourceCompatibility = JavaVersion.VERSION_1_8
    targetCompatibility = JavaVersion.VERSION_1_8
}

configure<SourceSetContainer> {
    register("examples") {
        java.srcDir("src/examples/java")
        compileClasspath += sourceSets["main"].output
        runtimeClasspath += sourceSets["main"].output
    }
}


////////////////////////////////////
//                                //
//    Dependency Configuration    //
//                                //
////////////////////////////////////


repositories {
    mavenLocal()
    mavenCentral()
}

dependencies {
    /* ABI dependencies */

    //Code safety
    compileOnly(libs.findbugs)
    compileOnly(libs.jetbrains.annotations)

    //Logger
    api(libs.slf4j)

    //Web Connection Support
    api(libs.websocket.client)
    api(libs.okhttp)

    //Opus library support
    api(libs.opus)

    //Collections Utility
    api(libs.commons.collections)

    //we use this only together with opus-java
    // if that dependency is excluded it also doesn't need jna anymore
    // since jna is a transitive runtime dependency of opus-java we don't include it explicitly as dependency
    compileOnly(libs.jna)

    /* Internal dependencies */

    //General Utility
    implementation(libs.trove4j)
    implementation(libs.bundles.jackson)

    //Sets the dependencies for the examples
    configurations["examplesImplementation"].withDependencies {
        addAll(configurations["api"].allDependencies)
        addAll(configurations["implementation"].allDependencies)
        addAll(configurations["compileOnly"].allDependencies)
    }

    testImplementation(libs.junit)
    testImplementation(libs.reflections)
    testImplementation(libs.mockito)
    testImplementation(libs.assertj)
    testImplementation(libs.commons.lang3)
}


////////////////////////////////////
//                                //
//    Build Task Configuration    //
//                                //
////////////////////////////////////


val jar by tasks.getting(Jar::class) {
    archiveBaseName.set(project.name)
    manifest.attributes(
            "Implementation-Version" to project.version,
            "Automatic-Module-Name" to "net.dv8tion.jda")
}

val shadowJar by tasks.getting(ShadowJar::class) {
    archiveClassifier.set("withDependencies")
    exclude("*.pom")
}

val sourcesForRelease by tasks.creating(Copy::class) {
    from("src/main/java") {
        include("**/JDAInfo.java")
        val tokens = mapOf(
            "versionMajor" to versionObj.major,
            "versionMinor" to versionObj.minor,
            "versionRevision" to versionObj.revision,
            "versionClassifier" to nullableReplacement(versionObj.classifier),
            "commitHash" to commitHash
        )
        // Allow for setting null on some strings without breaking the source
        // for this, we have special tokens marked with "!@...@!" which are replaced to @...@
        filter { it.replace(Regex("\"!@|@!\""), "@") }
        // Then we can replace the @...@ with the respective values here
        filter<ReplaceTokens>("tokens" to tokens)
    }
    into("build/filteredSrc")

    includeEmptyDirs = false
}

val generateJavaSources by tasks.creating(SourceTask::class) {
    val javaSources = sourceSets["main"].allJava.filter {
        it.name != "JDAInfo.java"
    }.asFileTree

    source = javaSources + fileTree(sourcesForRelease.destinationDir)
    dependsOn(sourcesForRelease)
}

val noOpusJar by tasks.creating(ShadowJar::class) {
    dependsOn(shadowJar)
    archiveClassifier.set(shadowJar.archiveClassifier.get() + "-no-opus")

    configurations = shadowJar.configurations
    from(sourceSets["main"].output)
    exclude("natives/**")     // ~2 MB
    exclude("com/sun/jna/**") // ~1 MB
    exclude("club/minnced/opus/util/*")
    exclude("tomp2p/opuswrapper/*")

    manifest.inheritFrom(jar.manifest)
}

val minimalJar by tasks.creating(ShadowJar::class) {
    dependsOn(shadowJar)
    minimize()
    archiveClassifier.set(shadowJar.archiveClassifier.get() + "-min")

    configurations = shadowJar.configurations
    from(sourceSets["main"].output)
    exclude("natives/**")     // ~2 MB
    exclude("com/sun/jna/**") // ~1 MB
    exclude("club/minnced/opus/util/*")
    exclude("tomp2p/opuswrapper/*")
    manifest.inheritFrom(jar.manifest)
}

val sourcesJar by tasks.creating(Jar::class) {
    archiveClassifier.set("sources")
    from("src/main/java") {
        exclude("**/JDAInfo.java")
    }
    from(sourcesForRelease.destinationDir)

    dependsOn(sourcesForRelease)
}

val javadoc by tasks.getting(Javadoc::class) {
    isFailOnError = isCI
    options.memberLevel = JavadocMemberLevel.PUBLIC
    options.encoding = "UTF-8"

    (options as? StandardJavadocDocletOptions)?.let { opt ->
        opt.author()
        opt.tags("incubating:a:Incubating:")
        opt.links(
                "https://docs.oracle.com/javase/8/docs/api/",
                "https://takahikokawasaki.github.io/nv-websocket-client/")
        if (JavaVersion.VERSION_1_8 < javaVersion) {
            opt.addBooleanOption("html5", true) // Adds search bar
            opt.addStringOption("-release", "8")
        }
        // Fix for https://stackoverflow.com/questions/52326318/maven-javadoc-search-redirects-to-undefined-url
        if (javaVersion in JavaVersion.VERSION_11..JavaVersion.VERSION_12) {
            opt.addBooleanOption("-no-module-directories", true)
        }
        // Java 13 changed accessibility rules.
        // On versions less than Java 13, we simply ignore the errors.
        // Both of these remove "no comment" warnings.
        if (javaVersion >= JavaVersion.VERSION_13) {
            opt.addBooleanOption("Xdoclint:all,-missing", true)
        } else {
            opt.addBooleanOption("Xdoclint:all,-missing,-accessibility", true)
        }

        opt.overview = "$projectDir/overview.html"
    }

    dependsOn(sourcesJar)
    source = sourcesJar.source.asFileTree
    exclude("MANIFEST.MF")

    //### excludes ###

    //jda internals
    exclude("net/dv8tion/jda/internal")

    //voice crypto
    exclude("com/iwebpp/crypto")
}

val javadocJar by tasks.creating(Jar::class) {
    dependsOn(javadoc)
    archiveClassifier.set("javadoc")
    from(javadoc.destinationDir)
}

tasks.withType<JavaCompile> {
    options.encoding = "UTF-8"
    options.isIncremental = true

    val args = mutableListOf("-Xlint:deprecation", "-Xlint:unchecked")

    if (javaVersion.isJava9Compatible) {
        args.add("--release")
        args.add("8")
    }

    doFirst {
        options.compilerArgs = args
    }
}

val compileJava by tasks.getting(JavaCompile::class) {
    dependsOn(generateJavaSources)
    source = generateJavaSources.source
}

val build by tasks.getting(Task::class) {
    dependsOn(jar)
    dependsOn(javadocJar)
    dependsOn(sourcesJar)
    dependsOn(shadowJar)
    dependsOn(noOpusJar)
    dependsOn(minimalJar)

    jar.mustRunAfter(tasks.clean)
    shadowJar.mustRunAfter(sourcesJar)
}

val test by tasks.getting(Test::class) {
    useJUnitPlatform()
    failFast = true
}


////////////////////////////////////
//                                //
//    Publishing And Signing      //
//                                //
////////////////////////////////////


// Generate pom file for maven central

fun MavenPom.populate() {
    packaging = "jar"
    name.set(project.name)
    description.set("Java wrapper for the popular chat & VOIP service: Discord https://discord.com")
    url.set("https://github.com/discord-jda/JDA")
    scm {
        url.set("https://github.com/discord-jda/JDA")
        connection.set("scm:git:git://github.com/discord-jda/JDA")
        developerConnection.set("scm:git:ssh:git@github.com:discord-jda/JDA")
    }
    licenses {
        license {
            name.set("The Apache Software License, Version 2.0")
            url.set("http://www.apache.org/licenses/LICENSE-2.0.txt")
            distribution.set("repo")
        }
    }
    developers {
        developer {
            id.set("Minn")
            name.set("Florian Spieß")
            email.set("business@minn.dev")
        }
        developer {
            id.set("DV8FromTheWorld")
            name.set("Austin Keener")
            email.set("keeneraustin@yahoo.com")
        }
    }
}

// Skip fat jar publication (See https://github.com/johnrengelman/shadow/issues/586)
components.java.withVariantsFromConfiguration(configurations.shadowRuntimeElements.get()) { skip() }
val SoftwareComponentContainer.java
    get() = components.getByName<AdhocComponentWithVariants>("java")

publishing {
    publications {
        register<MavenPublication>("Release") {
            from(components["java"])

            artifactId = project.name
            groupId = project.group as String
            version = project.version as String

            artifact(sourcesJar)
            artifact(javadocJar)

            pom.populate()
        }
    }
}

val ossrhConfigured = getProjectProperty("ossrhUser") != null
val canSign = getProjectProperty("signing.keyId") != null
val shouldPublish = isNewVersion && canSign && ossrhConfigured

if (canSign) {
    signing {
        sign(publishing.publications.getByName("Release"))
    }
}

nexusPublishing {
    repositories.sonatype {
        username.set(getProjectProperty("ossrhUser"))
        password.set(getProjectProperty("ossrhPassword"))
        stagingProfileId.set(getProjectProperty("stagingProfileId"))
    }

    connectTimeout.set(Duration.ofMinutes(1))
    clientTimeout.set(Duration.ofMinutes(10))

    transitionCheckOptions {
        maxRetries.set(100)
        delayBetween.set(Duration.ofSeconds(5))
    }
}


////////////////////////////////////
//                                //
//   Release Task Configuration   //
//                                //
////////////////////////////////////


val rebuild by tasks.creating(Task::class) {
    group = "build"

    dependsOn(build)
    dependsOn(tasks.clean)
    build.mustRunAfter(tasks.clean)
}

val publishingTasks = tasks.withType<PublishToMavenRepository> {
    enabled = shouldPublish
    mustRunAfter(rebuild)
    dependsOn(rebuild)
}

tasks.withType<AbstractNexusStagingRepositoryTask> {
    enabled = shouldPublish
}

val release by tasks.creating(Task::class) {
    group = "publishing"
    enabled = shouldPublish

    dependsOn(publishingTasks)

    doLast { // Only runs when shouldPublish = true
        logger.lifecycle("Saving version $versionObj to .version")
        val file = layout.projectDirectory.file(".version")
        file.asFile.createNewFile()
        file.asFile.writeText(versionObj.toString())
    }
}

afterEvaluate {
    val closeAndReleaseSonatypeStagingRepository by tasks.getting
    closeAndReleaseSonatypeStagingRepository.apply {
        release.dependsOn(this)
        mustRunAfter(publishingTasks)
    }
}


////////////////////////////////////
//                                //
//            Helpers             //
//                                //
////////////////////////////////////


fun getProjectProperty(name: String) = project.properties[name] as? String

fun nullableReplacement(string: String?): String {
    return if (string == null) "null"
    else "\"$string\""
}

data class Version(
    val major: String,
    val minor: String,
    val revision: String,
    val classifier: String? = null
) {
    companion object {
        fun parse(string: String): Version {
            val (major, minor, revision) = string.substringBefore("-").split(".")
            val classifier = string.substringAfter("-").takeIf { "-" in string }
            return Version(major, minor, revision, classifier)
        }
    }

    override fun toString(): String {
        return "$major.$minor.$revision" + if (classifier != null) "-$classifier" else ""
    }
}<|MERGE_RESOLUTION|>--- conflicted
+++ resolved
@@ -27,14 +27,8 @@
     `java-library`
     `maven-publish`
 
-<<<<<<< HEAD
     id("io.github.gradle-nexus.publish-plugin") version "1.1.0"
-    id("com.github.johnrengelman.shadow") version "7.1.2"
-=======
-    id("io.codearte.nexus-staging") version "0.30.0"
-    id("de.marcphilipp.nexus-publish") version "0.4.0"
     id("com.github.johnrengelman.shadow") version "8.1.1"
->>>>>>> e4860b4d
 }
 
 
