/*
 * Copyright 2015 Austin Keener, Michael Ritter, Florian Spieß, and the JDA contributors
 *
 * Licensed under the Apache License, Version 2.0 (the "License");
 * you may not use this file except in compliance with the License.
 * You may obtain a copy of the License at
 *
 *    http://www.apache.org/licenses/LICENSE-2.0
 *
 * Unless required by applicable law or agreed to in writing, software
 * distributed under the License is distributed on an "AS IS" BASIS,
 * WITHOUT WARRANTIES OR CONDITIONS OF ANY KIND, either express or implied.
 * See the License for the specific language governing permissions and
 * limitations under the License.
 */

import com.diffplug.spotless.LineEnding
import com.github.benmanes.gradle.versions.updates.DependencyUpdatesTask
import com.github.jengelman.gradle.plugins.shadow.tasks.ShadowJar
import de.undercouch.gradle.tasks.download.Download
import net.dv8tion.jda.gradle.Version
import net.dv8tion.jda.gradle.nullableReplacement
import net.dv8tion.jda.gradle.plugins.applyAudioExclusions
import net.dv8tion.jda.gradle.plugins.applyOpusExclusions
import net.dv8tion.jda.gradle.tasks.VerifyBytecodeVersion
import nl.littlerobots.vcu.plugin.resolver.VersionSelectors
import org.apache.tools.ant.filters.ReplaceTokens
import org.jetbrains.gradle.ext.copyright
import org.jetbrains.gradle.ext.settings
import org.jreleaser.gradle.plugin.tasks.AbstractJReleaserTask
import org.jreleaser.model.Active
import org.openrewrite.gradle.AbstractRewriteTask

plugins {
    artifacts
<<<<<<< HEAD
    `model-generator`
=======
    environment
    idea
>>>>>>> 16a3e661
    `java-library`
    `maven-publish`

    alias(libs.plugins.shadow)
    alias(libs.plugins.versions)
    alias(libs.plugins.version.catalog.update)
    alias(libs.plugins.jreleaser)
    alias(libs.plugins.spotless)
    alias(libs.plugins.openrewrite)
    alias(libs.plugins.ideax)
}


////////////////////////////////////
//                                //
//     Project Configuration      //
//                                //
////////////////////////////////////

projectEnvironment {
    version = Version(major = "6", minor = "2", revision = "0", classifier = null)
}

artifactFilters {
    opusExclusions.addAll("natives/**", "com/sun/jna/**", "club/minnced/opus/util/*", "tomp2p/opuswrapper/*")
    additionalAudioExclusions.addAll("com/google/crypto/tink/**", "com/google/gson/**", "com/google/protobuf/**", "google/protobuf/**")
}

<<<<<<< HEAD
apiModelGenerator {
    outputDirectory = layout.buildDirectory.dir("generated/rest-api-models")
    apiSpecFile = file("discord-rest-openapi.json")
    apiSpecDownloadUrl = "https://raw.githubusercontent.com/discord/discord-api-spec/refs/heads/main/specs/openapi.json"

    generatorSuffix = "Dto"
    includes = listOf(
        "AvailableLocalesEnum",
        "CreateRoleRequest",
        "MessageType",
        "ChannelTypes",
        "AuditLogActionTypes",
        "InviteTypes",
        "WebhookTypes",
    )
=======
idea {
    project {
        settings {
            copyright {
                val jdaCopyrightProfileName = "JDA"

                useDefault = jdaCopyrightProfileName

                profiles.create(jdaCopyrightProfileName) {
                    notice = file("gradle/copyright-header.txt").readText(Charsets.UTF_8)
                }
            }
        }
    }
>>>>>>> 16a3e661
}

// Use normal version string for new releases and commitHash for other builds
if (projectEnvironment.canPublish) {
    project.version = projectEnvironment.version.get().toString()
} else {
    project.version = "${projectEnvironment.version.get()}_${projectEnvironment.commitHash}"
}

project.group = "net.dv8tion"

base {
    archivesName.set("JDA")
}

configure<SourceSetContainer> {
    register("examples") {
        java.srcDir("src/examples/java")
        compileClasspath += sourceSets["main"].output
        runtimeClasspath += sourceSets["main"].output
    }
}

val testJava8 by sourceSets.creating {
    java.srcDir("src/test-java8/java")
    resources.srcDir("src/test-java8/resources")
    compileClasspath += sourceSets["main"].output
    runtimeClasspath += sourceSets["main"].output
}

java {
    toolchain {
        languageVersion.set(JavaLanguageVersion.of(25))
        vendor.set(JvmVendorSpec.ADOPTIUM)
    }
}

val java8Toolchain = javaToolchains.launcherFor {
    languageVersion.set(JavaLanguageVersion.of(8))
    vendor.set(JvmVendorSpec.ADOPTIUM)
}


////////////////////////////////////
//                                //
//    Dependency Configuration    //
//                                //
////////////////////////////////////

val currentJavaVersion = JavaVersion.current().majorVersion

val mockitoAgent by configurations.creating

val testJava8Implementation by configurations.getting {
    extendsFrom(configurations.implementation.get())
}

val testJava8RuntimeOnly by configurations.getting {
    extendsFrom(configurations.runtimeOnly.get())
}

repositories {
    mavenCentral()
}

dependencies {
    /* ABI dependencies */

    //Code safety
    compileOnly(libs.findbugs)
    compileOnly(libs.jetbrains.annotations)

    //Logger
    api(libs.slf4j)

    //Web Connection Support
    api(libs.websocket.client)
    api(libs.okhttp)

    //Opus library support
    api(libs.opus)

    //Collections Utility
    api(libs.commons.collections)

    //we use this only together with opus-java
    // if that dependency is excluded it also doesn't need jna anymore
    // since jna is a transitive runtime dependency of opus-java we don't include it explicitly as dependency
    compileOnly(libs.jna)

    /* Internal dependencies */

    //General Utility
    implementation(libs.trove4j)
    implementation(libs.bundles.jackson)

    //Audio crypto libraries
    implementation(libs.tink)

    //Sets the dependencies for the examples
    configurations["examplesImplementation"].withDependencies {
        addAll(configurations["api"].allDependencies)
        addAll(configurations["implementation"].allDependencies)
        addAll(configurations["compileOnly"].allDependencies)
    }

    testImplementation(libs.bundles.junit)
    testImplementation(libs.reflections)
    testImplementation(libs.mockito)
    testImplementation(libs.assertj)
    testImplementation(libs.commons.lang3)
    testImplementation(libs.logback.classic)
    testImplementation(libs.archunit)

    testJava8Implementation(libs.bundles.junit.java8)
    testJava8Implementation(libs.assertj)

    mockitoAgent(libs.mockito) {
        isTransitive = false
    }

    // OpenRewrite
    testImplementation(platform(libs.openrewrite.bom))
    rewrite(platform(libs.openrewrite.bom))

    // rewrite-java dependencies only necessary for Java Recipe development
    testImplementation("org.openrewrite:rewrite-java")
    testImplementation("org.openrewrite.recipe:rewrite-java-dependencies")

    testRuntimeOnly("org.openrewrite:rewrite-java-${currentJavaVersion}")

    // For authoring tests for any kind of Recipe
    testImplementation("org.openrewrite:rewrite-test")

    // Needed for rewrite gradle tasks
    rewrite("org.openrewrite.recipe:rewrite-static-analysis")
    rewrite("net.dv8tion.jda:formatter-recipes")
}

fun isNonStable(version: String): Boolean {
    val stableKeyword = listOf("RELEASE", "FINAL", "GA").any { version.uppercase().contains(it) }
    val regex = "^[0-9,.v-]+(-r)?$".toRegex()
    val isStable = stableKeyword || regex.matches(version)
    return isStable.not()
}

tasks.withType<DependencyUpdatesTask> {
    rejectVersionIf {
        isNonStable(candidate.version)
    }

    gradleReleaseChannel = "current"
}

versionCatalogUpdate {
    versionSelector(VersionSelectors.STABLE)
}


////////////////////////////////////
//                                //
//    Formatting and Linting      //
//                                //
////////////////////////////////////

rewrite {
    failOnDryRunResults = true
    throwOnParseFailures = true

    activeRecipe("org.openrewrite.staticanalysis.NeedBraces")
    activeRecipe("org.openrewrite.staticanalysis.NoFinalizedLocalVariables")
    activeRecipe("net.dv8tion.jda.recipe.JavadocFormatter")
    activeRecipe("MigrateToJavaxAnnotations")

    exclusion("*.kts", "**/*.kts", "**/*.kt")
}

spotless {
    encoding("UTF-8")
    lineEndings = LineEnding.GIT_ATTRIBUTES_FAST_ALLSAME

    kotlinGradle {
        target("*.gradle.kts", "buildSrc/*.gradle.kts", "buildSrc/src/**/*.kt*")

        trimTrailingWhitespace()
        leadingTabsToSpaces()
    }

    java {
        palantirJavaFormat("2.80.0")
            .formatJavadoc(false)

        val copyrightHeader = file("gradle/copyright-header.txt")
                .readText(Charsets.UTF_8)
                .trim()
                .prependIndent(" * ")

        licenseHeader(
            "/*\n" +
            copyrightHeader +
            "\n */\n\n"
        )

        target("src/**/*.java")

        removeUnusedImports()
        importOrder("",  "java", "javax", "\\#")
        trimTrailingWhitespace()
    }
}

tasks.named("spotlessJavaCheck").configure {
    dependsOn(tasks.named("rewriteDryRun"))
}

tasks.named("spotlessJavaApply").configure {
    dependsOn(tasks.named("rewriteRun"))
}

tasks.register("format") {
    group = "verification"
    dependsOn(tasks.named("spotlessApply"))
    dependsOn(tasks.named("versionCatalogFormat"))
}

val checkFormat by tasks.registering {
    group = "verification"
    dependsOn(tasks.named("spotlessCheck"))
    dependsOn(tasks.named("rewriteDryRun"))
}

tasks.named("check").configure {
    dependsOn(checkFormat)
}

tasks.named("versionCatalogFormat").configure {
    val versionCatalogFile = file("$projectDir/gradle/libs.versions.toml")

    inputs.file(versionCatalogFile)
    outputs.file(versionCatalogFile)
}

tasks.withType(AbstractRewriteTask::class).configureEach {
    inputs.files(fileTree("src") {
        include("**/*.java")
    })
    outputs.upToDateWhen { true }
}

////////////////////////////////////
//                                //
//    Build Task Configuration    //
//                                //
////////////////////////////////////

val jar by tasks.getting(Jar::class) {
    archiveBaseName.set(project.name)
    manifest.attributes("Implementation-Version" to project.version, "Automatic-Module-Name" to "net.dv8tion.jda")
}

val shadowJar by tasks.getting(ShadowJar::class) {
    archiveClassifier.set("withDependencies")
    exclude("*.pom")
}

val sourcesForRelease by tasks.registering(Copy::class) {
    from("src/main/java") {
        include("**/JDAInfo.java")
        val version = projectEnvironment.version.get()

        val tokens = mapOf(
                "versionMajor" to version.major,
                "versionMinor" to version.minor,
                "versionRevision" to version.revision,
                "versionClassifier" to nullableReplacement(version.classifier),
                "commitHash" to projectEnvironment.commitHash
        )
        // Allow for setting null on some strings without breaking the source
        // for this, we have special tokens marked with "!@...@!" which are replaced to @...@
        filter { it.replace(Regex("\"!@|@!\""), "@") }
        // Then we can replace the @...@ with the respective values here
        filter<ReplaceTokens>("tokens" to tokens)
    }
    into("build/filteredSrc")

    includeEmptyDirs = false
}

val generateJavaSources by tasks.registering(SourceTask::class) {
    val javaSources = sourceSets["main"].allJava.filter {
        it.name != "JDAInfo.java"
    }.asFileTree

    source = javaSources + fileTree(sourcesForRelease.get().destinationDir)
    dependsOn(sourcesForRelease)
}

val noOpusJar by tasks.registering(ShadowJar::class) {
    dependsOn(shadowJar)
    archiveClassifier.set(shadowJar.archiveClassifier.get() + "-no-opus")

    configurations = shadowJar.configurations
    from(sourceSets["main"].output)
    applyOpusExclusions(artifactFilters)
    manifest.from(jar.manifest)
}

val minimalJar by tasks.registering(ShadowJar::class) {
    dependsOn(shadowJar)
    minimize()
    archiveClassifier.set(shadowJar.archiveClassifier.get() + "-min")

    configurations = shadowJar.configurations
    from(sourceSets["main"].output)
    applyAudioExclusions(artifactFilters)
    manifest.from(jar.manifest)
}

val sourcesJar by tasks.registering(Jar::class) {
    archiveClassifier.set("sources")
    from("src/main/java") {
        exclude("**/JDAInfo.java")
    }
    from(sourcesForRelease.get().destinationDir)

    dependsOn(sourcesForRelease)
}

val javadoc by tasks.getting(Javadoc::class) {
    isFailOnError = projectEnvironment.isGithubAction

    (options as? StandardJavadocDocletOptions)?.apply {
        memberLevel = JavadocMemberLevel.PUBLIC
        encoding = "UTF-8"

        author()
        tags("incubating:a:Incubating:")
        links("https://docs.oracle.com/en/java/javase/$currentJavaVersion/docs/api/", "https://takahikokawasaki.github.io/nv-websocket-client/")

        addStringOption("-release", "8")
        addBooleanOption("Xdoclint:all,-missing", true)

        overview = "$projectDir/overview.html"
    }

    dependsOn(generateJavaSources)
    source = generateJavaSources.get().source

    exclude {
        it.file.absolutePath.contains("internal", ignoreCase = false)
    }
}

val javadocJar by tasks.registering(Jar::class) {
    dependsOn(javadoc)
    archiveClassifier.set("javadoc")
    from(javadoc.destinationDir)
}

tasks.withType<JavaCompile> {
    options.encoding = "UTF-8"
    options.isIncremental = true

    val args = mutableListOf("-Xlint:deprecation", "-Xlint:unchecked")

    options.compilerArgs.addAll(args)
}

val compileJava by tasks.getting(JavaCompile::class) {
    dependsOn(generateJavaSources)
    source = generateJavaSources.get().source

    options.release = 8
}

tasks.named<JavaCompile>("compileTestJava8Java") {
    options.release = 8
}

tasks.build.configure {
    dependsOn(jar)
    dependsOn(javadocJar)
    dependsOn(sourcesJar)
    dependsOn(shadowJar)
    dependsOn(noOpusJar)
    dependsOn(minimalJar)

    jar.mustRunAfter(tasks.clean)
    shadowJar.mustRunAfter(sourcesJar)
}


////////////////////////////////////
//                                //
//       Test Configuration       //
//                                //
////////////////////////////////////


val downloadRecipeClasspath by tasks.registering(Download::class) {
    val targetVersion = "5.6.1"
    src("https://repo.maven.apache.org/maven2/net/dv8tion/JDA/$targetVersion/JDA-$targetVersion.jar")
    dest("src/test/resources/META-INF/rewrite/classpath/JDA-$targetVersion.jar")
    overwrite(false)
}

tasks.named("processTestResources").configure {
    dependsOn(downloadRecipeClasspath)
}


tasks.register<Test>("updateTestSnapshots") {
    group = "verification"
    useJUnitPlatform()

    testClassesDirs = sourceSets.test.get().output.classesDirs
    classpath = sourceSets.test.get().runtimeClasspath

    systemProperty("updateSnapshots", "true")
}

tasks.test {
    useJUnitPlatform()
    failFast = false

    jvmArgs = listOf("-javaagent:${mockitoAgent.asPath}")

    testLogging {
        events("failed")
    }
    reports {
        junitXml.required = projectEnvironment.isGithubAction
        html.required = true
    }
}

val testJava8Compatibility by tasks.registering(Test::class) {
    group = "verification"

    useJUnitPlatform()
    failFast = true

    testClassesDirs = testJava8.output.classesDirs
    classpath = testJava8.runtimeClasspath

    javaLauncher = java8Toolchain.get()
}

tasks.named("check").configure {
    dependsOn(testJava8Compatibility)
}

val verifyBytecodeVersion by tasks.registering(VerifyBytecodeVersion::class) {
    group = "verification"

    expectedMajorVersion = 52
    classes.from(compileJava.outputs.files.asFileTree.matching {
        include("**/*.class")
    })
}

compileJava.finalizedBy(verifyBytecodeVersion)


////////////////////////////////////
//                                //
//    Publishing And Signing      //
//                                //
////////////////////////////////////


// Generate pom file for maven central

fun MavenPom.populate() {
    packaging = "jar"
    name.set(project.name)
    description.set("Java wrapper for the popular chat & VOIP service: Discord https://discord.com")
    url.set("https://github.com/discord-jda/JDA")
    scm {
        url.set("https://github.com/discord-jda/JDA")
        connection.set("scm:git:git://github.com/discord-jda/JDA")
        developerConnection.set("scm:git:ssh:git@github.com:discord-jda/JDA")
    }
    licenses {
        license {
            name.set("The Apache Software License, Version 2.0")
            url.set("http://www.apache.org/licenses/LICENSE-2.0.txt")
            distribution.set("repo")
        }
    }
    developers {
        developer {
            id.set("Minn")
            name.set("Florian Spieß")
            email.set("business@minn.dev")
        }
        developer {
            id.set("DV8FromTheWorld")
            name.set("Austin Keener")
            email.set("keeneraustin@yahoo.com")
        }
    }
}

shadow {
    addShadowVariantIntoJavaComponent = false
}

val stagingDirectory = layout.buildDirectory.dir("staging-deploy").get()

publishing {
    publications {
        register<MavenPublication>("Release") {
            from(components["java"])

            artifactId = project.name
            groupId = project.group as String
            version = project.version as String

            artifact(sourcesJar)
            artifact(javadocJar)

            pom.populate()
        }
    }

    repositories.maven {
        url = stagingDirectory.asFile.toURI()
    }
}

jreleaser {
    project {
        versionPattern = "CUSTOM"
    }

    release {
        github {
            enabled = false
        }
    }

    signing {
        active = Active.RELEASE
        armored = true
    }

    deploy {
        maven {
            mavenCentral {
                register("sonatype") {
                    active = Active.RELEASE
                    url = "https://central.sonatype.com/api/v1/publisher"
                    stagingRepository(stagingDirectory.asFile.relativeTo(projectDir).path)
                }
            }
        }
    }
}

tasks.withType<AbstractJReleaserTask>().configureEach {
    mustRunAfter(tasks.named("publish"))
}<|MERGE_RESOLUTION|>--- conflicted
+++ resolved
@@ -33,12 +33,9 @@
 
 plugins {
     artifacts
-<<<<<<< HEAD
-    `model-generator`
-=======
     environment
     idea
->>>>>>> 16a3e661
+    `model-generator`
     `java-library`
     `maven-publish`
 
@@ -67,7 +64,6 @@
     additionalAudioExclusions.addAll("com/google/crypto/tink/**", "com/google/gson/**", "com/google/protobuf/**", "google/protobuf/**")
 }
 
-<<<<<<< HEAD
 apiModelGenerator {
     outputDirectory = layout.buildDirectory.dir("generated/rest-api-models")
     apiSpecFile = file("discord-rest-openapi.json")
@@ -83,7 +79,8 @@
         "InviteTypes",
         "WebhookTypes",
     )
-=======
+}
+
 idea {
     project {
         settings {
@@ -98,7 +95,6 @@
             }
         }
     }
->>>>>>> 16a3e661
 }
 
 // Use normal version string for new releases and commitHash for other builds
