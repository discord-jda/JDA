/*
 *     Copyright 2015-2018 Austin Keener & Michael Ritter & Florian Spieß
 *
 * Licensed under the Apache License, Version 2.0 (the "License");
 * you may not use this file except in compliance with the License.
 * You may obtain a copy of the License at
 *
 *     http://www.apache.org/licenses/LICENSE-2.0
 *
 * Unless required by applicable law or agreed to in writing, software
 * distributed under the License is distributed on an "AS IS" BASIS,
 * WITHOUT WARRANTIES OR CONDITIONS OF ANY KIND, either express or implied.
 * See the License for the specific language governing permissions and
 * limitations under the License.
 */

//to build everything:             "gradlew build"
//to build and upload everything:  "gradlew bintrayUpload"

import org.apache.tools.ant.filters.ReplaceTokens
import com.github.jengelman.gradle.plugins.shadow.tasks.ShadowJar

plugins {
    id 'com.jfrog.bintray' version '1.8.1'
    id 'java-library'
    id 'maven-publish'
    id 'signing'
    id 'com.github.ben-manes.versions' version '0.19.0'
    id 'com.github.johnrengelman.shadow' version '2.0.4'
}

def versionObj = new Version(major: 3, minor: 6, revision: 0)

group = "net.dv8tion"
archivesBaseName = "JDA"
version = "$versionObj"

sourceCompatibility = targetCompatibility = 1.8

repositories {
    jcenter()
}

sourceSets {
    examples {
        compileClasspath += main.output
        runtimeClasspath += main.output
    }
}

dependencies {
    /* ABI dependencies */

    //Code safety
    api 'com.google.code.findbugs:jsr305:3.0.2'
    api 'org.jetbrains:annotations:16.0.1'

    //Logger
    api 'org.slf4j:slf4j-api:1.7.25'

    //Web Connection Support
    api 'com.neovisionaries:nv-websocket-client:2.5'
    api 'com.squareup.okhttp3:okhttp:3.8.1'

    /* Internal dependencies */

    //General Utility
    implementation 'org.apache.commons:commons-collections4:4.1'
    implementation 'org.json:json:20160810'
    implementation 'net.sf.trove4j:trove4j:3.0.3'

    //Native Library Support
<<<<<<< HEAD
    implementation 'net.java.dev.jna:jna:4.4.0'
=======
    compile 'club.minnced:opus-java:1.0.2'

    //Web Connection Support
    compile 'com.neovisionaries:nv-websocket-client:2.2'
    compile 'com.squareup.okhttp3:okhttp:3.8.1'
>>>>>>> b488d96c

    //Sets the dependencies for the examples
    examplesCompile configurations.apiElements
    examplesRuntime configurations.implementation
}

task sourcesForRelease(type: Copy) {
    from 'src/main/java'
    into 'build/filteredSrc'
    filter(ReplaceTokens, tokens: [
        versionMajor:    versionObj.major,
        versionMinor:    versionObj.minor,
        versionRevision: versionObj.revision,
        versionBuild:    versionObj.build
    ])
}

tasks.withType(JavaCompile) {
    options.encoding = 'UTF-8'
    options.incremental = true
    options.compilerArgs += ["-Xlint:deprecation", "-Xlint:unchecked"]
}

compileJava {
    source = sourcesForRelease.destinationDir
    dependsOn sourcesForRelease
}

compileTestJava.enabled = false
processTestResources.enabled = false

jar {
    baseName = project.name
    manifest.attributes 'Implementation-Version': version
}

<<<<<<< HEAD
shadowJar.classifier = "withDependencies"
=======
shadowJar {
    classifier = 'withDependencies'
}

task noOpusJar(type: ShadowJar, dependsOn: shadowJar) {
    classifier = shadowJar.classifier + '-no-opus'

    configurations = [project.configurations.runtime]
    from sourceSets.main.output
    exclude 'natives/**'     // ~2 MB
    exclude 'com/sun/jna/**' // ~1 MB
    exclude 'club/minnced/opus/util/*'
    exclude 'tomp2p/opuswrapper/*'

    manifest {
        inheritFrom jar.manifest
    }
}
>>>>>>> b488d96c

task sourcesJar(type: Jar, dependsOn: classes) {
    classifier = 'sources'
    from "${buildDir}/filteredSrc"
}

task javadocJar(type: Jar, dependsOn: javadoc) {
    classifier = 'javadoc'
    from javadoc.destinationDir
}

javadoc {
    failOnError = false
    options.memberLevel = JavadocMemberLevel.PUBLIC
    options.author()
    options.encoding = 'UTF-8'
    options.addStringOption('-html5')

    //### excludes ###
    //jda internals
    exclude('net/dv8tion/jda/bot/entities/impl')
    exclude('net/dv8tion/jda/bot/handle')
    exclude('net/dv8tion/jda/bot/managers/impl')

    exclude('net/dv8tion/jda/client/entities/impl')
    exclude('net/dv8tion/jda/client/handle')
    exclude('net/dv8tion/jda/client/managers/impl')

    exclude('net/dv8tion/jda/core/audio/AudioConnection.java',
            'net/dv8tion/jda/core/audio/AudioWebSocket.java',
            'net/dv8tion/jda/core/audio/AudioPacket.java',
            'net/dv8tion/jda/core/audio/Decoder.java',
            'net/dv8tion/jda/core/audio/hooks/ListenerProxy.java')
    exclude('net/dv8tion/jda/core/entities/impl')
    exclude('net/dv8tion/jda/core/entities/EntityBuilder.java')
    exclude('net/dv8tion/jda/core/handle')
    exclude('net/dv8tion/jda/core/managers/impl')
    exclude('net/dv8tion/jda/core/requests/GuildLock.java',
            'net/dv8tion/jda/core/requests/WebSocketClient.java',
            'net/dv8tion/jda/core/requests/RateLimiter.java',
            'net/dv8tion/jda/core/requests/Request.java',
            'net/dv8tion/jda/core/requests/Route.java',
            'net/dv8tion/jda/core/requests/Requester.java',
            'net/dv8tion/jda/core/requests/Response.java',
            'net/dv8tion/jda/core/requests/ratelimit')
    exclude('net/dv8tion/jda/core/utils/cache/impl')

    //voice crypto
    exclude('com/iwebpp/crypto')
}

bintray {
    user = bintrayUsername
    key = bintrayApiKey
    publications = ["BintrayRelease"]
    pkg {
        repo = 'maven'
        name = 'JDA'
        licenses = ['Apache-2.0']
        vcsUrl = 'https://github.com/DV8FromTheWorld/JDA.git'
        publish = true
        version {
            name = project.version
            released = new Date()
        }
    }
}

publishing {
    publications {
        BintrayRelease(MavenPublication) {
            from components.java
            groupId group
            artifactId archivesBaseName
            version version
            artifact javadocJar
            artifact sourcesJar
        }
    }
}

String getProjectProperty(String propertyName) {
    String property = ""
    if (hasProperty(propertyName)) {
        property = this.properties[propertyName]
    }
    return property
}

<<<<<<< HEAD
task wrapper(type: Wrapper) {
    gradleVersion = '4.8'
}
=======
wrapper.gradleVersion = '4.6'
>>>>>>> b488d96c

build {
// clean prevents incremental compilation. should only happen on bintrayUpload
//    dependsOn clean
    dependsOn jar
    dependsOn javadocJar
    dependsOn sourcesJar
    dependsOn shadowJar
    dependsOn noOpusJar

    jar.mustRunAfter clean
    javadocJar.mustRunAfter jar
    sourcesJar.mustRunAfter javadocJar
    shadowJar.mustRunAfter sourcesJar
}

bintrayUpload {
    dependsOn clean
    dependsOn build
    build.mustRunAfter clean

    onlyIf { !getProjectProperty("bintrayUsername").empty }
    onlyIf { !getProjectProperty("bintrayApiKey").empty }
    onlyIf { System.getenv("BUILD_NUMBER") }
}

class Version {
    String major, minor, revision

    static String getBuild() {
        System.getenv("BUILD_NUMBER") ?: System.getProperty("BUILD_NUMBER") ?:
        System.getenv("GIT_COMMIT")?.substring(0, 7) ?: System.getProperty("GIT_COMMIT")?.substring(0, 7) ?:"DEV"
    }

    String toString() {
        "$major.$minor.${revision}_$build"
    }
}<|MERGE_RESOLUTION|>--- conflicted
+++ resolved
@@ -62,6 +62,9 @@
     api 'com.neovisionaries:nv-websocket-client:2.5'
     api 'com.squareup.okhttp3:okhttp:3.8.1'
 
+    //Opus library support
+    api 'club.minnced:opus-java:1.0.2'
+
     /* Internal dependencies */
 
     //General Utility
@@ -70,15 +73,7 @@
     implementation 'net.sf.trove4j:trove4j:3.0.3'
 
     //Native Library Support
-<<<<<<< HEAD
     implementation 'net.java.dev.jna:jna:4.4.0'
-=======
-    compile 'club.minnced:opus-java:1.0.2'
-
-    //Web Connection Support
-    compile 'com.neovisionaries:nv-websocket-client:2.2'
-    compile 'com.squareup.okhttp3:okhttp:3.8.1'
->>>>>>> b488d96c
 
     //Sets the dependencies for the examples
     examplesCompile configurations.apiElements
@@ -115,12 +110,7 @@
     manifest.attributes 'Implementation-Version': version
 }
 
-<<<<<<< HEAD
-shadowJar.classifier = "withDependencies"
-=======
-shadowJar {
-    classifier = 'withDependencies'
-}
+shadowJar.classifier = 'withDependencies'
 
 task noOpusJar(type: ShadowJar, dependsOn: shadowJar) {
     classifier = shadowJar.classifier + '-no-opus'
@@ -136,7 +126,6 @@
         inheritFrom jar.manifest
     }
 }
->>>>>>> b488d96c
 
 task sourcesJar(type: Jar, dependsOn: classes) {
     classifier = 'sources'
@@ -226,13 +215,9 @@
     return property
 }
 
-<<<<<<< HEAD
 task wrapper(type: Wrapper) {
     gradleVersion = '4.8'
 }
-=======
-wrapper.gradleVersion = '4.6'
->>>>>>> b488d96c
 
 build {
 // clean prevents incremental compilation. should only happen on bintrayUpload
