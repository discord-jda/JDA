/*
 *     Copyright 2015-2018 Austin Keener & Michael Ritter & Florian Spieß
 *
 * Licensed under the Apache License, Version 2.0 (the "License");
 * you may not use this file except in compliance with the License.
 * You may obtain a copy of the License at
 *
 *     http://www.apache.org/licenses/LICENSE-2.0
 *
 * Unless required by applicable law or agreed to in writing, software
 * distributed under the License is distributed on an "AS IS" BASIS,
 * WITHOUT WARRANTIES OR CONDITIONS OF ANY KIND, either express or implied.
 * See the License for the specific language governing permissions and
 * limitations under the License.
 */

//to build everything:             "gradlew build"
//to build and upload everything:  "gradlew bintrayUpload"

import org.apache.tools.ant.filters.ReplaceTokens
import com.github.jengelman.gradle.plugins.shadow.tasks.ShadowJar

plugins {
    id 'com.jfrog.bintray' version '1.8.1'
    id 'java-library'
    id 'maven-publish'
    id 'signing'
    id 'com.github.ben-manes.versions' version '0.19.0'
    id 'com.github.johnrengelman.shadow' version '2.0.4'
}

def versionObj = new Version(major: 3, minor: 7, revision: 1)

group = "net.dv8tion"
archivesBaseName = "JDA"
version = "$versionObj"

sourceCompatibility = targetCompatibility = 1.8

repositories {
    jcenter()
}

sourceSets {
    examples {
        compileClasspath += main.output
        runtimeClasspath += main.output
    }
}

dependencies {
    /* ABI dependencies */

    //Code safety
    api 'com.google.code.findbugs:jsr305:3.0.2'
    api 'org.jetbrains:annotations:16.0.1'

    //Logger
    api 'org.slf4j:slf4j-api:1.7.25'

    //Web Connection Support
    api 'com.neovisionaries:nv-websocket-client:2.5'
    api 'com.squareup.okhttp3:okhttp:3.8.1'

    //Opus library support
    api 'club.minnced:opus-java:1.0.2'

    /* Internal dependencies */

    //General Utility
    implementation 'org.apache.commons:commons-collections4:4.1'
    implementation 'org.json:json:20160810'
    implementation 'net.sf.trove4j:trove4j:3.0.3'

    //Native Library Support
<<<<<<< HEAD
    implementation 'net.java.dev.jna:jna:4.4.0'
=======
    compile 'club.minnced:opus-java:1.0.2'

    //Web Connection Support
    compile 'com.neovisionaries:nv-websocket-client:2.4'
    compile 'com.squareup.okhttp3:okhttp:3.8.1'
>>>>>>> 0f309c6f

    //Sets the dependencies for the examples
    examplesCompile configurations.apiElements
    examplesRuntime configurations.implementation
}

task sourcesForRelease(type: Copy) {
    from 'src/main/java'
    into 'build/filteredSrc'
    filter(ReplaceTokens, tokens: [
        versionMajor:    versionObj.major,
        versionMinor:    versionObj.minor,
        versionRevision: versionObj.revision,
        versionBuild:    versionObj.build
    ])
}

tasks.withType(JavaCompile) {
    options.encoding = 'UTF-8'
    options.incremental = true
    options.compilerArgs += ["-Xlint:deprecation", "-Xlint:unchecked"]
}

compileJava {
    source = sourcesForRelease.destinationDir
    dependsOn sourcesForRelease
}

compileTestJava.enabled = false
processTestResources.enabled = false

jar {
    baseName = project.name
    manifest.attributes 'Implementation-Version': version
}

shadowJar.classifier = 'withDependencies'

task noOpusJar(type: ShadowJar, dependsOn: shadowJar) {
    classifier = shadowJar.classifier + '-no-opus'

    configurations = [project.configurations.runtime]
    from sourceSets.main.output
    exclude 'natives/**'     // ~2 MB
    exclude 'com/sun/jna/**' // ~1 MB
    exclude 'club/minnced/opus/util/*'
    exclude 'tomp2p/opuswrapper/*'

    manifest {
        inheritFrom jar.manifest
    }
}

task sourcesJar(type: Jar, dependsOn: classes) {
    classifier = 'sources'
    from "${buildDir}/filteredSrc"
}

task javadocJar(type: Jar, dependsOn: javadoc) {
    classifier = 'javadoc'
    from javadoc.destinationDir
}

javadoc {
    failOnError = false
    options.memberLevel = JavadocMemberLevel.PUBLIC
    options.author()
    options.encoding = 'UTF-8'
    options.addStringOption('-html5')

    //### excludes ###
    //jda internals
    exclude('net/dv8tion/jda/bot/entities/impl')
    exclude('net/dv8tion/jda/bot/handle')
    exclude('net/dv8tion/jda/bot/managers/impl')

    exclude('net/dv8tion/jda/client/entities/impl')
    exclude('net/dv8tion/jda/client/handle')
    exclude('net/dv8tion/jda/client/managers/impl')

    exclude('net/dv8tion/jda/core/audio/AudioConnection.java',
            'net/dv8tion/jda/core/audio/AudioWebSocket.java',
            'net/dv8tion/jda/core/audio/AudioPacket.java',
            'net/dv8tion/jda/core/audio/Decoder.java',
            'net/dv8tion/jda/core/audio/hooks/ListenerProxy.java')
    exclude('net/dv8tion/jda/core/entities/impl')
    exclude('net/dv8tion/jda/core/entities/EntityBuilder.java')
    exclude('net/dv8tion/jda/core/handle')
    exclude('net/dv8tion/jda/core/managers/impl')
    exclude('net/dv8tion/jda/core/requests/GuildLock.java',
            'net/dv8tion/jda/core/requests/WebSocketClient.java',
            'net/dv8tion/jda/core/requests/RateLimiter.java',
            'net/dv8tion/jda/core/requests/Request.java',
            'net/dv8tion/jda/core/requests/Route.java',
            'net/dv8tion/jda/core/requests/Requester.java',
            'net/dv8tion/jda/core/requests/Response.java',
            'net/dv8tion/jda/core/requests/ratelimit')
    exclude('net/dv8tion/jda/core/utils/cache/impl')

    //voice crypto
    exclude('com/iwebpp/crypto')
}

bintray {
    user = bintrayUsername
    key = bintrayApiKey
    publications = ["BintrayRelease"]
    pkg {
        repo = 'maven'
        name = 'JDA'
        licenses = ['Apache-2.0']
        vcsUrl = 'https://github.com/DV8FromTheWorld/JDA.git'
        publish = true
        version {
            name = project.version
            released = new Date()
        }
    }
}

publishing {
    publications {
        BintrayRelease(MavenPublication) {
            from components.java
            groupId group
            artifactId archivesBaseName
            version version
            artifact javadocJar
            artifact sourcesJar
        }
    }
}

String getProjectProperty(String propertyName) {
    String property = ""
    if (hasProperty(propertyName)) {
        property = this.properties[propertyName]
    }
    return property
}

task wrapper(type: Wrapper) {
    gradleVersion = '4.8'
}

build {
// clean prevents incremental compilation. should only happen on bintrayUpload
//    dependsOn clean
    dependsOn jar
    dependsOn javadocJar
    dependsOn sourcesJar
    dependsOn shadowJar
    dependsOn noOpusJar

    jar.mustRunAfter clean
    javadocJar.mustRunAfter jar
    sourcesJar.mustRunAfter javadocJar
    shadowJar.mustRunAfter sourcesJar
}

bintrayUpload {
    dependsOn clean
    dependsOn build
    build.mustRunAfter clean

    onlyIf { !getProjectProperty("bintrayUsername").empty }
    onlyIf { !getProjectProperty("bintrayApiKey").empty }
    onlyIf { System.getenv("BUILD_NUMBER") }
}

class Version {
    String major, minor, revision

    static String getBuild() {
        System.getenv("BUILD_NUMBER") ?: System.getProperty("BUILD_NUMBER") ?:
        System.getenv("GIT_COMMIT")?.substring(0, 7) ?: System.getProperty("GIT_COMMIT")?.substring(0, 7) ?:"DEV"
    }

    String toString() {
        "$major.$minor.${revision}_$build"
    }
}<|MERGE_RESOLUTION|>--- conflicted
+++ resolved
@@ -63,7 +63,7 @@
     api 'com.squareup.okhttp3:okhttp:3.8.1'
 
     //Opus library support
-    api 'club.minnced:opus-java:1.0.2'
+    api 'club.minnced:opus-java:1.0.3'
 
     /* Internal dependencies */
 
@@ -71,17 +71,6 @@
     implementation 'org.apache.commons:commons-collections4:4.1'
     implementation 'org.json:json:20160810'
     implementation 'net.sf.trove4j:trove4j:3.0.3'
-
-    //Native Library Support
-<<<<<<< HEAD
-    implementation 'net.java.dev.jna:jna:4.4.0'
-=======
-    compile 'club.minnced:opus-java:1.0.2'
-
-    //Web Connection Support
-    compile 'com.neovisionaries:nv-websocket-client:2.4'
-    compile 'com.squareup.okhttp3:okhttp:3.8.1'
->>>>>>> 0f309c6f
 
     //Sets the dependencies for the examples
     examplesCompile configurations.apiElements
